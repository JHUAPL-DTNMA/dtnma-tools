--- conflicted
+++ resolved
@@ -123,11 +123,7 @@
     if (!retval)
     {
         m_string_set(agent.agent_eid, own_eid);
-<<<<<<< HEAD
-        CACE_LOG_DEBUG("Running as endpoint %s", string_get_cstr(agent.agent_eid));
-=======
         CACE_LOG_DEBUG("Running as endpoint %s", m_string_get_cstr(agent.agent_eid));
->>>>>>> 2455ef18
         agent.mif.send = cace_amp_socket_send;
         agent.mif.recv = cace_amp_socket_recv;
         agent.mif.ctx  = &sock;
