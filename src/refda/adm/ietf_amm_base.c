--- conflicted
+++ resolved
@@ -76,11 +76,7 @@
             // IDENT bases:
             {
                 refda_amm_ident_base_t *base = refda_amm_ident_base_list_push_new(objdata->bases);
-<<<<<<< HEAD
-                // ari://ietf/amm-base/IDENT/display-hint
-=======
                 // reference to ari://ietf/amm-base/IDENT/display-hint
->>>>>>> 58e55575
                 cace_ari_set_objref_path_intid(&(base->name), 1, 25, CACE_ARI_TYPE_IDENT, 0);
             }
 
@@ -97,11 +93,7 @@
             // IDENT bases:
             {
                 refda_amm_ident_base_t *base = refda_amm_ident_base_list_push_new(objdata->bases);
-<<<<<<< HEAD
-                // ari://ietf/amm-base/IDENT/display-hint
-=======
                 // reference to ari://ietf/amm-base/IDENT/display-hint
->>>>>>> 58e55575
                 cace_ari_set_objref_path_intid(&(base->name), 1, 25, CACE_ARI_TYPE_IDENT, 0);
             }
 
@@ -118,11 +110,7 @@
             // IDENT bases:
             {
                 refda_amm_ident_base_t *base = refda_amm_ident_base_list_push_new(objdata->bases);
-<<<<<<< HEAD
-                // ari://ietf/amm-base/IDENT/display-hint
-=======
                 // reference to ari://ietf/amm-base/IDENT/display-hint
->>>>>>> 58e55575
                 cace_ari_set_objref_path_intid(&(base->name), 1, 25, CACE_ARI_TYPE_IDENT, 0);
             }
 
@@ -139,11 +127,7 @@
             // IDENT bases:
             {
                 refda_amm_ident_base_t *base = refda_amm_ident_base_list_push_new(objdata->bases);
-<<<<<<< HEAD
-                // ari://ietf/amm-base/IDENT/display-hint
-=======
                 // reference to ari://ietf/amm-base/IDENT/display-hint
->>>>>>> 58e55575
                 cace_ari_set_objref_path_intid(&(base->name), 1, 25, CACE_ARI_TYPE_IDENT, 0);
             }
 
@@ -160,11 +144,7 @@
             // IDENT bases:
             {
                 refda_amm_ident_base_t *base = refda_amm_ident_base_list_push_new(objdata->bases);
-<<<<<<< HEAD
-                // ari://ietf/amm-base/IDENT/display-hint-bstr
-=======
                 // reference to ari://ietf/amm-base/IDENT/display-hint-bstr
->>>>>>> 58e55575
                 cace_ari_set_objref_path_intid(&(base->name), 1, 25, CACE_ARI_TYPE_IDENT, 3);
             }
 
