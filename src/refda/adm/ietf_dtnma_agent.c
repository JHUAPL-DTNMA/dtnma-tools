--- conflicted
+++ resolved
@@ -1003,10 +1003,6 @@
             // intermediate state is ignored
             continue;
         }
-<<<<<<< HEAD
-        refda_exec_item_ptr_t  **front_ptr = refda_exec_item_list_front(seq->items);
-        const refda_exec_item_t *front     = refda_exec_item_ptr_cref(*front_ptr);
-=======
 
         refda_exec_seq_ptr_tree_push(seq_sort, seq);
     }
@@ -1017,8 +1013,9 @@
     {
         refda_exec_seq_t *seq = *refda_exec_seq_ptr_tree_ref(sort_it);
 
-        const refda_exec_item_t *front = refda_exec_item_list_front(seq->items);
->>>>>>> bca14bd2
+        refda_exec_item_ptr_t **front_ptr = refda_exec_item_list_front(seq->items);
+
+        const refda_exec_item_t *front = refda_exec_item_ptr_cref(*front_ptr);
 
         cace_ari_array_t row;
         cace_ari_array_init(row);
@@ -1664,8 +1661,6 @@
     const cace_ari_t *ari_on_truthy = refda_ctrl_exec_ctx_get_aparam_index(ctx, 1);
     const cace_ari_t *ari_on_falsy  = refda_ctrl_exec_ctx_get_aparam_index(ctx, 2);
 
-    refda_agent_t *agent = ctx->runctx->agent;
-
     if (refda_ctrl_exec_ctx_has_aparam_undefined(ctx))
     {
         CACE_LOG_ERR("Invalid parameter, unable to continue");
@@ -1692,7 +1687,7 @@
     {
         if (!cace_ari_is_null(ari_on_truthy))
         {
-            refda_exec_next(agent, ctx->item->seq, ari_on_truthy);
+            refda_exec_next(ctx->item->seq, ari_on_truthy);
         }
         cace_ari_set_bool(&result, true);
     }
@@ -1700,7 +1695,7 @@
     {
         if (!cace_ari_is_null(ari_on_falsy))
         {
-            refda_exec_next(agent, ctx->item->seq, ari_on_falsy);
+            refda_exec_next(ctx->item->seq, ari_on_falsy);
         }
         cace_ari_set_bool(&result, false);
     }
@@ -1742,13 +1737,14 @@
         CACE_LOG_ERR("Invalid parameter, unable to continue");
         return;
     }
-    int  res         = refda_exec_next(agent, ctx->item->seq, ari_try);
     bool try_success = true;
 
+    int  res         = refda_exec_next(ctx->item->seq, ari_try);
     if (res)
     {
-        res         = refda_exec_next(agent, ctx->item->seq, ari_on_failure);
         try_success = false;
+
+        res         = refda_exec_next(ctx->item->seq, ari_on_failure);
     }
 
     cace_ari_t result = CACE_ARI_INIT_UNDEFINED;
