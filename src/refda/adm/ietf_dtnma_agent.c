--- conflicted
+++ resolved
@@ -24,15 +24,18 @@
 #include <cace/ari/text.h>
 #include <cace/util/logging.h>
 #include <cace/util/defs.h>
-<<<<<<< HEAD
-=======
 #include <timespec.h>
->>>>>>> 73a67d91
 
 /*   START CUSTOM INCLUDES HERE  */
 /*   STOP CUSTOM INCLUDES HERE  */
 
 /*   START CUSTOM FUNCTIONS HERE */
+
+static bool refda_adm_ietf_dtnma_agent_ctrl_wait_finished(refda_exec_item_t *item)
+{
+    atomic_store(&(item->waiting), false);
+    return true;
+}
 /*   STOP CUSTOM FUNCTIONS HERE  */
 
 
@@ -69,6 +72,7 @@
 	 * |START CUSTOM FUNCTION refda_adm_ietf_dtnma_agent_edd_sw_version BODY
 	 * +-------------------------------------------------------------------------+
 	 */
+    ari_set_tstr(&(ctx->value), "0.0.0", false);
 	/*
 	 * +-------------------------------------------------------------------------+
 	 * |STOP CUSTOM FUNCTION refda_adm_ietf_dtnma_agent_edd_sw_version BODY
@@ -407,6 +411,24 @@
 	 * |START CUSTOM FUNCTION refda_adm_ietf_dtnma_agent_ctrl_wait_for BODY
 	 * +-------------------------------------------------------------------------+
 	 */
+    const ari_t *duration = refda_exec_ctx_get_aparam_index(ctx, 0);
+
+    struct timespec nowtime;
+
+    int res = clock_gettime(CLOCK_REALTIME, &nowtime);
+    if (res)
+    {
+        return 2;
+    }
+
+    refda_timeline_event_t event = {
+        .ts       = timespec_add(nowtime, duration->as_lit.value.as_timespec),
+        .item     = ctx->item,
+        .callback = refda_adm_ietf_dtnma_agent_ctrl_wait_finished,
+    };
+    refda_timeline_push(ctx->runctx->agent->exec_timeline, event);
+
+    refda_exec_ctx_set_waiting(ctx);
 	/*
 	 * +-------------------------------------------------------------------------+
 	 * |STOP CUSTOM FUNCTION refda_adm_ietf_dtnma_agent_ctrl_wait_for BODY
@@ -485,1181 +507,8 @@
 	 * |START CUSTOM FUNCTION refda_adm_ietf_dtnma_agent_ctrl_inspect BODY
 	 * +-------------------------------------------------------------------------+
 	 */
-	/*
-	 * +-------------------------------------------------------------------------+
-	 * |STOP CUSTOM FUNCTION refda_adm_ietf_dtnma_agent_ctrl_inspect BODY
-	 * +-------------------------------------------------------------------------+
-	 */
-
-    return 0; //FIXME
-}
-
-
-/* Name: report-on
- * Description:
- *   Generate a report on an object without needing to define an object.
- * The parameter is a single RPTT list that would be produced by an object.
- * If used for more than one-shot diagnostics, defining a RPTT
- * (e.g. in a VAR) is more efficient because the RPTT item would not
- * be present in the report.
- * Parameters::
- * rptt
- */
-static int refda_adm_ietf_dtnma_agent_ctrl_report_on(const refda_amm_ctrl_desc_t *obj _U_, refda_exec_ctx_t *ctx _U_)
-{
-	/*
-	 * +-------------------------------------------------------------------------+
-	 * |START CUSTOM FUNCTION refda_adm_ietf_dtnma_agent_ctrl_report_on BODY
-	 * +-------------------------------------------------------------------------+
-	 */
-	/*
-	 * +-------------------------------------------------------------------------+
-	 * |STOP CUSTOM FUNCTION refda_adm_ietf_dtnma_agent_ctrl_report_on BODY
-	 * +-------------------------------------------------------------------------+
-	 */
-
-    return 0; //FIXME
-}
-
-
-/* Name: var-reset
- * Description:
- *   Modify a VAR state to its default value.
- * Parameters::
- * target
- */
-static int refda_adm_ietf_dtnma_agent_ctrl_var_reset(const refda_amm_ctrl_desc_t *obj _U_, refda_exec_ctx_t *ctx _U_)
-{
-	/*
-	 * +-------------------------------------------------------------------------+
-	 * |START CUSTOM FUNCTION refda_adm_ietf_dtnma_agent_ctrl_var_reset BODY
-	 * +-------------------------------------------------------------------------+
-	 */
-	/*
-	 * +-------------------------------------------------------------------------+
-	 * |STOP CUSTOM FUNCTION refda_adm_ietf_dtnma_agent_ctrl_var_reset BODY
-	 * +-------------------------------------------------------------------------+
-	 */
-
-    return 0; //FIXME
-}
-
-
-/* Name: var-store
- * Description:
- *   Modify a VAR state to a specific value.
- * Parameters::
- * target
- * value
- */
-static int refda_adm_ietf_dtnma_agent_ctrl_var_store(const refda_amm_ctrl_desc_t *obj _U_, refda_exec_ctx_t *ctx _U_)
-{
-	/*
-	 * +-------------------------------------------------------------------------+
-	 * |START CUSTOM FUNCTION refda_adm_ietf_dtnma_agent_ctrl_var_store BODY
-	 * +-------------------------------------------------------------------------+
-	 */
-	/*
-	 * +-------------------------------------------------------------------------+
-	 * |STOP CUSTOM FUNCTION refda_adm_ietf_dtnma_agent_ctrl_var_store BODY
-	 * +-------------------------------------------------------------------------+
-	 */
-
-    return 0; //FIXME
-}
-
-
-/* Name: ensure-var
- * Description:
- *   Ensure a specific VAR is present.
- * Parameters::
- * obj
- * type
- * init
- */
-static int refda_adm_ietf_dtnma_agent_ctrl_ensure_var(const refda_amm_ctrl_desc_t *obj _U_, refda_exec_ctx_t *ctx _U_)
-{
-	/*
-	 * +-------------------------------------------------------------------------+
-	 * |START CUSTOM FUNCTION refda_adm_ietf_dtnma_agent_ctrl_ensure_var BODY
-	 * +-------------------------------------------------------------------------+
-	 */
-	/*
-	 * +-------------------------------------------------------------------------+
-	 * |STOP CUSTOM FUNCTION refda_adm_ietf_dtnma_agent_ctrl_ensure_var BODY
-	 * +-------------------------------------------------------------------------+
-	 */
-
-    return 0; //FIXME
-}
-
-
-/* Name: discard-var
- * Description:
- *   Discard a specific VAR if it is present.
- * Parameters::
- * obj
- */
-static int refda_adm_ietf_dtnma_agent_ctrl_discard_var(const refda_amm_ctrl_desc_t *obj _U_, refda_exec_ctx_t *ctx _U_)
-{
-	/*
-	 * +-------------------------------------------------------------------------+
-	 * |START CUSTOM FUNCTION refda_adm_ietf_dtnma_agent_ctrl_discard_var BODY
-	 * +-------------------------------------------------------------------------+
-	 */
-	/*
-	 * +-------------------------------------------------------------------------+
-	 * |STOP CUSTOM FUNCTION refda_adm_ietf_dtnma_agent_ctrl_discard_var BODY
-	 * +-------------------------------------------------------------------------+
-	 */
-
-    return 0; //FIXME
-}
-
-
-/* Name: negate
- * Description:
- *   Negate a value.
- * This is equivalent to multiplying by -1 but a shorter
- * expression.
- * Parameters: none
- */
-static int refda_adm_ietf_dtnma_agent_oper_negate(const refda_amm_oper_desc_t *obj _U_, refda_eval_ctx_t *ctx _U_)
-{
-	/*
-	 * +-------------------------------------------------------------------------+
-	 * |START CUSTOM FUNCTION refda_adm_ietf_dtnma_agent_oper_negate BODY
-	 * +-------------------------------------------------------------------------+
-	 */
-	/*
-	 * +-------------------------------------------------------------------------+
-	 * |STOP CUSTOM FUNCTION refda_adm_ietf_dtnma_agent_oper_negate BODY
-	 * +-------------------------------------------------------------------------+
-	 */
-
-    return 0; //FIXME
-}
-
-
-/* Name: add
- * Description:
- *   Add two numeric values.
- * The operands are cast to the least compatible numeric type
- * before the arithmetic.
- * Parameters: none
- */
-static int refda_adm_ietf_dtnma_agent_oper_add(const refda_amm_oper_desc_t *obj _U_, refda_eval_ctx_t *ctx _U_)
-{
-	/*
-	 * +-------------------------------------------------------------------------+
-	 * |START CUSTOM FUNCTION refda_adm_ietf_dtnma_agent_oper_add BODY
-	 * +-------------------------------------------------------------------------+
-	 */
-	/*
-	 * +-------------------------------------------------------------------------+
-	 * |STOP CUSTOM FUNCTION refda_adm_ietf_dtnma_agent_oper_add BODY
-	 * +-------------------------------------------------------------------------+
-	 */
-
-    return 0; //FIXME
-}
-
-
-/* Name: sub
- * Description:
- *   
- *   
- * Parameters: none
- */
-static int refda_adm_ietf_dtnma_agent_oper_sub(const refda_amm_oper_desc_t *obj _U_, refda_eval_ctx_t *ctx _U_)
-{
-	/*
-	 * +-------------------------------------------------------------------------+
-	 * |START CUSTOM FUNCTION refda_adm_ietf_dtnma_agent_oper_sub BODY
-	 * +-------------------------------------------------------------------------+
-	 */
-	/*
-	 * +-------------------------------------------------------------------------+
-	 * |STOP CUSTOM FUNCTION refda_adm_ietf_dtnma_agent_oper_sub BODY
-	 * +-------------------------------------------------------------------------+
-	 */
-
-    return 0; //FIXME
-}
-
-
-/* Name: multiply
- * Description:
- *   
- *   
- * Parameters: none
- */
-static int refda_adm_ietf_dtnma_agent_oper_multiply(const refda_amm_oper_desc_t *obj _U_, refda_eval_ctx_t *ctx _U_)
-{
-	/*
-	 * +-------------------------------------------------------------------------+
-	 * |START CUSTOM FUNCTION refda_adm_ietf_dtnma_agent_oper_multiply BODY
-	 * +-------------------------------------------------------------------------+
-	 */
-	/*
-	 * +-------------------------------------------------------------------------+
-	 * |STOP CUSTOM FUNCTION refda_adm_ietf_dtnma_agent_oper_multiply BODY
-	 * +-------------------------------------------------------------------------+
-	 */
-
-    return 0; //FIXME
-}
-
-
-/* Name: divide
- * Description:
- *   
- *   
- * Parameters: none
- */
-static int refda_adm_ietf_dtnma_agent_oper_divide(const refda_amm_oper_desc_t *obj _U_, refda_eval_ctx_t *ctx _U_)
-{
-	/*
-	 * +-------------------------------------------------------------------------+
-	 * |START CUSTOM FUNCTION refda_adm_ietf_dtnma_agent_oper_divide BODY
-	 * +-------------------------------------------------------------------------+
-	 */
-	/*
-	 * +-------------------------------------------------------------------------+
-	 * |STOP CUSTOM FUNCTION refda_adm_ietf_dtnma_agent_oper_divide BODY
-	 * +-------------------------------------------------------------------------+
-	 */
-
-    return 0; //FIXME
-}
-
-
-/* Name: remainder
- * Description:
- *   
- *   
- * Parameters: none
- */
-static int refda_adm_ietf_dtnma_agent_oper_remainder(const refda_amm_oper_desc_t *obj _U_, refda_eval_ctx_t *ctx _U_)
-{
-	/*
-	 * +-------------------------------------------------------------------------+
-	 * |START CUSTOM FUNCTION refda_adm_ietf_dtnma_agent_oper_remainder BODY
-	 * +-------------------------------------------------------------------------+
-	 */
-	/*
-	 * +-------------------------------------------------------------------------+
-	 * |STOP CUSTOM FUNCTION refda_adm_ietf_dtnma_agent_oper_remainder BODY
-	 * +-------------------------------------------------------------------------+
-	 */
-
-    return 0; //FIXME
-}
-
-
-/* Name: bit-not
- * Description:
- *   
- *   
- * Parameters: none
- */
-static int refda_adm_ietf_dtnma_agent_oper_bit_not(const refda_amm_oper_desc_t *obj _U_, refda_eval_ctx_t *ctx _U_)
-{
-	/*
-	 * +-------------------------------------------------------------------------+
-	 * |START CUSTOM FUNCTION refda_adm_ietf_dtnma_agent_oper_bit_not BODY
-	 * +-------------------------------------------------------------------------+
-	 */
-	/*
-	 * +-------------------------------------------------------------------------+
-	 * |STOP CUSTOM FUNCTION refda_adm_ietf_dtnma_agent_oper_bit_not BODY
-	 * +-------------------------------------------------------------------------+
-	 */
-
-    return 0; //FIXME
-}
-
-
-/* Name: bit-and
- * Description:
- *   
- *   
- * Parameters: none
- */
-static int refda_adm_ietf_dtnma_agent_oper_bit_and(const refda_amm_oper_desc_t *obj _U_, refda_eval_ctx_t *ctx _U_)
-{
-	/*
-	 * +-------------------------------------------------------------------------+
-	 * |START CUSTOM FUNCTION refda_adm_ietf_dtnma_agent_oper_bit_and BODY
-	 * +-------------------------------------------------------------------------+
-	 */
-	/*
-	 * +-------------------------------------------------------------------------+
-	 * |STOP CUSTOM FUNCTION refda_adm_ietf_dtnma_agent_oper_bit_and BODY
-	 * +-------------------------------------------------------------------------+
-	 */
-
-    return 0; //FIXME
-}
-
-
-/* Name: bit-or
- * Description:
- *   
- *   
- * Parameters: none
- */
-static int refda_adm_ietf_dtnma_agent_oper_bit_or(const refda_amm_oper_desc_t *obj _U_, refda_eval_ctx_t *ctx _U_)
-{
-	/*
-	 * +-------------------------------------------------------------------------+
-	 * |START CUSTOM FUNCTION refda_adm_ietf_dtnma_agent_oper_bit_or BODY
-	 * +-------------------------------------------------------------------------+
-	 */
-	/*
-	 * +-------------------------------------------------------------------------+
-	 * |STOP CUSTOM FUNCTION refda_adm_ietf_dtnma_agent_oper_bit_or BODY
-	 * +-------------------------------------------------------------------------+
-	 */
-
-    return 0; //FIXME
-}
-
-
-/* Name: bit-xor
- * Description:
- *   
- *   
- * Parameters: none
- */
-static int refda_adm_ietf_dtnma_agent_oper_bit_xor(const refda_amm_oper_desc_t *obj _U_, refda_eval_ctx_t *ctx _U_)
-{
-	/*
-	 * +-------------------------------------------------------------------------+
-	 * |START CUSTOM FUNCTION refda_adm_ietf_dtnma_agent_oper_bit_xor BODY
-	 * +-------------------------------------------------------------------------+
-	 */
-	/*
-	 * +-------------------------------------------------------------------------+
-	 * |STOP CUSTOM FUNCTION refda_adm_ietf_dtnma_agent_oper_bit_xor BODY
-	 * +-------------------------------------------------------------------------+
-	 */
-
-    return 0; //FIXME
-}
-
-
-/* Name: bool-not
- * Description:
- *   
- *   
- * Parameters: none
- */
-static int refda_adm_ietf_dtnma_agent_oper_bool_not(const refda_amm_oper_desc_t *obj _U_, refda_eval_ctx_t *ctx _U_)
-{
-	/*
-	 * +-------------------------------------------------------------------------+
-	 * |START CUSTOM FUNCTION refda_adm_ietf_dtnma_agent_oper_bool_not BODY
-	 * +-------------------------------------------------------------------------+
-	 */
-	/*
-	 * +-------------------------------------------------------------------------+
-	 * |STOP CUSTOM FUNCTION refda_adm_ietf_dtnma_agent_oper_bool_not BODY
-	 * +-------------------------------------------------------------------------+
-	 */
-
-    return 0; //FIXME
-}
-
-
-/* Name: bool-and
- * Description:
- *   
- *   
- * Parameters: none
- */
-static int refda_adm_ietf_dtnma_agent_oper_bool_and(const refda_amm_oper_desc_t *obj _U_, refda_eval_ctx_t *ctx _U_)
-{
-	/*
-	 * +-------------------------------------------------------------------------+
-	 * |START CUSTOM FUNCTION refda_adm_ietf_dtnma_agent_oper_bool_and BODY
-	 * +-------------------------------------------------------------------------+
-	 */
-	/*
-	 * +-------------------------------------------------------------------------+
-	 * |STOP CUSTOM FUNCTION refda_adm_ietf_dtnma_agent_oper_bool_and BODY
-	 * +-------------------------------------------------------------------------+
-	 */
-
-    return 0; //FIXME
-}
-
-
-/* Name: bool-or
- * Description:
- *   
- *   
- * Parameters: none
- */
-static int refda_adm_ietf_dtnma_agent_oper_bool_or(const refda_amm_oper_desc_t *obj _U_, refda_eval_ctx_t *ctx _U_)
-{
-	/*
-	 * +-------------------------------------------------------------------------+
-	 * |START CUSTOM FUNCTION refda_adm_ietf_dtnma_agent_oper_bool_or BODY
-	 * +-------------------------------------------------------------------------+
-	 */
-	/*
-	 * +-------------------------------------------------------------------------+
-	 * |STOP CUSTOM FUNCTION refda_adm_ietf_dtnma_agent_oper_bool_or BODY
-	 * +-------------------------------------------------------------------------+
-	 */
-
-    return 0; //FIXME
-}
-
-
-/* Name: bool-xor
- * Description:
- *   
- *   
- * Parameters: none
- */
-static int refda_adm_ietf_dtnma_agent_oper_bool_xor(const refda_amm_oper_desc_t *obj _U_, refda_eval_ctx_t *ctx _U_)
-{
-	/*
-	 * +-------------------------------------------------------------------------+
-	 * |START CUSTOM FUNCTION refda_adm_ietf_dtnma_agent_oper_bool_xor BODY
-	 * +-------------------------------------------------------------------------+
-	 */
-	/*
-	 * +-------------------------------------------------------------------------+
-	 * |STOP CUSTOM FUNCTION refda_adm_ietf_dtnma_agent_oper_bool_xor BODY
-	 * +-------------------------------------------------------------------------+
-	 */
-
-    return 0; //FIXME
-}
-
-
-/* Name: compare-eq
- * Description:
- *   
- *   
- * Parameters: none
- */
-static int refda_adm_ietf_dtnma_agent_oper_compare_eq(const refda_amm_oper_desc_t *obj _U_, refda_eval_ctx_t *ctx _U_)
-{
-	/*
-	 * +-------------------------------------------------------------------------+
-	 * |START CUSTOM FUNCTION refda_adm_ietf_dtnma_agent_oper_compare_eq BODY
-	 * +-------------------------------------------------------------------------+
-	 */
-	/*
-	 * +-------------------------------------------------------------------------+
-	 * |STOP CUSTOM FUNCTION refda_adm_ietf_dtnma_agent_oper_compare_eq BODY
-	 * +-------------------------------------------------------------------------+
-	 */
-
-    return 0; //FIXME
-}
-
-
-/* Name: compare-ne
- * Description:
- *   
- *   
- * Parameters: none
- */
-static int refda_adm_ietf_dtnma_agent_oper_compare_ne(const refda_amm_oper_desc_t *obj _U_, refda_eval_ctx_t *ctx _U_)
-{
-	/*
-	 * +-------------------------------------------------------------------------+
-	 * |START CUSTOM FUNCTION refda_adm_ietf_dtnma_agent_oper_compare_ne BODY
-	 * +-------------------------------------------------------------------------+
-	 */
-	/*
-	 * +-------------------------------------------------------------------------+
-	 * |STOP CUSTOM FUNCTION refda_adm_ietf_dtnma_agent_oper_compare_ne BODY
-	 * +-------------------------------------------------------------------------+
-	 */
-
-    return 0; //FIXME
-}
-
-
-/* Name: compare-gt
- * Description:
- *   Compare two numbers by value.
- * The result is true if the left value is greater than the right.
- * The operands are cast to the least compatible numeric type
- * before the comparison.
- * Parameters: none
- */
-static int refda_adm_ietf_dtnma_agent_oper_compare_gt(const refda_amm_oper_desc_t *obj _U_, refda_eval_ctx_t *ctx _U_)
-{
-	/*
-	 * +-------------------------------------------------------------------------+
-	 * |START CUSTOM FUNCTION refda_adm_ietf_dtnma_agent_oper_compare_gt BODY
-	 * +-------------------------------------------------------------------------+
-	 */
-	/*
-	 * +-------------------------------------------------------------------------+
-	 * |STOP CUSTOM FUNCTION refda_adm_ietf_dtnma_agent_oper_compare_gt BODY
-	 * +-------------------------------------------------------------------------+
-	 */
-
-    return 0; //FIXME
-}
-
-
-/* Name: compare-ge
- * Description:
- *   Compare two numbers by value.
- * The result is true if the left value is greater than or equal
- * to the right.
- * The operands are cast to the least compatible numeric type
- * before the comparison.
- * Parameters: none
- */
-static int refda_adm_ietf_dtnma_agent_oper_compare_ge(const refda_amm_oper_desc_t *obj _U_, refda_eval_ctx_t *ctx _U_)
-{
-	/*
-	 * +-------------------------------------------------------------------------+
-	 * |START CUSTOM FUNCTION refda_adm_ietf_dtnma_agent_oper_compare_ge BODY
-	 * +-------------------------------------------------------------------------+
-	 */
-	/*
-	 * +-------------------------------------------------------------------------+
-	 * |STOP CUSTOM FUNCTION refda_adm_ietf_dtnma_agent_oper_compare_ge BODY
-	 * +-------------------------------------------------------------------------+
-	 */
-
-    return 0; //FIXME
-}
-
-
-/* Name: compare-lt
- * Description:
- *   Compare two operands by value.
- * The result is true if the left value is less than the right.
- * The operands are cast to the least compatible numeric type
- * before the comparison.
- * Parameters: none
- */
-static int refda_adm_ietf_dtnma_agent_oper_compare_lt(const refda_amm_oper_desc_t *obj _U_, refda_eval_ctx_t *ctx _U_)
-{
-	/*
-	 * +-------------------------------------------------------------------------+
-	 * |START CUSTOM FUNCTION refda_adm_ietf_dtnma_agent_oper_compare_lt BODY
-	 * +-------------------------------------------------------------------------+
-	 */
-	/*
-	 * +-------------------------------------------------------------------------+
-	 * |STOP CUSTOM FUNCTION refda_adm_ietf_dtnma_agent_oper_compare_lt BODY
-	 * +-------------------------------------------------------------------------+
-	 */
-
-    return 0; //FIXME
-}
-
-
-/* Name: compare-le
- * Description:
- *   Compare two operands by value.
- * The result is true if the left value is less than or
- * equal to the right.
- * The operands are cast to the least compatible numeric type
- * before the comparison.
- * Parameters: none
- */
-static int refda_adm_ietf_dtnma_agent_oper_compare_le(const refda_amm_oper_desc_t *obj _U_, refda_eval_ctx_t *ctx _U_)
-{
-	/*
-	 * +-------------------------------------------------------------------------+
-	 * |START CUSTOM FUNCTION refda_adm_ietf_dtnma_agent_oper_compare_le BODY
-	 * +-------------------------------------------------------------------------+
-	 */
-	/*
-	 * +-------------------------------------------------------------------------+
-	 * |STOP CUSTOM FUNCTION refda_adm_ietf_dtnma_agent_oper_compare_le BODY
-	 * +-------------------------------------------------------------------------+
-	 */
-
-    return 0; //FIXME
-}
-
-
-/* Name: tbl-filter
- * Description:
- *   Filter a table first by rows and then by columns.
- * Parameters::
- * row-match
- * columns
- */
-static int refda_adm_ietf_dtnma_agent_oper_tbl_filter(const refda_amm_oper_desc_t *obj _U_, refda_eval_ctx_t *ctx _U_)
-{
-	/*
-	 * +-------------------------------------------------------------------------+
-	 * |START CUSTOM FUNCTION refda_adm_ietf_dtnma_agent_oper_tbl_filter BODY
-	 * +-------------------------------------------------------------------------+
-	 */
-	/*
-	 * +-------------------------------------------------------------------------+
-	 * |STOP CUSTOM FUNCTION refda_adm_ietf_dtnma_agent_oper_tbl_filter BODY
-	 * +-------------------------------------------------------------------------+
-	 */
-
-    return 0; //FIXME
-}
-
-int refda_adm_ietf_dtnma_agent_init(refda_agent_t *agent)
-{
-    CHKERR1(agent);
-    CACE_LOG_DEBUG("Registering ADM: " "ietf-dtnma-agent");
-    REFDA_AGENT_LOCK(agent);
-
-    cace_amm_obj_ns_t *adm = cace_amm_obj_store_add_ns(&(agent->objs), "ietf-dtnma-agent", true, REFDA_ADM_IETF_DTNMA_AGENT_ENUM_ADM);
-    if (adm)
-    {
-        cace_amm_obj_desc_t *obj;
-
-        /**
-         * Register TYPEDEF objects
-         */
-        { // For ./TYPEDEF/hellotyp
-            refda_amm_typedef_desc_t *objdata = ARI_MALLOC(sizeof(refda_amm_typedef_desc_t));
-            refda_amm_typedef_desc_init(objdata);
-            // named type:
-            {
-                // union
-                amm_semtype_union_t *semtype = amm_type_set_union_size(&(objdata->typeobj), 2);
-                {
-                    amm_type_t *choice = amm_type_array_get(semtype->choices, 0);
-                    {
-                        ari_t name = ARI_INIT_UNDEFINED;
-                        ari_set_aritype(&name, ARI_TYPE_BYTE);
-                        amm_type_set_use_ref_move(choice, &name);
-                    }
-                }
-                {
-                    amm_type_t *choice = amm_type_array_get(semtype->choices, 1);
-                    {
-                        ari_t name = ARI_INIT_UNDEFINED;
-                        ari_set_aritype(&name, ARI_TYPE_UINT);
-                        amm_type_set_use_ref_move(choice, &name);
-                    }
-                }
-            }
-            obj = refda_register_typedef(adm, cace_amm_obj_id_withenum("hellotyp", REFDA_ADM_IETF_DTNMA_AGENT_ENUM_OBJID_TYPEDEF_HELLOTYP), objdata);
-            // no parameters possible
-        }
-        { // For ./TYPEDEF/column-id
-            refda_amm_typedef_desc_t *objdata = ARI_MALLOC(sizeof(refda_amm_typedef_desc_t));
-            refda_amm_typedef_desc_init(objdata);
-            // named type:
-            {
-                // union
-                amm_semtype_union_t *semtype = amm_type_set_union_size(&(objdata->typeobj), 2);
-                {
-                    amm_type_t *choice = amm_type_array_get(semtype->choices, 0);
-                    {
-                        ari_t name = ARI_INIT_UNDEFINED;
-                        ari_set_aritype(&name, ARI_TYPE_UVAST);
-                        amm_type_set_use_ref_move(choice, &name);
-                    }
-                }
-                {
-                    amm_type_t *choice = amm_type_array_get(semtype->choices, 1);
-                    {
-                        ari_t name = ARI_INIT_UNDEFINED;
-                        ari_set_aritype(&name, ARI_TYPE_TEXTSTR);
-                        amm_type_set_use_ref_move(choice, &name);
-                    }
-                }
-            }
-            obj = refda_register_typedef(adm, cace_amm_obj_id_withenum("column-id", REFDA_ADM_IETF_DTNMA_AGENT_ENUM_OBJID_TYPEDEF_COLUMN_ID), objdata);
-            // no parameters possible
-        }
-
-        /**
-         * Register CONST objects
-         */
-        { // For ./CONST/hello
-            refda_amm_const_desc_t *objdata = ARI_MALLOC(sizeof(refda_amm_const_desc_t));
-            refda_amm_const_desc_init(objdata);
-            // constant value:
-            {
-                ari_ac_t acinit;
-                ari_ac_init(&acinit);
-                {
-                    ari_t *item = ari_list_push_back_new(acinit.items);
-                    // ari://ietf-dtnma-agent/EDD/sw-vendor
-                    ari_set_objref_path_intid(item, 1, ARI_TYPE_EDD, 0);
-                }
-                {
-                    ari_t *item = ari_list_push_back_new(acinit.items);
-                    // ari://ietf-dtnma-agent/EDD/sw-version
-                    ari_set_objref_path_intid(item, 1, ARI_TYPE_EDD, 1);
-                }
-                {
-                    ari_t *item = ari_list_push_back_new(acinit.items);
-                    // ari://ietf-dtnma-agent/EDD/capability
-                    ari_set_objref_path_intid(item, 1, ARI_TYPE_EDD, 2);
-                }
-                ari_set_ac(&(objdata->value), &acinit);
-            }
-            obj = refda_register_const(adm, cace_amm_obj_id_withenum("hello", REFDA_ADM_IETF_DTNMA_AGENT_ENUM_OBJID_CONST_HELLO), objdata);
-            // no parameters
-        }
-
-        /**
-         * Register EDD objects
-         */
-        { // For ./EDD/sw-vendor
-            refda_amm_edd_desc_t *objdata = ARI_MALLOC(sizeof(refda_amm_edd_desc_t));
-            refda_amm_edd_desc_init(objdata);
-            // produced type
-            {
-                ari_t name = ARI_INIT_UNDEFINED;
-                ari_set_aritype(&name, ARI_TYPE_TEXTSTR);
-                amm_type_set_use_ref_move(&(objdata->prod_type), &name);
-            }
-            // callback:
-            objdata->produce = refda_adm_ietf_dtnma_agent_edd_sw_vendor;
-
-            obj = refda_register_edd(adm, cace_amm_obj_id_withenum("sw-vendor", REFDA_ADM_IETF_DTNMA_AGENT_ENUM_OBJID_EDD_SW_VENDOR), objdata);
-            // no parameters
-        }
-        { // For ./EDD/sw-version
-            refda_amm_edd_desc_t *objdata = ARI_MALLOC(sizeof(refda_amm_edd_desc_t));
-            refda_amm_edd_desc_init(objdata);
-            // produced type
-            {
-                ari_t name = ARI_INIT_UNDEFINED;
-                ari_set_aritype(&name, ARI_TYPE_TEXTSTR);
-                amm_type_set_use_ref_move(&(objdata->prod_type), &name);
-            }
-            // callback:
-            objdata->produce = refda_adm_ietf_dtnma_agent_edd_sw_version;
-
-            obj = refda_register_edd(adm, cace_amm_obj_id_withenum("sw-version", REFDA_ADM_IETF_DTNMA_AGENT_ENUM_OBJID_EDD_SW_VERSION), objdata);
-            // no parameters
-        }
-        { // For ./EDD/capability
-            refda_amm_edd_desc_t *objdata = ARI_MALLOC(sizeof(refda_amm_edd_desc_t));
-            refda_amm_edd_desc_init(objdata);
-            // produced type
-            {
-                // table template
-                amm_semtype_tblt_t *semtype = amm_type_set_tblt_size(&(objdata->prod_type), 4);
-                {
-                    amm_semtype_tblt_col_t *col = amm_semtype_tblt_col_array_get(semtype->columns, 0);
-                    m_string_set_cstr(col->name, "adm-name");
-                    {
-                        ari_t name = ARI_INIT_UNDEFINED;
-                        ari_set_aritype(&name, ARI_TYPE_TEXTSTR);
-                        amm_type_set_use_ref_move(&(col->typeobj), &name);
-                    }
-                }
-                {
-                    amm_semtype_tblt_col_t *col = amm_semtype_tblt_col_array_get(semtype->columns, 1);
-                    m_string_set_cstr(col->name, "enum");
-                    {
-                        ari_t name = ARI_INIT_UNDEFINED;
-                        ari_set_aritype(&name, ARI_TYPE_VAST);
-                        amm_type_set_use_ref_move(&(col->typeobj), &name);
-                    }
-                }
-                {
-                    amm_semtype_tblt_col_t *col = amm_semtype_tblt_col_array_get(semtype->columns, 2);
-                    m_string_set_cstr(col->name, "revision");
-                    {
-                        ari_t name = ARI_INIT_UNDEFINED;
-                        ari_set_aritype(&name, ARI_TYPE_TEXTSTR);
-                        amm_type_set_use_ref_move(&(col->typeobj), &name);
-                    }
-                }
-                {
-                    amm_semtype_tblt_col_t *col = amm_semtype_tblt_col_array_get(semtype->columns, 3);
-                    m_string_set_cstr(col->name, "features");
-                    {
-                        amm_semtype_ulist_t *semtype = amm_type_set_ulist(&(col->typeobj));
-                        {
-                            ari_t name = ARI_INIT_UNDEFINED;
-                            ari_set_aritype(&name, ARI_TYPE_TEXTSTR);
-                            amm_type_set_use_ref_move(&(semtype->item_type), &name);
-                        }
-                    }
-                }
-            }
-            // callback:
-            objdata->produce = refda_adm_ietf_dtnma_agent_edd_capability;
-
-            obj = refda_register_edd(adm, cace_amm_obj_id_withenum("capability", REFDA_ADM_IETF_DTNMA_AGENT_ENUM_OBJID_EDD_CAPABILITY), objdata);
-            // no parameters
-        }
-        { // For ./EDD/num-msg-rx
-            refda_amm_edd_desc_t *objdata = ARI_MALLOC(sizeof(refda_amm_edd_desc_t));
-            refda_amm_edd_desc_init(objdata);
-            // produced type
-            {
-                ari_t name = ARI_INIT_UNDEFINED;
-                // ari://ietf-amm/TYPEDEF/counter64
-                ari_set_objref_path_intid(&name, 0, ARI_TYPE_TYPEDEF, 12);
-                amm_type_set_use_ref_move(&(objdata->prod_type), &name);
-            }
-            // callback:
-            objdata->produce = refda_adm_ietf_dtnma_agent_edd_num_msg_rx;
-
-            obj = refda_register_edd(adm, cace_amm_obj_id_withenum("num-msg-rx", REFDA_ADM_IETF_DTNMA_AGENT_ENUM_OBJID_EDD_NUM_MSG_RX), objdata);
-            // no parameters
-        }
-        { // For ./EDD/num-msg-rx-failed
-            refda_amm_edd_desc_t *objdata = ARI_MALLOC(sizeof(refda_amm_edd_desc_t));
-            refda_amm_edd_desc_init(objdata);
-            // produced type
-            {
-                ari_t name = ARI_INIT_UNDEFINED;
-                // ari://ietf-amm/TYPEDEF/counter64
-                ari_set_objref_path_intid(&name, 0, ARI_TYPE_TYPEDEF, 12);
-                amm_type_set_use_ref_move(&(objdata->prod_type), &name);
-            }
-            // callback:
-            objdata->produce = refda_adm_ietf_dtnma_agent_edd_num_msg_rx_failed;
-
-            obj = refda_register_edd(adm, cace_amm_obj_id_withenum("num-msg-rx-failed", REFDA_ADM_IETF_DTNMA_AGENT_ENUM_OBJID_EDD_NUM_MSG_RX_FAILED), objdata);
-            // no parameters
-        }
-        { // For ./EDD/num-msg-tx
-            refda_amm_edd_desc_t *objdata = ARI_MALLOC(sizeof(refda_amm_edd_desc_t));
-            refda_amm_edd_desc_init(objdata);
-            // produced type
-            {
-                ari_t name = ARI_INIT_UNDEFINED;
-                // ari://ietf-amm/TYPEDEF/counter64
-                ari_set_objref_path_intid(&name, 0, ARI_TYPE_TYPEDEF, 12);
-                amm_type_set_use_ref_move(&(objdata->prod_type), &name);
-            }
-            // callback:
-            objdata->produce = refda_adm_ietf_dtnma_agent_edd_num_msg_tx;
-
-            obj = refda_register_edd(adm, cace_amm_obj_id_withenum("num-msg-tx", REFDA_ADM_IETF_DTNMA_AGENT_ENUM_OBJID_EDD_NUM_MSG_TX), objdata);
-            // no parameters
-        }
-        { // For ./EDD/num-exec-started
-            refda_amm_edd_desc_t *objdata = ARI_MALLOC(sizeof(refda_amm_edd_desc_t));
-            refda_amm_edd_desc_init(objdata);
-            // produced type
-            {
-                ari_t name = ARI_INIT_UNDEFINED;
-                // ari://ietf-amm/TYPEDEF/counter64
-                ari_set_objref_path_intid(&name, 0, ARI_TYPE_TYPEDEF, 12);
-                amm_type_set_use_ref_move(&(objdata->prod_type), &name);
-            }
-            // callback:
-            objdata->produce = refda_adm_ietf_dtnma_agent_edd_num_exec_started;
-
-            obj = refda_register_edd(adm, cace_amm_obj_id_withenum("num-exec-started", REFDA_ADM_IETF_DTNMA_AGENT_ENUM_OBJID_EDD_NUM_EXEC_STARTED), objdata);
-            // no parameters
-        }
-        { // For ./EDD/num-exec-succeeded
-            refda_amm_edd_desc_t *objdata = ARI_MALLOC(sizeof(refda_amm_edd_desc_t));
-            refda_amm_edd_desc_init(objdata);
-            // produced type
-            {
-                ari_t name = ARI_INIT_UNDEFINED;
-                // ari://ietf-amm/TYPEDEF/counter64
-                ari_set_objref_path_intid(&name, 0, ARI_TYPE_TYPEDEF, 12);
-                amm_type_set_use_ref_move(&(objdata->prod_type), &name);
-            }
-            // callback:
-            objdata->produce = refda_adm_ietf_dtnma_agent_edd_num_exec_succeeded;
-
-            obj = refda_register_edd(adm, cace_amm_obj_id_withenum("num-exec-succeeded", REFDA_ADM_IETF_DTNMA_AGENT_ENUM_OBJID_EDD_NUM_EXEC_SUCCEEDED), objdata);
-            // no parameters
-        }
-        { // For ./EDD/num-exec-failed
-            refda_amm_edd_desc_t *objdata = ARI_MALLOC(sizeof(refda_amm_edd_desc_t));
-            refda_amm_edd_desc_init(objdata);
-            // produced type
-            {
-                ari_t name = ARI_INIT_UNDEFINED;
-                // ari://ietf-amm/TYPEDEF/counter64
-                ari_set_objref_path_intid(&name, 0, ARI_TYPE_TYPEDEF, 12);
-                amm_type_set_use_ref_move(&(objdata->prod_type), &name);
-            }
-            // callback:
-            objdata->produce = refda_adm_ietf_dtnma_agent_edd_num_exec_failed;
-
-            obj = refda_register_edd(adm, cace_amm_obj_id_withenum("num-exec-failed", REFDA_ADM_IETF_DTNMA_AGENT_ENUM_OBJID_EDD_NUM_EXEC_FAILED), objdata);
-            // no parameters
-        }
-        { // For ./EDD/exec-running
-            refda_amm_edd_desc_t *objdata = ARI_MALLOC(sizeof(refda_amm_edd_desc_t));
-            refda_amm_edd_desc_init(objdata);
-            // produced type
-            {
-                // table template
-                amm_semtype_tblt_t *semtype = amm_type_set_tblt_size(&(objdata->prod_type), 3);
-                {
-                    amm_semtype_tblt_col_t *col = amm_semtype_tblt_col_array_get(semtype->columns, 0);
-                    m_string_set_cstr(col->name, "pid");
-                    {
-                        ari_t name = ARI_INIT_UNDEFINED;
-                        ari_set_aritype(&name, ARI_TYPE_UVAST);
-                        amm_type_set_use_ref_move(&(col->typeobj), &name);
-                    }
-                }
-                {
-                    amm_semtype_tblt_col_t *col = amm_semtype_tblt_col_array_get(semtype->columns, 1);
-                    m_string_set_cstr(col->name, "target");
-                    {
-                        ari_t name = ARI_INIT_UNDEFINED;
-                        // ari://ietf-amm/TYPEDEF/ANY
-                        ari_set_objref_path_intid(&name, 0, ARI_TYPE_TYPEDEF, 8);
-                        amm_type_set_use_ref_move(&(col->typeobj), &name);
-                    }
-                }
-                {
-                    amm_semtype_tblt_col_t *col = amm_semtype_tblt_col_array_get(semtype->columns, 2);
-                    m_string_set_cstr(col->name, "state");
-                    {
-                        ari_t name = ARI_INIT_UNDEFINED;
-                        ari_set_aritype(&name, ARI_TYPE_BYTE);
-                        amm_type_set_use_ref_move(&(col->typeobj), &name);
-                    }
-                }
-            }
-            // callback:
-            objdata->produce = refda_adm_ietf_dtnma_agent_edd_exec_running;
-
-            obj = refda_register_edd(adm, cace_amm_obj_id_withenum("exec-running", REFDA_ADM_IETF_DTNMA_AGENT_ENUM_OBJID_EDD_EXEC_RUNNING), objdata);
-            // no parameters
-        }
-        { // For ./EDD/typedef-list
-            refda_amm_edd_desc_t *objdata = ARI_MALLOC(sizeof(refda_amm_edd_desc_t));
-            refda_amm_edd_desc_init(objdata);
-            // produced type
-            {
-                // table template
-                amm_semtype_tblt_t *semtype = amm_type_set_tblt_size(&(objdata->prod_type), 1);
-                {
-                    amm_semtype_tblt_col_t *col = amm_semtype_tblt_col_array_get(semtype->columns, 0);
-                    m_string_set_cstr(col->name, "obj");
-                    {
-                        ari_t name = ARI_INIT_UNDEFINED;
-                        ari_set_aritype(&name, ARI_TYPE_TYPEDEF);
-                        amm_type_set_use_ref_move(&(col->typeobj), &name);
-                    }
-                }
-            }
-            // callback:
-            objdata->produce = refda_adm_ietf_dtnma_agent_edd_typedef_list;
-
-            obj = refda_register_edd(adm, cace_amm_obj_id_withenum("typedef-list", REFDA_ADM_IETF_DTNMA_AGENT_ENUM_OBJID_EDD_TYPEDEF_LIST), objdata);
-            // parameters:
-            {
-                cace_amm_formal_param_t *fparam = refda_register_add_param(obj, "include-adm");
-                {
-                    ari_t name = ARI_INIT_UNDEFINED;
-                    ari_set_aritype(&name, ARI_TYPE_BOOL);
-                    amm_type_set_use_ref_move(&(fparam->typeobj), &name);
-                }
-                
-            }
-        }
-        { // For ./EDD/var-list
-            refda_amm_edd_desc_t *objdata = ARI_MALLOC(sizeof(refda_amm_edd_desc_t));
-            refda_amm_edd_desc_init(objdata);
-            // produced type
-            {
-                // table template
-                amm_semtype_tblt_t *semtype = amm_type_set_tblt_size(&(objdata->prod_type), 2);
-                {
-                    amm_semtype_tblt_col_t *col = amm_semtype_tblt_col_array_get(semtype->columns, 0);
-                    m_string_set_cstr(col->name, "obj");
-                    {
-                        ari_t name = ARI_INIT_UNDEFINED;
-                        ari_set_aritype(&name, ARI_TYPE_VAR);
-                        amm_type_set_use_ref_move(&(col->typeobj), &name);
-                    }
-                }
-                {
-                    amm_semtype_tblt_col_t *col = amm_semtype_tblt_col_array_get(semtype->columns, 1);
-                    m_string_set_cstr(col->name, "type");
-                    {
-                        ari_t name = ARI_INIT_UNDEFINED;
-                        // ari://ietf-amm/TYPEDEF/TYPE-REF
-                        ari_set_objref_path_intid(&name, 0, ARI_TYPE_TYPEDEF, 0);
-                        amm_type_set_use_ref_move(&(col->typeobj), &name);
-                    }
-                }
-            }
-            // callback:
-            objdata->produce = refda_adm_ietf_dtnma_agent_edd_var_list;
-
-            obj = refda_register_edd(adm, cace_amm_obj_id_withenum("var-list", REFDA_ADM_IETF_DTNMA_AGENT_ENUM_OBJID_EDD_VAR_LIST), objdata);
-            // parameters:
-            {
-                cace_amm_formal_param_t *fparam = refda_register_add_param(obj, "include-adm");
-                {
-                    ari_t name = ARI_INIT_UNDEFINED;
-                    ari_set_aritype(&name, ARI_TYPE_BOOL);
-                    amm_type_set_use_ref_move(&(fparam->typeobj), &name);
-                }
-                
-            }
-        }
-        { // For ./EDD/sbr-list
-            refda_amm_edd_desc_t *objdata = ARI_MALLOC(sizeof(refda_amm_edd_desc_t));
-            refda_amm_edd_desc_init(objdata);
-            // produced type
-            {
-                // table template
-                amm_semtype_tblt_t *semtype = amm_type_set_tblt_size(&(objdata->prod_type), 6);
-                {
-                    amm_semtype_tblt_col_t *col = amm_semtype_tblt_col_array_get(semtype->columns, 0);
-                    m_string_set_cstr(col->name, "obj");
-                    {
-                        ari_t name = ARI_INIT_UNDEFINED;
-                        ari_set_aritype(&name, ARI_TYPE_SBR);
-                        amm_type_set_use_ref_move(&(col->typeobj), &name);
-                    }
-                }
-                {
-                    amm_semtype_tblt_col_t *col = amm_semtype_tblt_col_array_get(semtype->columns, 1);
-                    m_string_set_cstr(col->name, "action");
-                    {
-                        ari_t name = ARI_INIT_UNDEFINED;
-                        // ari://ietf-amm/TYPEDEF/MAC
-                        ari_set_objref_path_intid(&name, 0, ARI_TYPE_TYPEDEF, 21);
-                        amm_type_set_use_ref_move(&(col->typeobj), &name);
-                    }
-                }
-                {
-                    amm_semtype_tblt_col_t *col = amm_semtype_tblt_col_array_get(semtype->columns, 2);
-                    m_string_set_cstr(col->name, "start-time");
-                    {
-                        ari_t name = ARI_INIT_UNDEFINED;
-                        // ari://ietf-amm/TYPEDEF/TIME
-                        ari_set_objref_path_intid(&name, 0, ARI_TYPE_TYPEDEF, 5);
-                        amm_type_set_use_ref_move(&(col->typeobj), &name);
-                    }
-                }
-                {
-                    amm_semtype_tblt_col_t *col = amm_semtype_tblt_col_array_get(semtype->columns, 3);
-                    m_string_set_cstr(col->name, "condition");
-                    {
-                        ari_t name = ARI_INIT_UNDEFINED;
-                        // ari://ietf-amm/TYPEDEF/EXPR
-                        ari_set_objref_path_intid(&name, 0, ARI_TYPE_TYPEDEF, 18);
-                        amm_type_set_use_ref_move(&(col->typeobj), &name);
-                    }
-                }
-                {
-                    amm_semtype_tblt_col_t *col = amm_semtype_tblt_col_array_get(semtype->columns, 4);
-                    m_string_set_cstr(col->name, "min-interval");
-                    {
-                        ari_t name = ARI_INIT_UNDEFINED;
-                        ari_set_aritype(&name, ARI_TYPE_TD);
-                        amm_type_set_use_ref_move(&(col->typeobj), &name);
-                    }
-                }
-                {
-                    amm_semtype_tblt_col_t *col = amm_semtype_tblt_col_array_get(semtype->columns, 5);
-                    m_string_set_cstr(col->name, "max-count");
-                    {
-                        ari_t name = ARI_INIT_UNDEFINED;
-                        ari_set_aritype(&name, ARI_TYPE_UVAST);
-                        amm_type_set_use_ref_move(&(col->typeobj), &name);
-                    }
-                }
-            }
-            // callback:
-            objdata->produce = refda_adm_ietf_dtnma_agent_edd_sbr_list;
-
-            obj = refda_register_edd(adm, cace_amm_obj_id_withenum("sbr-list", REFDA_ADM_IETF_DTNMA_AGENT_ENUM_OBJID_EDD_SBR_LIST), objdata);
-            // no parameters
-        }
-        { // For ./EDD/tbr-list
-            refda_amm_edd_desc_t *objdata = ARI_MALLOC(sizeof(refda_amm_edd_desc_t));
-            refda_amm_edd_desc_init(objdata);
-            // produced type
-            {
-                // table template
-                amm_semtype_tblt_t *semtype = amm_type_set_tblt_size(&(objdata->prod_type), 5);
-                {
-                    amm_semtype_tblt_col_t *col = amm_semtype_tblt_col_array_get(semtype->columns, 0);
-                    m_string_set_cstr(col->name, "obj");
-                    {
-                        ari_t name = ARI_INIT_UNDEFINED;
-                        ari_set_aritype(&name, ARI_TYPE_TBR);
-                        amm_type_set_use_ref_move(&(col->typeobj), &name);
-                    }
-                }
-                {
-                    amm_semtype_tblt_col_t *col = amm_semtype_tblt_col_array_get(semtype->columns, 1);
-                    m_string_set_cstr(col->name, "action");
-                    {
-                        ari_t name = ARI_INIT_UNDEFINED;
-                        // ari://ietf-amm/TYPEDEF/MAC
-                        ari_set_objref_path_intid(&name, 0, ARI_TYPE_TYPEDEF, 21);
-                        amm_type_set_use_ref_move(&(col->typeobj), &name);
-                    }
-                }
-                {
-                    amm_semtype_tblt_col_t *col = amm_semtype_tblt_col_array_get(semtype->columns, 2);
-                    m_string_set_cstr(col->name, "start-time");
-                    {
-                        ari_t name = ARI_INIT_UNDEFINED;
-                        // ari://ietf-amm/TYPEDEF/TIME
-                        ari_set_objref_path_intid(&name, 0, ARI_TYPE_TYPEDEF, 5);
-                        amm_type_set_use_ref_move(&(col->typeobj), &name);
-                    }
-                }
-                {
-                    amm_semtype_tblt_col_t *col = amm_semtype_tblt_col_array_get(semtype->columns, 3);
-                    m_string_set_cstr(col->name, "period");
-                    {
-                        ari_t name = ARI_INIT_UNDEFINED;
-                        ari_set_aritype(&name, ARI_TYPE_TD);
-                        amm_type_set_use_ref_move(&(col->typeobj), &name);
-                    }
-                }
-                {
-                    amm_semtype_tblt_col_t *col = amm_semtype_tblt_col_array_get(semtype->columns, 4);
-                    m_string_set_cstr(col->name, "max-count");
-                    {
-                        ari_t name = ARI_INIT_UNDEFINED;
-                        ari_set_aritype(&name, ARI_TYPE_UVAST);
-                        amm_type_set_use_ref_move(&(col->typeobj), &name);
-                    }
-                }
-            }
-            // callback:
-            objdata->produce = refda_adm_ietf_dtnma_agent_edd_tbr_list;
-
-<<<<<<< HEAD
-            obj = refda_register_edd(adm, cace_amm_obj_id_withenum("tbr-list", REFDA_ADM_IETF_DTNMA_AGENT_ENUM_OBJID_EDD_TBR_LIST), objdata);
-            // no parameters
-        }
-
-
-        /**
-         * Register CTRL objects
-         */
-        { // For ./CTRL/if-then-else
-            refda_amm_ctrl_desc_t *objdata = ARI_MALLOC(sizeof(refda_amm_ctrl_desc_t));
-            refda_amm_ctrl_desc_init(objdata);
-            // result type
-            {
-                ari_t name = ARI_INIT_UNDEFINED;
-                ari_set_aritype(&name, ARI_TYPE_BOOL);
-                amm_type_set_use_ref_move(&(objdata->res_type), &name);
-            }
-            // callback:
-            objdata->execute = refda_adm_ietf_dtnma_agent_ctrl_if_then_else;
-=======
+    CACE_LOG_WARNING("executed!");
+
     const ari_t *ref = refda_exec_ctx_get_aparam_index(ctx, 0);
 
     // FIXME mutex-serialize object store access
@@ -1683,7 +532,1197 @@
     {
         refda_valprod_ctx_t prodctx;
         refda_valprod_ctx_init(&prodctx, ctx->runctx, &deref);
->>>>>>> 73a67d91
+
+        res = refda_valprod_run(&prodctx);
+        if (res)
+        {
+            CACE_LOG_WARNING("inspect production failed with status %d", res);
+        }
+        else
+        {
+            // result of the CTRL is the produced value
+            refda_exec_ctx_set_result_move(ctx, &prodctx.value);
+        }
+
+        refda_valprod_ctx_deinit(&prodctx);
+    }
+
+    cace_amm_lookup_deinit(&deref);
+
+    return res;
+	/*
+	 * +-------------------------------------------------------------------------+
+	 * |STOP CUSTOM FUNCTION refda_adm_ietf_dtnma_agent_ctrl_inspect BODY
+	 * +-------------------------------------------------------------------------+
+	 */
+
+    return 0; //FIXME
+}
+
+
+/* Name: report-on
+ * Description:
+ *   Generate a report on an object without needing to define an object.
+ * The parameter is a single RPTT list that would be produced by an object.
+ * If used for more than one-shot diagnostics, defining a RPTT
+ * (e.g. in a VAR) is more efficient because the RPTT item would not
+ * be present in the report.
+ * Parameters::
+ * rptt
+ */
+static int refda_adm_ietf_dtnma_agent_ctrl_report_on(const refda_amm_ctrl_desc_t *obj _U_, refda_exec_ctx_t *ctx _U_)
+{
+	/*
+	 * +-------------------------------------------------------------------------+
+	 * |START CUSTOM FUNCTION refda_adm_ietf_dtnma_agent_ctrl_report_on BODY
+	 * +-------------------------------------------------------------------------+
+	 */
+	/*
+	 * +-------------------------------------------------------------------------+
+	 * |STOP CUSTOM FUNCTION refda_adm_ietf_dtnma_agent_ctrl_report_on BODY
+	 * +-------------------------------------------------------------------------+
+	 */
+
+    return 0; //FIXME
+}
+
+
+/* Name: var-reset
+ * Description:
+ *   Modify a VAR state to its default value.
+ * Parameters::
+ * target
+ */
+static int refda_adm_ietf_dtnma_agent_ctrl_var_reset(const refda_amm_ctrl_desc_t *obj _U_, refda_exec_ctx_t *ctx _U_)
+{
+	/*
+	 * +-------------------------------------------------------------------------+
+	 * |START CUSTOM FUNCTION refda_adm_ietf_dtnma_agent_ctrl_var_reset BODY
+	 * +-------------------------------------------------------------------------+
+	 */
+	/*
+	 * +-------------------------------------------------------------------------+
+	 * |STOP CUSTOM FUNCTION refda_adm_ietf_dtnma_agent_ctrl_var_reset BODY
+	 * +-------------------------------------------------------------------------+
+	 */
+
+    return 0; //FIXME
+}
+
+
+/* Name: var-store
+ * Description:
+ *   Modify a VAR state to a specific value.
+ * Parameters::
+ * target
+ * value
+ */
+static int refda_adm_ietf_dtnma_agent_ctrl_var_store(const refda_amm_ctrl_desc_t *obj _U_, refda_exec_ctx_t *ctx _U_)
+{
+	/*
+	 * +-------------------------------------------------------------------------+
+	 * |START CUSTOM FUNCTION refda_adm_ietf_dtnma_agent_ctrl_var_store BODY
+	 * +-------------------------------------------------------------------------+
+	 */
+	/*
+	 * +-------------------------------------------------------------------------+
+	 * |STOP CUSTOM FUNCTION refda_adm_ietf_dtnma_agent_ctrl_var_store BODY
+	 * +-------------------------------------------------------------------------+
+	 */
+
+    return 0; //FIXME
+}
+
+
+/* Name: ensure-var
+ * Description:
+ *   Ensure a specific VAR is present.
+ * Parameters::
+ * obj
+ * type
+ * init
+ */
+static int refda_adm_ietf_dtnma_agent_ctrl_ensure_var(const refda_amm_ctrl_desc_t *obj _U_, refda_exec_ctx_t *ctx _U_)
+{
+	/*
+	 * +-------------------------------------------------------------------------+
+	 * |START CUSTOM FUNCTION refda_adm_ietf_dtnma_agent_ctrl_ensure_var BODY
+	 * +-------------------------------------------------------------------------+
+	 */
+	/*
+	 * +-------------------------------------------------------------------------+
+	 * |STOP CUSTOM FUNCTION refda_adm_ietf_dtnma_agent_ctrl_ensure_var BODY
+	 * +-------------------------------------------------------------------------+
+	 */
+
+    return 0; //FIXME
+}
+
+
+/* Name: discard-var
+ * Description:
+ *   Discard a specific VAR if it is present.
+ * Parameters::
+ * obj
+ */
+static int refda_adm_ietf_dtnma_agent_ctrl_discard_var(const refda_amm_ctrl_desc_t *obj _U_, refda_exec_ctx_t *ctx _U_)
+{
+	/*
+	 * +-------------------------------------------------------------------------+
+	 * |START CUSTOM FUNCTION refda_adm_ietf_dtnma_agent_ctrl_discard_var BODY
+	 * +-------------------------------------------------------------------------+
+	 */
+	/*
+	 * +-------------------------------------------------------------------------+
+	 * |STOP CUSTOM FUNCTION refda_adm_ietf_dtnma_agent_ctrl_discard_var BODY
+	 * +-------------------------------------------------------------------------+
+	 */
+
+    return 0; //FIXME
+}
+
+
+/* Name: negate
+ * Description:
+ *   Negate a value.
+ * This is equivalent to multiplying by -1 but a shorter
+ * expression.
+ * Parameters: none
+ */
+static int refda_adm_ietf_dtnma_agent_oper_negate(const refda_amm_oper_desc_t *obj _U_, refda_eval_ctx_t *ctx _U_)
+{
+	/*
+	 * +-------------------------------------------------------------------------+
+	 * |START CUSTOM FUNCTION refda_adm_ietf_dtnma_agent_oper_negate BODY
+	 * +-------------------------------------------------------------------------+
+	 */
+	/*
+	 * +-------------------------------------------------------------------------+
+	 * |STOP CUSTOM FUNCTION refda_adm_ietf_dtnma_agent_oper_negate BODY
+	 * +-------------------------------------------------------------------------+
+	 */
+
+    return 0; //FIXME
+}
+
+
+/* Name: add
+ * Description:
+ *   Add two numeric values.
+ * The operands are cast to the least compatible numeric type
+ * before the arithmetic.
+ * Parameters: none
+ */
+static int refda_adm_ietf_dtnma_agent_oper_add(const refda_amm_oper_desc_t *obj _U_, refda_eval_ctx_t *ctx _U_)
+{
+	/*
+	 * +-------------------------------------------------------------------------+
+	 * |START CUSTOM FUNCTION refda_adm_ietf_dtnma_agent_oper_add BODY
+	 * +-------------------------------------------------------------------------+
+	 */
+	/*
+	 * +-------------------------------------------------------------------------+
+	 * |STOP CUSTOM FUNCTION refda_adm_ietf_dtnma_agent_oper_add BODY
+	 * +-------------------------------------------------------------------------+
+	 */
+
+    return 0; //FIXME
+}
+
+
+/* Name: sub
+ * Description:
+ *   
+ *   
+ * Parameters: none
+ */
+static int refda_adm_ietf_dtnma_agent_oper_sub(const refda_amm_oper_desc_t *obj _U_, refda_eval_ctx_t *ctx _U_)
+{
+	/*
+	 * +-------------------------------------------------------------------------+
+	 * |START CUSTOM FUNCTION refda_adm_ietf_dtnma_agent_oper_sub BODY
+	 * +-------------------------------------------------------------------------+
+	 */
+	/*
+	 * +-------------------------------------------------------------------------+
+	 * |STOP CUSTOM FUNCTION refda_adm_ietf_dtnma_agent_oper_sub BODY
+	 * +-------------------------------------------------------------------------+
+	 */
+
+    return 0; //FIXME
+}
+
+
+/* Name: multiply
+ * Description:
+ *   
+ *   
+ * Parameters: none
+ */
+static int refda_adm_ietf_dtnma_agent_oper_multiply(const refda_amm_oper_desc_t *obj _U_, refda_eval_ctx_t *ctx _U_)
+{
+	/*
+	 * +-------------------------------------------------------------------------+
+	 * |START CUSTOM FUNCTION refda_adm_ietf_dtnma_agent_oper_multiply BODY
+	 * +-------------------------------------------------------------------------+
+	 */
+	/*
+	 * +-------------------------------------------------------------------------+
+	 * |STOP CUSTOM FUNCTION refda_adm_ietf_dtnma_agent_oper_multiply BODY
+	 * +-------------------------------------------------------------------------+
+	 */
+
+    return 0; //FIXME
+}
+
+
+/* Name: divide
+ * Description:
+ *   
+ *   
+ * Parameters: none
+ */
+static int refda_adm_ietf_dtnma_agent_oper_divide(const refda_amm_oper_desc_t *obj _U_, refda_eval_ctx_t *ctx _U_)
+{
+	/*
+	 * +-------------------------------------------------------------------------+
+	 * |START CUSTOM FUNCTION refda_adm_ietf_dtnma_agent_oper_divide BODY
+	 * +-------------------------------------------------------------------------+
+	 */
+	/*
+	 * +-------------------------------------------------------------------------+
+	 * |STOP CUSTOM FUNCTION refda_adm_ietf_dtnma_agent_oper_divide BODY
+	 * +-------------------------------------------------------------------------+
+	 */
+
+    return 0; //FIXME
+}
+
+
+/* Name: remainder
+ * Description:
+ *   
+ *   
+ * Parameters: none
+ */
+static int refda_adm_ietf_dtnma_agent_oper_remainder(const refda_amm_oper_desc_t *obj _U_, refda_eval_ctx_t *ctx _U_)
+{
+	/*
+	 * +-------------------------------------------------------------------------+
+	 * |START CUSTOM FUNCTION refda_adm_ietf_dtnma_agent_oper_remainder BODY
+	 * +-------------------------------------------------------------------------+
+	 */
+	/*
+	 * +-------------------------------------------------------------------------+
+	 * |STOP CUSTOM FUNCTION refda_adm_ietf_dtnma_agent_oper_remainder BODY
+	 * +-------------------------------------------------------------------------+
+	 */
+
+    return 0; //FIXME
+}
+
+
+/* Name: bit-not
+ * Description:
+ *   
+ *   
+ * Parameters: none
+ */
+static int refda_adm_ietf_dtnma_agent_oper_bit_not(const refda_amm_oper_desc_t *obj _U_, refda_eval_ctx_t *ctx _U_)
+{
+	/*
+	 * +-------------------------------------------------------------------------+
+	 * |START CUSTOM FUNCTION refda_adm_ietf_dtnma_agent_oper_bit_not BODY
+	 * +-------------------------------------------------------------------------+
+	 */
+	/*
+	 * +-------------------------------------------------------------------------+
+	 * |STOP CUSTOM FUNCTION refda_adm_ietf_dtnma_agent_oper_bit_not BODY
+	 * +-------------------------------------------------------------------------+
+	 */
+
+    return 0; //FIXME
+}
+
+
+/* Name: bit-and
+ * Description:
+ *   
+ *   
+ * Parameters: none
+ */
+static int refda_adm_ietf_dtnma_agent_oper_bit_and(const refda_amm_oper_desc_t *obj _U_, refda_eval_ctx_t *ctx _U_)
+{
+	/*
+	 * +-------------------------------------------------------------------------+
+	 * |START CUSTOM FUNCTION refda_adm_ietf_dtnma_agent_oper_bit_and BODY
+	 * +-------------------------------------------------------------------------+
+	 */
+	/*
+	 * +-------------------------------------------------------------------------+
+	 * |STOP CUSTOM FUNCTION refda_adm_ietf_dtnma_agent_oper_bit_and BODY
+	 * +-------------------------------------------------------------------------+
+	 */
+
+    return 0; //FIXME
+}
+
+
+/* Name: bit-or
+ * Description:
+ *   
+ *   
+ * Parameters: none
+ */
+static int refda_adm_ietf_dtnma_agent_oper_bit_or(const refda_amm_oper_desc_t *obj _U_, refda_eval_ctx_t *ctx _U_)
+{
+	/*
+	 * +-------------------------------------------------------------------------+
+	 * |START CUSTOM FUNCTION refda_adm_ietf_dtnma_agent_oper_bit_or BODY
+	 * +-------------------------------------------------------------------------+
+	 */
+	/*
+	 * +-------------------------------------------------------------------------+
+	 * |STOP CUSTOM FUNCTION refda_adm_ietf_dtnma_agent_oper_bit_or BODY
+	 * +-------------------------------------------------------------------------+
+	 */
+
+    return 0; //FIXME
+}
+
+
+/* Name: bit-xor
+ * Description:
+ *   
+ *   
+ * Parameters: none
+ */
+static int refda_adm_ietf_dtnma_agent_oper_bit_xor(const refda_amm_oper_desc_t *obj _U_, refda_eval_ctx_t *ctx _U_)
+{
+	/*
+	 * +-------------------------------------------------------------------------+
+	 * |START CUSTOM FUNCTION refda_adm_ietf_dtnma_agent_oper_bit_xor BODY
+	 * +-------------------------------------------------------------------------+
+	 */
+	/*
+	 * +-------------------------------------------------------------------------+
+	 * |STOP CUSTOM FUNCTION refda_adm_ietf_dtnma_agent_oper_bit_xor BODY
+	 * +-------------------------------------------------------------------------+
+	 */
+
+    return 0; //FIXME
+}
+
+
+/* Name: bool-not
+ * Description:
+ *   
+ *   
+ * Parameters: none
+ */
+static int refda_adm_ietf_dtnma_agent_oper_bool_not(const refda_amm_oper_desc_t *obj _U_, refda_eval_ctx_t *ctx _U_)
+{
+	/*
+	 * +-------------------------------------------------------------------------+
+	 * |START CUSTOM FUNCTION refda_adm_ietf_dtnma_agent_oper_bool_not BODY
+	 * +-------------------------------------------------------------------------+
+	 */
+	/*
+	 * +-------------------------------------------------------------------------+
+	 * |STOP CUSTOM FUNCTION refda_adm_ietf_dtnma_agent_oper_bool_not BODY
+	 * +-------------------------------------------------------------------------+
+	 */
+
+    return 0; //FIXME
+}
+
+
+/* Name: bool-and
+ * Description:
+ *   
+ *   
+ * Parameters: none
+ */
+static int refda_adm_ietf_dtnma_agent_oper_bool_and(const refda_amm_oper_desc_t *obj _U_, refda_eval_ctx_t *ctx _U_)
+{
+	/*
+	 * +-------------------------------------------------------------------------+
+	 * |START CUSTOM FUNCTION refda_adm_ietf_dtnma_agent_oper_bool_and BODY
+	 * +-------------------------------------------------------------------------+
+	 */
+	/*
+	 * +-------------------------------------------------------------------------+
+	 * |STOP CUSTOM FUNCTION refda_adm_ietf_dtnma_agent_oper_bool_and BODY
+	 * +-------------------------------------------------------------------------+
+	 */
+
+    return 0; //FIXME
+}
+
+
+/* Name: bool-or
+ * Description:
+ *   
+ *   
+ * Parameters: none
+ */
+static int refda_adm_ietf_dtnma_agent_oper_bool_or(const refda_amm_oper_desc_t *obj _U_, refda_eval_ctx_t *ctx _U_)
+{
+	/*
+	 * +-------------------------------------------------------------------------+
+	 * |START CUSTOM FUNCTION refda_adm_ietf_dtnma_agent_oper_bool_or BODY
+	 * +-------------------------------------------------------------------------+
+	 */
+	/*
+	 * +-------------------------------------------------------------------------+
+	 * |STOP CUSTOM FUNCTION refda_adm_ietf_dtnma_agent_oper_bool_or BODY
+	 * +-------------------------------------------------------------------------+
+	 */
+
+    return 0; //FIXME
+}
+
+
+/* Name: bool-xor
+ * Description:
+ *   
+ *   
+ * Parameters: none
+ */
+static int refda_adm_ietf_dtnma_agent_oper_bool_xor(const refda_amm_oper_desc_t *obj _U_, refda_eval_ctx_t *ctx _U_)
+{
+	/*
+	 * +-------------------------------------------------------------------------+
+	 * |START CUSTOM FUNCTION refda_adm_ietf_dtnma_agent_oper_bool_xor BODY
+	 * +-------------------------------------------------------------------------+
+	 */
+	/*
+	 * +-------------------------------------------------------------------------+
+	 * |STOP CUSTOM FUNCTION refda_adm_ietf_dtnma_agent_oper_bool_xor BODY
+	 * +-------------------------------------------------------------------------+
+	 */
+
+    return 0; //FIXME
+}
+
+
+/* Name: compare-eq
+ * Description:
+ *   
+ *   
+ * Parameters: none
+ */
+static int refda_adm_ietf_dtnma_agent_oper_compare_eq(const refda_amm_oper_desc_t *obj _U_, refda_eval_ctx_t *ctx _U_)
+{
+	/*
+	 * +-------------------------------------------------------------------------+
+	 * |START CUSTOM FUNCTION refda_adm_ietf_dtnma_agent_oper_compare_eq BODY
+	 * +-------------------------------------------------------------------------+
+	 */
+	/*
+	 * +-------------------------------------------------------------------------+
+	 * |STOP CUSTOM FUNCTION refda_adm_ietf_dtnma_agent_oper_compare_eq BODY
+	 * +-------------------------------------------------------------------------+
+	 */
+
+    return 0; //FIXME
+}
+
+
+/* Name: compare-ne
+ * Description:
+ *   
+ *   
+ * Parameters: none
+ */
+static int refda_adm_ietf_dtnma_agent_oper_compare_ne(const refda_amm_oper_desc_t *obj _U_, refda_eval_ctx_t *ctx _U_)
+{
+	/*
+	 * +-------------------------------------------------------------------------+
+	 * |START CUSTOM FUNCTION refda_adm_ietf_dtnma_agent_oper_compare_ne BODY
+	 * +-------------------------------------------------------------------------+
+	 */
+	/*
+	 * +-------------------------------------------------------------------------+
+	 * |STOP CUSTOM FUNCTION refda_adm_ietf_dtnma_agent_oper_compare_ne BODY
+	 * +-------------------------------------------------------------------------+
+	 */
+
+    return 0; //FIXME
+}
+
+
+/* Name: compare-gt
+ * Description:
+ *   Compare two numbers by value.
+ * The result is true if the left value is greater than the right.
+ * The operands are cast to the least compatible numeric type
+ * before the comparison.
+ * Parameters: none
+ */
+static int refda_adm_ietf_dtnma_agent_oper_compare_gt(const refda_amm_oper_desc_t *obj _U_, refda_eval_ctx_t *ctx _U_)
+{
+	/*
+	 * +-------------------------------------------------------------------------+
+	 * |START CUSTOM FUNCTION refda_adm_ietf_dtnma_agent_oper_compare_gt BODY
+	 * +-------------------------------------------------------------------------+
+	 */
+	/*
+	 * +-------------------------------------------------------------------------+
+	 * |STOP CUSTOM FUNCTION refda_adm_ietf_dtnma_agent_oper_compare_gt BODY
+	 * +-------------------------------------------------------------------------+
+	 */
+
+    return 0; //FIXME
+}
+
+
+/* Name: compare-ge
+ * Description:
+ *   Compare two numbers by value.
+ * The result is true if the left value is greater than or equal
+ * to the right.
+ * The operands are cast to the least compatible numeric type
+ * before the comparison.
+ * Parameters: none
+ */
+static int refda_adm_ietf_dtnma_agent_oper_compare_ge(const refda_amm_oper_desc_t *obj _U_, refda_eval_ctx_t *ctx _U_)
+{
+	/*
+	 * +-------------------------------------------------------------------------+
+	 * |START CUSTOM FUNCTION refda_adm_ietf_dtnma_agent_oper_compare_ge BODY
+	 * +-------------------------------------------------------------------------+
+	 */
+	/*
+	 * +-------------------------------------------------------------------------+
+	 * |STOP CUSTOM FUNCTION refda_adm_ietf_dtnma_agent_oper_compare_ge BODY
+	 * +-------------------------------------------------------------------------+
+	 */
+
+    return 0; //FIXME
+}
+
+
+/* Name: compare-lt
+ * Description:
+ *   Compare two operands by value.
+ * The result is true if the left value is less than the right.
+ * The operands are cast to the least compatible numeric type
+ * before the comparison.
+ * Parameters: none
+ */
+static int refda_adm_ietf_dtnma_agent_oper_compare_lt(const refda_amm_oper_desc_t *obj _U_, refda_eval_ctx_t *ctx _U_)
+{
+	/*
+	 * +-------------------------------------------------------------------------+
+	 * |START CUSTOM FUNCTION refda_adm_ietf_dtnma_agent_oper_compare_lt BODY
+	 * +-------------------------------------------------------------------------+
+	 */
+	/*
+	 * +-------------------------------------------------------------------------+
+	 * |STOP CUSTOM FUNCTION refda_adm_ietf_dtnma_agent_oper_compare_lt BODY
+	 * +-------------------------------------------------------------------------+
+	 */
+
+    return 0; //FIXME
+}
+
+
+/* Name: compare-le
+ * Description:
+ *   Compare two operands by value.
+ * The result is true if the left value is less than or
+ * equal to the right.
+ * The operands are cast to the least compatible numeric type
+ * before the comparison.
+ * Parameters: none
+ */
+static int refda_adm_ietf_dtnma_agent_oper_compare_le(const refda_amm_oper_desc_t *obj _U_, refda_eval_ctx_t *ctx _U_)
+{
+	/*
+	 * +-------------------------------------------------------------------------+
+	 * |START CUSTOM FUNCTION refda_adm_ietf_dtnma_agent_oper_compare_le BODY
+	 * +-------------------------------------------------------------------------+
+	 */
+	/*
+	 * +-------------------------------------------------------------------------+
+	 * |STOP CUSTOM FUNCTION refda_adm_ietf_dtnma_agent_oper_compare_le BODY
+	 * +-------------------------------------------------------------------------+
+	 */
+
+    return 0; //FIXME
+}
+
+
+/* Name: tbl-filter
+ * Description:
+ *   Filter a table first by rows and then by columns.
+ * Parameters::
+ * row-match
+ * columns
+ */
+static int refda_adm_ietf_dtnma_agent_oper_tbl_filter(const refda_amm_oper_desc_t *obj _U_, refda_eval_ctx_t *ctx _U_)
+{
+	/*
+	 * +-------------------------------------------------------------------------+
+	 * |START CUSTOM FUNCTION refda_adm_ietf_dtnma_agent_oper_tbl_filter BODY
+	 * +-------------------------------------------------------------------------+
+	 */
+	/*
+	 * +-------------------------------------------------------------------------+
+	 * |STOP CUSTOM FUNCTION refda_adm_ietf_dtnma_agent_oper_tbl_filter BODY
+	 * +-------------------------------------------------------------------------+
+	 */
+
+    return 0; //FIXME
+}
+
+int refda_adm_ietf_dtnma_agent_init(refda_agent_t *agent)
+{
+    CHKERR1(agent);
+    CACE_LOG_DEBUG("Registering ADM: " "ietf-dtnma-agent");
+    REFDA_AGENT_LOCK(agent);
+
+    cace_amm_obj_ns_t *adm = cace_amm_obj_store_add_ns(&(agent->objs), "ietf-dtnma-agent", true, REFDA_ADM_IETF_DTNMA_AGENT_ENUM_ADM);
+    if (adm)
+    {
+        cace_amm_obj_desc_t *obj;
+
+        /**
+         * Register TYPEDEF objects
+         */
+        { // For ./TYPEDEF/hellotyp
+            refda_amm_typedef_desc_t *objdata = ARI_MALLOC(sizeof(refda_amm_typedef_desc_t));
+            refda_amm_typedef_desc_init(objdata);
+            // named type:
+            {
+                // union
+                amm_semtype_union_t *semtype = amm_type_set_union_size(&(objdata->typeobj), 2);
+                {
+                    amm_type_t *choice = amm_type_array_get(semtype->choices, 0);
+                    {
+                        ari_t name = ARI_INIT_UNDEFINED;
+                        ari_set_aritype(&name, ARI_TYPE_BYTE);
+                        amm_type_set_use_ref_move(choice, &name);
+                    }
+                }
+                {
+                    amm_type_t *choice = amm_type_array_get(semtype->choices, 1);
+                    {
+                        ari_t name = ARI_INIT_UNDEFINED;
+                        ari_set_aritype(&name, ARI_TYPE_UINT);
+                        amm_type_set_use_ref_move(choice, &name);
+                    }
+                }
+            }
+            obj = refda_register_typedef(adm, cace_amm_obj_id_withenum("hellotyp", REFDA_ADM_IETF_DTNMA_AGENT_ENUM_OBJID_TYPEDEF_HELLOTYP), objdata);
+            // no parameters possible
+        }
+        { // For ./TYPEDEF/column-id
+            refda_amm_typedef_desc_t *objdata = ARI_MALLOC(sizeof(refda_amm_typedef_desc_t));
+            refda_amm_typedef_desc_init(objdata);
+            // named type:
+            {
+                // union
+                amm_semtype_union_t *semtype = amm_type_set_union_size(&(objdata->typeobj), 2);
+                {
+                    amm_type_t *choice = amm_type_array_get(semtype->choices, 0);
+                    {
+                        ari_t name = ARI_INIT_UNDEFINED;
+                        ari_set_aritype(&name, ARI_TYPE_UVAST);
+                        amm_type_set_use_ref_move(choice, &name);
+                    }
+                }
+                {
+                    amm_type_t *choice = amm_type_array_get(semtype->choices, 1);
+                    {
+                        ari_t name = ARI_INIT_UNDEFINED;
+                        ari_set_aritype(&name, ARI_TYPE_TEXTSTR);
+                        amm_type_set_use_ref_move(choice, &name);
+                    }
+                }
+            }
+            obj = refda_register_typedef(adm, cace_amm_obj_id_withenum("column-id", REFDA_ADM_IETF_DTNMA_AGENT_ENUM_OBJID_TYPEDEF_COLUMN_ID), objdata);
+            // no parameters possible
+        }
+
+        /**
+         * Register CONST objects
+         */
+        { // For ./CONST/hello
+            refda_amm_const_desc_t *objdata = ARI_MALLOC(sizeof(refda_amm_const_desc_t));
+            refda_amm_const_desc_init(objdata);
+            // constant value:
+            {
+                ari_ac_t acinit;
+                ari_ac_init(&acinit);
+                {
+                    ari_t *item = ari_list_push_back_new(acinit.items);
+                    // ari://ietf-dtnma-agent/EDD/sw-vendor
+                    ari_set_objref_path_intid(item, 1, ARI_TYPE_EDD, 0);
+                }
+                {
+                    ari_t *item = ari_list_push_back_new(acinit.items);
+                    // ari://ietf-dtnma-agent/EDD/sw-version
+                    ari_set_objref_path_intid(item, 1, ARI_TYPE_EDD, 1);
+                }
+                {
+                    ari_t *item = ari_list_push_back_new(acinit.items);
+                    // ari://ietf-dtnma-agent/EDD/capability
+                    ari_set_objref_path_intid(item, 1, ARI_TYPE_EDD, 2);
+                }
+                ari_set_ac(&(objdata->value), &acinit);
+            }
+            obj = refda_register_const(adm, cace_amm_obj_id_withenum("hello", REFDA_ADM_IETF_DTNMA_AGENT_ENUM_OBJID_CONST_HELLO), objdata);
+            // no parameters
+        }
+
+        /**
+         * Register EDD objects
+         */
+        { // For ./EDD/sw-vendor
+            refda_amm_edd_desc_t *objdata = ARI_MALLOC(sizeof(refda_amm_edd_desc_t));
+            refda_amm_edd_desc_init(objdata);
+            // produced type
+            {
+                ari_t name = ARI_INIT_UNDEFINED;
+                ari_set_aritype(&name, ARI_TYPE_TEXTSTR);
+                amm_type_set_use_ref_move(&(objdata->prod_type), &name);
+            }
+            // callback:
+            objdata->produce = refda_adm_ietf_dtnma_agent_edd_sw_vendor;
+
+            obj = refda_register_edd(adm, cace_amm_obj_id_withenum("sw-vendor", REFDA_ADM_IETF_DTNMA_AGENT_ENUM_OBJID_EDD_SW_VENDOR), objdata);
+            // no parameters
+        }
+        { // For ./EDD/sw-version
+            refda_amm_edd_desc_t *objdata = ARI_MALLOC(sizeof(refda_amm_edd_desc_t));
+            refda_amm_edd_desc_init(objdata);
+            // produced type
+            {
+                ari_t name = ARI_INIT_UNDEFINED;
+                ari_set_aritype(&name, ARI_TYPE_TEXTSTR);
+                amm_type_set_use_ref_move(&(objdata->prod_type), &name);
+            }
+            // callback:
+            objdata->produce = refda_adm_ietf_dtnma_agent_edd_sw_version;
+
+            obj = refda_register_edd(adm, cace_amm_obj_id_withenum("sw-version", REFDA_ADM_IETF_DTNMA_AGENT_ENUM_OBJID_EDD_SW_VERSION), objdata);
+            // no parameters
+        }
+        { // For ./EDD/capability
+            refda_amm_edd_desc_t *objdata = ARI_MALLOC(sizeof(refda_amm_edd_desc_t));
+            refda_amm_edd_desc_init(objdata);
+            // produced type
+            {
+                // table template
+                amm_semtype_tblt_t *semtype = amm_type_set_tblt_size(&(objdata->prod_type), 4);
+                {
+                    amm_semtype_tblt_col_t *col = amm_semtype_tblt_col_array_get(semtype->columns, 0);
+                    m_string_set_cstr(col->name, "adm-name");
+                    {
+                        ari_t name = ARI_INIT_UNDEFINED;
+                        ari_set_aritype(&name, ARI_TYPE_TEXTSTR);
+                        amm_type_set_use_ref_move(&(col->typeobj), &name);
+                    }
+                }
+                {
+                    amm_semtype_tblt_col_t *col = amm_semtype_tblt_col_array_get(semtype->columns, 1);
+                    m_string_set_cstr(col->name, "enum");
+                    {
+                        ari_t name = ARI_INIT_UNDEFINED;
+                        ari_set_aritype(&name, ARI_TYPE_VAST);
+                        amm_type_set_use_ref_move(&(col->typeobj), &name);
+                    }
+                }
+                {
+                    amm_semtype_tblt_col_t *col = amm_semtype_tblt_col_array_get(semtype->columns, 2);
+                    m_string_set_cstr(col->name, "revision");
+                    {
+                        ari_t name = ARI_INIT_UNDEFINED;
+                        ari_set_aritype(&name, ARI_TYPE_TEXTSTR);
+                        amm_type_set_use_ref_move(&(col->typeobj), &name);
+                    }
+                }
+                {
+                    amm_semtype_tblt_col_t *col = amm_semtype_tblt_col_array_get(semtype->columns, 3);
+                    m_string_set_cstr(col->name, "features");
+                    {
+                        amm_semtype_ulist_t *semtype = amm_type_set_ulist(&(col->typeobj));
+                        {
+                            ari_t name = ARI_INIT_UNDEFINED;
+                            ari_set_aritype(&name, ARI_TYPE_TEXTSTR);
+                            amm_type_set_use_ref_move(&(semtype->item_type), &name);
+                        }
+                    }
+                }
+            }
+            // callback:
+            objdata->produce = refda_adm_ietf_dtnma_agent_edd_capability;
+
+            obj = refda_register_edd(adm, cace_amm_obj_id_withenum("capability", REFDA_ADM_IETF_DTNMA_AGENT_ENUM_OBJID_EDD_CAPABILITY), objdata);
+            // no parameters
+        }
+        { // For ./EDD/num-msg-rx
+            refda_amm_edd_desc_t *objdata = ARI_MALLOC(sizeof(refda_amm_edd_desc_t));
+            refda_amm_edd_desc_init(objdata);
+            // produced type
+            {
+                ari_t name = ARI_INIT_UNDEFINED;
+                // ari://ietf-amm/TYPEDEF/counter64
+                ari_set_objref_path_intid(&name, 0, ARI_TYPE_TYPEDEF, 12);
+                amm_type_set_use_ref_move(&(objdata->prod_type), &name);
+            }
+            // callback:
+            objdata->produce = refda_adm_ietf_dtnma_agent_edd_num_msg_rx;
+
+            obj = refda_register_edd(adm, cace_amm_obj_id_withenum("num-msg-rx", REFDA_ADM_IETF_DTNMA_AGENT_ENUM_OBJID_EDD_NUM_MSG_RX), objdata);
+            // no parameters
+        }
+        { // For ./EDD/num-msg-rx-failed
+            refda_amm_edd_desc_t *objdata = ARI_MALLOC(sizeof(refda_amm_edd_desc_t));
+            refda_amm_edd_desc_init(objdata);
+            // produced type
+            {
+                ari_t name = ARI_INIT_UNDEFINED;
+                // ari://ietf-amm/TYPEDEF/counter64
+                ari_set_objref_path_intid(&name, 0, ARI_TYPE_TYPEDEF, 12);
+                amm_type_set_use_ref_move(&(objdata->prod_type), &name);
+            }
+            // callback:
+            objdata->produce = refda_adm_ietf_dtnma_agent_edd_num_msg_rx_failed;
+
+            obj = refda_register_edd(adm, cace_amm_obj_id_withenum("num-msg-rx-failed", REFDA_ADM_IETF_DTNMA_AGENT_ENUM_OBJID_EDD_NUM_MSG_RX_FAILED), objdata);
+            // no parameters
+        }
+        { // For ./EDD/num-msg-tx
+            refda_amm_edd_desc_t *objdata = ARI_MALLOC(sizeof(refda_amm_edd_desc_t));
+            refda_amm_edd_desc_init(objdata);
+            // produced type
+            {
+                ari_t name = ARI_INIT_UNDEFINED;
+                // ari://ietf-amm/TYPEDEF/counter64
+                ari_set_objref_path_intid(&name, 0, ARI_TYPE_TYPEDEF, 12);
+                amm_type_set_use_ref_move(&(objdata->prod_type), &name);
+            }
+            // callback:
+            objdata->produce = refda_adm_ietf_dtnma_agent_edd_num_msg_tx;
+
+            obj = refda_register_edd(adm, cace_amm_obj_id_withenum("num-msg-tx", REFDA_ADM_IETF_DTNMA_AGENT_ENUM_OBJID_EDD_NUM_MSG_TX), objdata);
+            // no parameters
+        }
+        { // For ./EDD/num-exec-started
+            refda_amm_edd_desc_t *objdata = ARI_MALLOC(sizeof(refda_amm_edd_desc_t));
+            refda_amm_edd_desc_init(objdata);
+            // produced type
+            {
+                ari_t name = ARI_INIT_UNDEFINED;
+                // ari://ietf-amm/TYPEDEF/counter64
+                ari_set_objref_path_intid(&name, 0, ARI_TYPE_TYPEDEF, 12);
+                amm_type_set_use_ref_move(&(objdata->prod_type), &name);
+            }
+            // callback:
+            objdata->produce = refda_adm_ietf_dtnma_agent_edd_num_exec_started;
+
+            obj = refda_register_edd(adm, cace_amm_obj_id_withenum("num-exec-started", REFDA_ADM_IETF_DTNMA_AGENT_ENUM_OBJID_EDD_NUM_EXEC_STARTED), objdata);
+            // no parameters
+        }
+        { // For ./EDD/num-exec-succeeded
+            refda_amm_edd_desc_t *objdata = ARI_MALLOC(sizeof(refda_amm_edd_desc_t));
+            refda_amm_edd_desc_init(objdata);
+            // produced type
+            {
+                ari_t name = ARI_INIT_UNDEFINED;
+                // ari://ietf-amm/TYPEDEF/counter64
+                ari_set_objref_path_intid(&name, 0, ARI_TYPE_TYPEDEF, 12);
+                amm_type_set_use_ref_move(&(objdata->prod_type), &name);
+            }
+            // callback:
+            objdata->produce = refda_adm_ietf_dtnma_agent_edd_num_exec_succeeded;
+
+            obj = refda_register_edd(adm, cace_amm_obj_id_withenum("num-exec-succeeded", REFDA_ADM_IETF_DTNMA_AGENT_ENUM_OBJID_EDD_NUM_EXEC_SUCCEEDED), objdata);
+            // no parameters
+        }
+        { // For ./EDD/num-exec-failed
+            refda_amm_edd_desc_t *objdata = ARI_MALLOC(sizeof(refda_amm_edd_desc_t));
+            refda_amm_edd_desc_init(objdata);
+            // produced type
+            {
+                ari_t name = ARI_INIT_UNDEFINED;
+                // ari://ietf-amm/TYPEDEF/counter64
+                ari_set_objref_path_intid(&name, 0, ARI_TYPE_TYPEDEF, 12);
+                amm_type_set_use_ref_move(&(objdata->prod_type), &name);
+            }
+            // callback:
+            objdata->produce = refda_adm_ietf_dtnma_agent_edd_num_exec_failed;
+
+            obj = refda_register_edd(adm, cace_amm_obj_id_withenum("num-exec-failed", REFDA_ADM_IETF_DTNMA_AGENT_ENUM_OBJID_EDD_NUM_EXEC_FAILED), objdata);
+            // no parameters
+        }
+        { // For ./EDD/exec-running
+            refda_amm_edd_desc_t *objdata = ARI_MALLOC(sizeof(refda_amm_edd_desc_t));
+            refda_amm_edd_desc_init(objdata);
+            // produced type
+            {
+                // table template
+                amm_semtype_tblt_t *semtype = amm_type_set_tblt_size(&(objdata->prod_type), 3);
+                {
+                    amm_semtype_tblt_col_t *col = amm_semtype_tblt_col_array_get(semtype->columns, 0);
+                    m_string_set_cstr(col->name, "pid");
+                    {
+                        ari_t name = ARI_INIT_UNDEFINED;
+                        ari_set_aritype(&name, ARI_TYPE_UVAST);
+                        amm_type_set_use_ref_move(&(col->typeobj), &name);
+                    }
+                }
+                {
+                    amm_semtype_tblt_col_t *col = amm_semtype_tblt_col_array_get(semtype->columns, 1);
+                    m_string_set_cstr(col->name, "target");
+                    {
+                        ari_t name = ARI_INIT_UNDEFINED;
+                        // ari://ietf-amm/TYPEDEF/ANY
+                        ari_set_objref_path_intid(&name, 0, ARI_TYPE_TYPEDEF, 8);
+                        amm_type_set_use_ref_move(&(col->typeobj), &name);
+                    }
+                }
+                {
+                    amm_semtype_tblt_col_t *col = amm_semtype_tblt_col_array_get(semtype->columns, 2);
+                    m_string_set_cstr(col->name, "state");
+                    {
+                        ari_t name = ARI_INIT_UNDEFINED;
+                        ari_set_aritype(&name, ARI_TYPE_BYTE);
+                        amm_type_set_use_ref_move(&(col->typeobj), &name);
+                    }
+                }
+            }
+            // callback:
+            objdata->produce = refda_adm_ietf_dtnma_agent_edd_exec_running;
+
+            obj = refda_register_edd(adm, cace_amm_obj_id_withenum("exec-running", REFDA_ADM_IETF_DTNMA_AGENT_ENUM_OBJID_EDD_EXEC_RUNNING), objdata);
+            // no parameters
+        }
+        { // For ./EDD/typedef-list
+            refda_amm_edd_desc_t *objdata = ARI_MALLOC(sizeof(refda_amm_edd_desc_t));
+            refda_amm_edd_desc_init(objdata);
+            // produced type
+            {
+                // table template
+                amm_semtype_tblt_t *semtype = amm_type_set_tblt_size(&(objdata->prod_type), 1);
+                {
+                    amm_semtype_tblt_col_t *col = amm_semtype_tblt_col_array_get(semtype->columns, 0);
+                    m_string_set_cstr(col->name, "obj");
+                    {
+                        ari_t name = ARI_INIT_UNDEFINED;
+                        ari_set_aritype(&name, ARI_TYPE_TYPEDEF);
+                        amm_type_set_use_ref_move(&(col->typeobj), &name);
+                    }
+                }
+            }
+            // callback:
+            objdata->produce = refda_adm_ietf_dtnma_agent_edd_typedef_list;
+
+            obj = refda_register_edd(adm, cace_amm_obj_id_withenum("typedef-list", REFDA_ADM_IETF_DTNMA_AGENT_ENUM_OBJID_EDD_TYPEDEF_LIST), objdata);
+            // parameters:
+            {
+                cace_amm_formal_param_t *fparam = refda_register_add_param(obj, "include-adm");
+                {
+                    ari_t name = ARI_INIT_UNDEFINED;
+                    ari_set_aritype(&name, ARI_TYPE_BOOL);
+                    amm_type_set_use_ref_move(&(fparam->typeobj), &name);
+                }
+                
+            }
+        }
+        { // For ./EDD/var-list
+            refda_amm_edd_desc_t *objdata = ARI_MALLOC(sizeof(refda_amm_edd_desc_t));
+            refda_amm_edd_desc_init(objdata);
+            // produced type
+            {
+                // table template
+                amm_semtype_tblt_t *semtype = amm_type_set_tblt_size(&(objdata->prod_type), 2);
+                {
+                    amm_semtype_tblt_col_t *col = amm_semtype_tblt_col_array_get(semtype->columns, 0);
+                    m_string_set_cstr(col->name, "obj");
+                    {
+                        ari_t name = ARI_INIT_UNDEFINED;
+                        ari_set_aritype(&name, ARI_TYPE_VAR);
+                        amm_type_set_use_ref_move(&(col->typeobj), &name);
+                    }
+                }
+                {
+                    amm_semtype_tblt_col_t *col = amm_semtype_tblt_col_array_get(semtype->columns, 1);
+                    m_string_set_cstr(col->name, "type");
+                    {
+                        ari_t name = ARI_INIT_UNDEFINED;
+                        // ari://ietf-amm/TYPEDEF/TYPE-REF
+                        ari_set_objref_path_intid(&name, 0, ARI_TYPE_TYPEDEF, 0);
+                        amm_type_set_use_ref_move(&(col->typeobj), &name);
+                    }
+                }
+            }
+            // callback:
+            objdata->produce = refda_adm_ietf_dtnma_agent_edd_var_list;
+
+            obj = refda_register_edd(adm, cace_amm_obj_id_withenum("var-list", REFDA_ADM_IETF_DTNMA_AGENT_ENUM_OBJID_EDD_VAR_LIST), objdata);
+            // parameters:
+            {
+                cace_amm_formal_param_t *fparam = refda_register_add_param(obj, "include-adm");
+                {
+                    ari_t name = ARI_INIT_UNDEFINED;
+                    ari_set_aritype(&name, ARI_TYPE_BOOL);
+                    amm_type_set_use_ref_move(&(fparam->typeobj), &name);
+                }
+                
+            }
+        }
+        { // For ./EDD/sbr-list
+            refda_amm_edd_desc_t *objdata = ARI_MALLOC(sizeof(refda_amm_edd_desc_t));
+            refda_amm_edd_desc_init(objdata);
+            // produced type
+            {
+                // table template
+                amm_semtype_tblt_t *semtype = amm_type_set_tblt_size(&(objdata->prod_type), 6);
+                {
+                    amm_semtype_tblt_col_t *col = amm_semtype_tblt_col_array_get(semtype->columns, 0);
+                    m_string_set_cstr(col->name, "obj");
+                    {
+                        ari_t name = ARI_INIT_UNDEFINED;
+                        ari_set_aritype(&name, ARI_TYPE_SBR);
+                        amm_type_set_use_ref_move(&(col->typeobj), &name);
+                    }
+                }
+                {
+                    amm_semtype_tblt_col_t *col = amm_semtype_tblt_col_array_get(semtype->columns, 1);
+                    m_string_set_cstr(col->name, "action");
+                    {
+                        ari_t name = ARI_INIT_UNDEFINED;
+                        // ari://ietf-amm/TYPEDEF/MAC
+                        ari_set_objref_path_intid(&name, 0, ARI_TYPE_TYPEDEF, 21);
+                        amm_type_set_use_ref_move(&(col->typeobj), &name);
+                    }
+                }
+                {
+                    amm_semtype_tblt_col_t *col = amm_semtype_tblt_col_array_get(semtype->columns, 2);
+                    m_string_set_cstr(col->name, "start-time");
+                    {
+                        ari_t name = ARI_INIT_UNDEFINED;
+                        // ari://ietf-amm/TYPEDEF/TIME
+                        ari_set_objref_path_intid(&name, 0, ARI_TYPE_TYPEDEF, 5);
+                        amm_type_set_use_ref_move(&(col->typeobj), &name);
+                    }
+                }
+                {
+                    amm_semtype_tblt_col_t *col = amm_semtype_tblt_col_array_get(semtype->columns, 3);
+                    m_string_set_cstr(col->name, "condition");
+                    {
+                        ari_t name = ARI_INIT_UNDEFINED;
+                        // ari://ietf-amm/TYPEDEF/EXPR
+                        ari_set_objref_path_intid(&name, 0, ARI_TYPE_TYPEDEF, 18);
+                        amm_type_set_use_ref_move(&(col->typeobj), &name);
+                    }
+                }
+                {
+                    amm_semtype_tblt_col_t *col = amm_semtype_tblt_col_array_get(semtype->columns, 4);
+                    m_string_set_cstr(col->name, "min-interval");
+                    {
+                        ari_t name = ARI_INIT_UNDEFINED;
+                        ari_set_aritype(&name, ARI_TYPE_TD);
+                        amm_type_set_use_ref_move(&(col->typeobj), &name);
+                    }
+                }
+                {
+                    amm_semtype_tblt_col_t *col = amm_semtype_tblt_col_array_get(semtype->columns, 5);
+                    m_string_set_cstr(col->name, "max-count");
+                    {
+                        ari_t name = ARI_INIT_UNDEFINED;
+                        ari_set_aritype(&name, ARI_TYPE_UVAST);
+                        amm_type_set_use_ref_move(&(col->typeobj), &name);
+                    }
+                }
+            }
+            // callback:
+            objdata->produce = refda_adm_ietf_dtnma_agent_edd_sbr_list;
+
+            obj = refda_register_edd(adm, cace_amm_obj_id_withenum("sbr-list", REFDA_ADM_IETF_DTNMA_AGENT_ENUM_OBJID_EDD_SBR_LIST), objdata);
+            // no parameters
+        }
+        { // For ./EDD/tbr-list
+            refda_amm_edd_desc_t *objdata = ARI_MALLOC(sizeof(refda_amm_edd_desc_t));
+            refda_amm_edd_desc_init(objdata);
+            // produced type
+            {
+                // table template
+                amm_semtype_tblt_t *semtype = amm_type_set_tblt_size(&(objdata->prod_type), 5);
+                {
+                    amm_semtype_tblt_col_t *col = amm_semtype_tblt_col_array_get(semtype->columns, 0);
+                    m_string_set_cstr(col->name, "obj");
+                    {
+                        ari_t name = ARI_INIT_UNDEFINED;
+                        ari_set_aritype(&name, ARI_TYPE_TBR);
+                        amm_type_set_use_ref_move(&(col->typeobj), &name);
+                    }
+                }
+                {
+                    amm_semtype_tblt_col_t *col = amm_semtype_tblt_col_array_get(semtype->columns, 1);
+                    m_string_set_cstr(col->name, "action");
+                    {
+                        ari_t name = ARI_INIT_UNDEFINED;
+                        // ari://ietf-amm/TYPEDEF/MAC
+                        ari_set_objref_path_intid(&name, 0, ARI_TYPE_TYPEDEF, 21);
+                        amm_type_set_use_ref_move(&(col->typeobj), &name);
+                    }
+                }
+                {
+                    amm_semtype_tblt_col_t *col = amm_semtype_tblt_col_array_get(semtype->columns, 2);
+                    m_string_set_cstr(col->name, "start-time");
+                    {
+                        ari_t name = ARI_INIT_UNDEFINED;
+                        // ari://ietf-amm/TYPEDEF/TIME
+                        ari_set_objref_path_intid(&name, 0, ARI_TYPE_TYPEDEF, 5);
+                        amm_type_set_use_ref_move(&(col->typeobj), &name);
+                    }
+                }
+                {
+                    amm_semtype_tblt_col_t *col = amm_semtype_tblt_col_array_get(semtype->columns, 3);
+                    m_string_set_cstr(col->name, "period");
+                    {
+                        ari_t name = ARI_INIT_UNDEFINED;
+                        ari_set_aritype(&name, ARI_TYPE_TD);
+                        amm_type_set_use_ref_move(&(col->typeobj), &name);
+                    }
+                }
+                {
+                    amm_semtype_tblt_col_t *col = amm_semtype_tblt_col_array_get(semtype->columns, 4);
+                    m_string_set_cstr(col->name, "max-count");
+                    {
+                        ari_t name = ARI_INIT_UNDEFINED;
+                        ari_set_aritype(&name, ARI_TYPE_UVAST);
+                        amm_type_set_use_ref_move(&(col->typeobj), &name);
+                    }
+                }
+            }
+            // callback:
+            objdata->produce = refda_adm_ietf_dtnma_agent_edd_tbr_list;
+
+            obj = refda_register_edd(adm, cace_amm_obj_id_withenum("tbr-list", REFDA_ADM_IETF_DTNMA_AGENT_ENUM_OBJID_EDD_TBR_LIST), objdata);
+            // no parameters
+        }
+
+
+        /**
+         * Register CTRL objects
+         */
+        { // For ./CTRL/if-then-else
+            refda_amm_ctrl_desc_t *objdata = ARI_MALLOC(sizeof(refda_amm_ctrl_desc_t));
+            refda_amm_ctrl_desc_init(objdata);
+            // result type
+            {
+                ari_t name = ARI_INIT_UNDEFINED;
+                ari_set_aritype(&name, ARI_TYPE_BOOL);
+                amm_type_set_use_ref_move(&(objdata->res_type), &name);
+            }
+            // callback:
+            objdata->execute = refda_adm_ietf_dtnma_agent_ctrl_if_then_else;
 
             obj = refda_register_ctrl(adm, cace_amm_obj_id_withenum("if-then-else", REFDA_ADM_IETF_DTNMA_AGENT_ENUM_OBJID_CTRL_IF_THEN_ELSE), objdata);
             // parameters:
@@ -1747,7 +1786,6 @@
                 
             }
         }
-<<<<<<< HEAD
         { // For ./CTRL/catch
             refda_amm_ctrl_desc_t *objdata = ARI_MALLOC(sizeof(refda_amm_ctrl_desc_t));
             refda_amm_ctrl_desc_init(objdata);
@@ -1796,12 +1834,6 @@
                 }
                 
             }
-=======
-        else
-        {
-            // result of the CTRL is the produced value
-            refda_exec_ctx_set_result_move(ctx, &prodctx.value);
->>>>>>> 73a67d91
         }
         { // For ./CTRL/wait-for
             refda_amm_ctrl_desc_t *objdata = ARI_MALLOC(sizeof(refda_amm_ctrl_desc_t));
@@ -1871,7 +1903,6 @@
             // callback:
             objdata->execute = refda_adm_ietf_dtnma_agent_ctrl_inspect;
 
-<<<<<<< HEAD
             obj = refda_register_ctrl(adm, cace_amm_obj_id_withenum("inspect", REFDA_ADM_IETF_DTNMA_AGENT_ENUM_OBJID_CTRL_INSPECT), objdata);
             // parameters:
             {
@@ -1890,47 +1921,6 @@
             // no result type
             // callback:
             objdata->execute = refda_adm_ietf_dtnma_agent_ctrl_report_on;
-=======
-static bool refda_adm_ietf_dtnma_agent_ctrl_wait_finished(refda_exec_item_t *item)
-{
-    atomic_store(&(item->waiting), false);
-    return true;
-}
-
-/** CTRL execution callback for ari://ietf-dtnma-agent/CTRL/wait-for
- * Description:
- *   This control causes the execution to pause for a given amount of time.
- *   This is intended to be used within a macro to separate controls
- *   in time.";
- */
-static int refda_adm_ietf_dtnma_agent_ctrl_wait_for(const refda_amm_ctrl_desc_t *obj _U_, refda_exec_ctx_t *ctx)
-{
-    const ari_t *duration = refda_exec_ctx_get_aparam_index(ctx, 0);
-
-    struct timespec nowtime;
-
-    int res = clock_gettime(CLOCK_REALTIME, &nowtime);
-    if (res)
-    {
-        return 2;
-    }
-
-    refda_timeline_event_t event = {
-        .ts       = timespec_add(nowtime, duration->as_lit.value.as_timespec),
-        .item     = ctx->item,
-        .callback = refda_adm_ietf_dtnma_agent_ctrl_wait_finished,
-    };
-    refda_timeline_push(ctx->runctx->agent->exec_timeline, event);
-
-    refda_exec_ctx_set_waiting(ctx);
-    return 0;
-}
-
-int refda_adm_ietf_dtnma_agent_init(refda_agent_t *agent)
-{
-    CHKERR1(agent);
-    CACE_LOG_DEBUG("Registering ADM: ietf-dtnma-agent");
->>>>>>> 73a67d91
 
             obj = refda_register_ctrl(adm, cace_amm_obj_id_withenum("report-on", REFDA_ADM_IETF_DTNMA_AGENT_ENUM_OBJID_CTRL_REPORT_ON), objdata);
             // parameters:
@@ -2093,7 +2083,6 @@
             // callback:
             objdata->evaluate = refda_adm_ietf_dtnma_agent_oper_add;
 
-<<<<<<< HEAD
             obj = refda_register_oper(adm, cace_amm_obj_id_withenum("add", REFDA_ADM_IETF_DTNMA_AGENT_ENUM_OBJID_OPER_ADD), objdata);
             // no parameters
         }
@@ -2125,21 +2114,6 @@
             }
             // callback:
             objdata->evaluate = refda_adm_ietf_dtnma_agent_oper_multiply;
-=======
-        /**
-         * Register CTRL objects
-         */
-        { // ari://ietf-dtnma-agent/CTRL/inspect
-            refda_amm_ctrl_desc_t *objdata = ARI_MALLOC(sizeof(refda_amm_ctrl_desc_t));
-            refda_amm_ctrl_desc_init(objdata);
-            objdata->execute = refda_adm_ietf_dtnma_agent_ctrl_inspect;
-            {
-                // Result type ari://ietf-amm/TYPEDEF/any
-                ari_t ref = ARI_INIT_UNDEFINED;
-                ari_set_objref_path_intid(&ref, REFDA_ADM_IETF_AMM_ENUM, ARI_TYPE_TYPEDEF, 8);
-                amm_type_set_use_ref_move(&(objdata->res_type), &ref);
-            }
->>>>>>> 73a67d91
 
             obj = refda_register_oper(adm, cace_amm_obj_id_withenum("multiply", REFDA_ADM_IETF_DTNMA_AGENT_ENUM_OBJID_OPER_MULTIPLY), objdata);
             // no parameters
@@ -2429,24 +2403,6 @@
                 }
             }
         }
-<<<<<<< HEAD
-=======
-        {
-            refda_amm_ctrl_desc_t *objdata = ARI_MALLOC(sizeof(refda_amm_ctrl_desc_t));
-            refda_amm_ctrl_desc_init(objdata);
-            objdata->execute = refda_adm_ietf_dtnma_agent_ctrl_wait_for;
-            // No result type
-
-            obj = refda_register_ctrl(adm, cace_amm_obj_id_withenum("wait-for", 2), objdata);
-            {
-                cace_amm_formal_param_t *fparam = refda_register_add_param(obj, "duration");
-
-                amm_type_set_use_direct(&(fparam->typeobj), amm_type_get_builtin(ARI_TYPE_TD));
-                // FIXME: above should really be a type use of /ARITYPE/TD
-            }
-        }
-    }
->>>>>>> 73a67d91
 
     }
     REFDA_AGENT_UNLOCK(agent);
