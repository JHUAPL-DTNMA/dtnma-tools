/*
 * Copyright (c) 2011-2024 The Johns Hopkins University Applied Physics
 * Laboratory LLC.
 *
 * This file is part of the Delay-Tolerant Networking Management
 * Architecture (DTNMA) Tools package.
 *
 * Licensed under the Apache License, Version 2.0 (the "License");
 * you may not use this file except in compliance with the License.
 * You may obtain a copy of the License at
 *     http://www.apache.org/licenses/LICENSE-2.0
 * Unless required by applicable law or agreed to in writing, software
 * distributed under the License is distributed on an "AS IS" BASIS,
 * WITHOUT WARRANTIES OR CONDITIONS OF ANY KIND, either express or implied.
 * See the License for the specific language governing permissions and
 * limitations under the License.
 */

/** @file
 * This is the compilation unit for the implementation of the
 * ADM "ietf-dtnma-agent" for the C-language reference DA.
 * This contains definitions of every AMM object instance in the ADM and
 * file-local callback functions for all EDDs, CTRLs, and OPERs.
 */

#include "ietf_dtnma_agent.h"
#include "refda/agent.h"
#include "refda/register.h"
#include "refda/edd_prod_ctx.h"
#include "refda/ctrl_exec_ctx.h"
#include "refda/oper_eval_ctx.h"
#include "refda/reporting.h"
#include <cace/amm/semtype.h>
#include <cace/ari/text.h>
#include <cace/util/logging.h>
#include <cace/util/defs.h>

/*   START CUSTOM INCLUDES HERE  */
#include "refda/eval.h"
#include <timespec.h>
/*   STOP CUSTOM INCLUDES HERE  */

/*   START CUSTOM FUNCTIONS HERE */

static void refda_adm_ietf_dtnma_agent_ctrl_wait_finished(refda_ctrl_exec_ctx_t *ctx)
{
    refda_ctrl_exec_ctx_set_result_null(ctx);
}

static void refda_adm_ietf_dtnma_agent_ctrl_wait_cond_check(refda_ctrl_exec_ctx_t *ctx)
{
    const cace_ari_t *cond = refda_ctrl_exec_ctx_get_aparam_index(ctx, 0);
    if (!cond)
    {
        CACE_LOG_ERR("no parameter");
        return;
    }

    cace_ari_t result = CACE_ARI_INIT_UNDEFINED;
    int        res    = refda_eval_target(ctx->runctx, &result, cond);
    if (res)
    {
        CACE_LOG_ERR("failed to evaluate condition, error %d", res);
        cace_ari_set_bool(&result, false);
    }

    cace_ari_t             as_bool = CACE_ARI_INIT_UNDEFINED;
    const cace_amm_type_t *typeobj = cace_amm_type_get_builtin(CACE_ARI_TYPE_BOOL);
    res                            = cace_amm_type_convert(typeobj, &as_bool, &result);
    if (res)
    {
        CACE_LOG_ERR("failed to get bool state, error %d", res);
        cace_ari_set_bool(&as_bool, false);
    }

    bool truthy;
    if (cace_ari_get_bool(&as_bool, &truthy))
    {
        CACE_LOG_ERR("failed to get bool value");
        truthy = false;
    }

    if (truthy)
    {
        refda_ctrl_exec_ctx_set_result_copy(ctx, &result);
    }
    else
    {
        struct timespec nowtime;

        int res = clock_gettime(CLOCK_REALTIME, &nowtime);
        if (res)
        {
            // handled as failure
            CACE_LOG_ERR("Failed clock_gettime()");
        }
        else
        {
            // check again in 1s
            refda_timeline_event_t event = {
                .ts       = timespec_add(nowtime, timespec_from_ms(1000)),
                .item     = ctx->item,
                .callback = refda_adm_ietf_dtnma_agent_ctrl_wait_cond_check,
            };
            refda_ctrl_exec_ctx_set_waiting(ctx, &event);
        }
    }

    cace_ari_deinit(&as_bool);
    cace_ari_deinit(&result);
}

static void refda_adm_ietf_dtnma_agent_set_objpath(cace_ari_objpath_t *path, const cace_amm_obj_ns_t *ns,
                                                   cace_ari_type_t obj_type, const cace_amm_obj_desc_t *obj)
{
    if (ns->has_enum)
    {
        path->ns_id.form   = CACE_ARI_IDSEG_INT;
        path->ns_id.as_int = ns->intenum;
    }
    else
    {
        path->ns_id.form = CACE_ARI_IDSEG_TEXT;
        string_init_set_str(path->ns_id.as_text, string_get_cstr(ns->name));
    }

    path->type_id.form   = CACE_ARI_IDSEG_INT;
    path->type_id.as_int = obj_type;
    path->has_ari_type   = true;
    path->ari_type       = obj_type;

    if (obj->has_enum)
    {
        path->obj_id.form   = CACE_ARI_IDSEG_INT;
        path->obj_id.as_int = obj->intenum;
    }
    else
    {
        path->obj_id.form = CACE_ARI_IDSEG_TEXT;
        string_init_set_str(path->obj_id.as_text, string_get_cstr(obj->name));
    }
}

/*   STOP CUSTOM FUNCTIONS HERE  */

/* Name: sw-vendor
 * Description:
 *   The vendor for this Agent implementation.
 *
 * Parameters: none
 *
 * Produced type: use of ari:/ARITYPE/TEXTSTR
 */
static void refda_adm_ietf_dtnma_agent_edd_sw_vendor(refda_edd_prod_ctx_t *ctx)
{
    /*
     * +-------------------------------------------------------------------------+
     * |START CUSTOM FUNCTION refda_adm_ietf_dtnma_agent_edd_sw_vendor BODY
     * +-------------------------------------------------------------------------+
     */
    cace_ari_t result = CACE_ARI_INIT_UNDEFINED;
    cace_ari_set_tstr(&result, "JHU/APL", false);
    refda_edd_prod_ctx_set_result_move(ctx, &result);
    /*
     * +-------------------------------------------------------------------------+
     * |STOP CUSTOM FUNCTION refda_adm_ietf_dtnma_agent_edd_sw_vendor BODY
     * +-------------------------------------------------------------------------+
     */
}

/* Name: sw-version
 * Description:
 *   The version for this Agent implementation.
 *
 * Parameters: none
 *
 * Produced type: use of ari:/ARITYPE/TEXTSTR
 */
static void refda_adm_ietf_dtnma_agent_edd_sw_version(refda_edd_prod_ctx_t *ctx)
{
    /*
     * +-------------------------------------------------------------------------+
     * |START CUSTOM FUNCTION refda_adm_ietf_dtnma_agent_edd_sw_version BODY
     * +-------------------------------------------------------------------------+
     */
    cace_ari_t result = CACE_ARI_INIT_UNDEFINED;
    cace_ari_set_tstr(&result, "0.0.0", false);
    refda_edd_prod_ctx_set_result_move(ctx, &result);
    /*
     * +-------------------------------------------------------------------------+
     * |STOP CUSTOM FUNCTION refda_adm_ietf_dtnma_agent_edd_sw_version BODY
     * +-------------------------------------------------------------------------+
     */
}

/* Name: capability
 * Description:
 *   A table to indicate the ADM capability of the sending agent.
 *
 * Parameters: none
 *
 * Produced type: TBLT with 4 columns (use of ari:/ARITYPE/TEXTSTR, use of ari:/ARITYPE/VAST, use of
 * ari:/ARITYPE/TEXTSTR, ulist of use of ari:/ARITYPE/TEXTSTR)
 */
static void refda_adm_ietf_dtnma_agent_edd_capability(refda_edd_prod_ctx_t *ctx)
{
    /*
     * +-------------------------------------------------------------------------+
     * |START CUSTOM FUNCTION refda_adm_ietf_dtnma_agent_edd_capability BODY
     * +-------------------------------------------------------------------------+
     */
    refda_agent_t *agent = ctx->prodctx->parent->agent;
    REFDA_AGENT_LOCK(agent, );

    cace_ari_tbl_t table;
    cace_ari_tbl_init(&table, 4, 0);

    cace_amm_obj_ns_list_it_t ns_it;
    for (cace_amm_obj_ns_list_it(ns_it, agent->objs.ns_list); !cace_amm_obj_ns_list_end_p(ns_it);
         cace_amm_obj_ns_list_next(ns_it))
    {
        const cace_amm_obj_ns_t *ns = cace_amm_obj_ns_list_cref(ns_it);
        if (ns->intenum < 0)
        {
            // ignore ODMs
            continue;
        }

        cace_ari_array_t row;
        cace_ari_array_init(row);
        cace_ari_array_resize(row, 4);

        cace_ari_set_tstr(cace_ari_array_get(row, 0), m_string_get_cstr(ns->name), true);
        if (ns->has_enum)
        {
            cace_ari_set_vast(cace_ari_array_get(row, 1), ns->intenum);
        }
        cace_ari_set_tstr(cace_ari_array_get(row, 2), m_string_get_cstr(ns->revision), true);
        {
            cace_ari_t   *col = cace_ari_array_get(row, 3);
            cace_ari_ac_t list;
            cace_ari_ac_init(&list);

            string_tree_set_it_t feat_it;
            for (string_tree_set_it(feat_it, ns->feature_supp); !string_tree_set_end_p(feat_it);
                 string_tree_set_next(feat_it))
            {
                const m_string_t *feat = string_tree_set_cref(feat_it);
                cace_ari_t       *item = cace_ari_list_push_back_new(list.items);
                cace_ari_set_tstr(item, m_string_get_cstr(*feat), true);
            }

            cace_ari_set_ac(col, &list);
        }

        // append the row
        cace_ari_tbl_move_row_array(&table, row);
        cace_ari_array_clear(row);
    }

    cace_ari_t result = CACE_ARI_INIT_UNDEFINED;
    cace_ari_set_tbl(&result, &table);
    refda_edd_prod_ctx_set_result_move(ctx, &result);

    REFDA_AGENT_UNLOCK(agent, );
    /*
     * +-------------------------------------------------------------------------+
     * |STOP CUSTOM FUNCTION refda_adm_ietf_dtnma_agent_edd_capability BODY
     * +-------------------------------------------------------------------------+
     */
}

/* Name: num-msg-rx
 * Description MISSING
 *
 * Parameters: none
 *
 * Produced type: use of ari://ietf-amm/TYPEDEF/counter64
 */
static void refda_adm_ietf_dtnma_agent_edd_num_msg_rx(refda_edd_prod_ctx_t *ctx)
{
    /*
     * +-------------------------------------------------------------------------+
     * |START CUSTOM FUNCTION refda_adm_ietf_dtnma_agent_edd_num_msg_rx BODY
     * +-------------------------------------------------------------------------+
     */
    /*
     * +-------------------------------------------------------------------------+
     * |STOP CUSTOM FUNCTION refda_adm_ietf_dtnma_agent_edd_num_msg_rx BODY
     * +-------------------------------------------------------------------------+
     */
}

/* Name: num-msg-rx-failed
 * Description MISSING
 *
 * Parameters: none
 *
 * Produced type: use of ari://ietf-amm/TYPEDEF/counter64
 */
static void refda_adm_ietf_dtnma_agent_edd_num_msg_rx_failed(refda_edd_prod_ctx_t *ctx)
{
    /*
     * +-------------------------------------------------------------------------+
     * |START CUSTOM FUNCTION refda_adm_ietf_dtnma_agent_edd_num_msg_rx_failed BODY
     * +-------------------------------------------------------------------------+
     */
    /*
     * +-------------------------------------------------------------------------+
     * |STOP CUSTOM FUNCTION refda_adm_ietf_dtnma_agent_edd_num_msg_rx_failed BODY
     * +-------------------------------------------------------------------------+
     */
}

/* Name: num-msg-tx
 * Description MISSING
 *
 * Parameters: none
 *
 * Produced type: use of ari://ietf-amm/TYPEDEF/counter64
 */
static void refda_adm_ietf_dtnma_agent_edd_num_msg_tx(refda_edd_prod_ctx_t *ctx)
{
    /*
     * +-------------------------------------------------------------------------+
     * |START CUSTOM FUNCTION refda_adm_ietf_dtnma_agent_edd_num_msg_tx BODY
     * +-------------------------------------------------------------------------+
     */
    /*
     * +-------------------------------------------------------------------------+
     * |STOP CUSTOM FUNCTION refda_adm_ietf_dtnma_agent_edd_num_msg_tx BODY
     * +-------------------------------------------------------------------------+
     */
}

/* Name: num-exec-started
 * Description MISSING
 *
 * Parameters: none
 *
 * Produced type: use of ari://ietf-amm/TYPEDEF/counter64
 */
static void refda_adm_ietf_dtnma_agent_edd_num_exec_started(refda_edd_prod_ctx_t *ctx)
{
    /*
     * +-------------------------------------------------------------------------+
     * |START CUSTOM FUNCTION refda_adm_ietf_dtnma_agent_edd_num_exec_started BODY
     * +-------------------------------------------------------------------------+
     */
    /*
     * +-------------------------------------------------------------------------+
     * |STOP CUSTOM FUNCTION refda_adm_ietf_dtnma_agent_edd_num_exec_started BODY
     * +-------------------------------------------------------------------------+
     */
}

/* Name: num-exec-succeeded
 * Description MISSING
 *
 * Parameters: none
 *
 * Produced type: use of ari://ietf-amm/TYPEDEF/counter64
 */
static void refda_adm_ietf_dtnma_agent_edd_num_exec_succeeded(refda_edd_prod_ctx_t *ctx)
{
    /*
     * +-------------------------------------------------------------------------+
     * |START CUSTOM FUNCTION refda_adm_ietf_dtnma_agent_edd_num_exec_succeeded BODY
     * +-------------------------------------------------------------------------+
     */
    /*
     * +-------------------------------------------------------------------------+
     * |STOP CUSTOM FUNCTION refda_adm_ietf_dtnma_agent_edd_num_exec_succeeded BODY
     * +-------------------------------------------------------------------------+
     */
}

/* Name: num-exec-failed
 * Description MISSING
 *
 * Parameters: none
 *
 * Produced type: use of ari://ietf-amm/TYPEDEF/counter64
 */
static void refda_adm_ietf_dtnma_agent_edd_num_exec_failed(refda_edd_prod_ctx_t *ctx)
{
    /*
     * +-------------------------------------------------------------------------+
     * |START CUSTOM FUNCTION refda_adm_ietf_dtnma_agent_edd_num_exec_failed BODY
     * +-------------------------------------------------------------------------+
     */
    /*
     * +-------------------------------------------------------------------------+
     * |STOP CUSTOM FUNCTION refda_adm_ietf_dtnma_agent_edd_num_exec_failed BODY
     * +-------------------------------------------------------------------------+
     */
}

/* Name: exec-running
 * Description MISSING
 *
 * Parameters: none
 *
 * Produced type: TBLT with 3 columns (use of ari:/ARITYPE/UVAST, use of ari://ietf-amm/TYPEDEF/ANY, use of
 * ari:/ARITYPE/BYTE)
 */
static void refda_adm_ietf_dtnma_agent_edd_exec_running(refda_edd_prod_ctx_t *ctx)
{
    /*
     * +-------------------------------------------------------------------------+
     * |START CUSTOM FUNCTION refda_adm_ietf_dtnma_agent_edd_exec_running BODY
     * +-------------------------------------------------------------------------+
     */
    enum exec_state_e
    {
        EXEC_WAITING = 0,
        EXEC_RUNNING = 1,
    };

    refda_agent_t *agent = ctx->prodctx->parent->agent;
    if (pthread_mutex_lock(&(agent->exec_state_mutex)))
    {
        CACE_LOG_ERR("failed to lock exec_state_mutex");
        return;
    }

    cace_ari_tbl_t table;
    cace_ari_tbl_init(&table, 3, 0);

    refda_exec_seq_list_it_t seq_it;
    for (refda_exec_seq_list_it(seq_it, agent->exec_state); !refda_exec_seq_list_end_p(seq_it);
         refda_exec_seq_list_next(seq_it))
    {
        const refda_exec_seq_t *seq = refda_exec_seq_list_ref(seq_it);
        if (refda_exec_item_list_empty_p(seq->items))
        {
            // intermediate state
            continue;
        }
        const refda_exec_item_t *front = refda_exec_item_list_front(seq->items);

        cace_ari_array_t row;
        cace_ari_array_init(row);
        cace_ari_array_resize(row, 3);

        cace_ari_set_uvast(cace_ari_array_get(row, 0), seq->pid);

        cace_ari_set_copy(cace_ari_array_get(row, 1), &(front->ref));
        {
            int state;
            if (atomic_load(&(front->waiting)))
            {
                state = EXEC_WAITING;
            }
            else
            {
                state = EXEC_RUNNING;
            }
            cace_ari_set_int(cace_ari_array_get(row, 2), state);
        }

        // append the row
        cace_ari_tbl_move_row_array(&table, row);
        cace_ari_array_clear(row);
    }

    cace_ari_t result = CACE_ARI_INIT_UNDEFINED;
    cace_ari_set_tbl(&result, &table);
    refda_edd_prod_ctx_set_result_move(ctx, &result);

    if (pthread_mutex_unlock(&(agent->exec_state_mutex)))
    {
        CACE_LOG_ERR("failed to unlock exec_state_mutex");
        return;
    }
    /*
     * +-------------------------------------------------------------------------+
     * |STOP CUSTOM FUNCTION refda_adm_ietf_dtnma_agent_edd_exec_running BODY
     * +-------------------------------------------------------------------------+
     */
}

/* Name: typedef-list
 * Description:
 *   A table of TYPEDEF within the agent.
 *
 * Parameters list:
 *  * Index 0, name "include-adm", type: use of ari:/ARITYPE/BOOL
 *
 * Produced type: TBLT with 1 columns (use of ari:/ARITYPE/TYPEDEF)
 */
static void refda_adm_ietf_dtnma_agent_edd_typedef_list(refda_edd_prod_ctx_t *ctx)
{
    /*
     * +-------------------------------------------------------------------------+
     * |START CUSTOM FUNCTION refda_adm_ietf_dtnma_agent_edd_typedef_list BODY
     * +-------------------------------------------------------------------------+
     */
    bool include_adm;
    if (cace_ari_get_bool(refda_edd_prod_ctx_get_aparam_index(ctx, 0), &include_adm))
    {
        CACE_LOG_ERR("no parameter");
        return;
    }

    refda_agent_t *agent = ctx->prodctx->parent->agent;
    REFDA_AGENT_LOCK(agent, );

    cace_ari_tbl_t table;
    cace_ari_tbl_init(&table, 1, 0);

    cace_amm_obj_ns_list_it_t ns_it;
    for (cace_amm_obj_ns_list_it(ns_it, agent->objs.ns_list); !cace_amm_obj_ns_list_end_p(ns_it);
         cace_amm_obj_ns_list_next(ns_it))
    {
        const cace_amm_obj_ns_t *ns = cace_amm_obj_ns_list_cref(ns_it);
        if ((ns->intenum >= 0) && !include_adm)
        {
            // ignore ADMs
            continue;
        }

        const cace_ari_type_t  obj_type = CACE_ARI_TYPE_TYPEDEF;
        cace_amm_obj_ns_ctr_t *ctr      = cace_amm_obj_ns_ctr_dict_get(ns->object_types, obj_type);
        if (!ctr)
        {
            continue;
        }

        cace_amm_obj_desc_list_it_t obj_it;
        for (cace_amm_obj_desc_list_it(obj_it, ctr->obj_list); !cace_amm_obj_desc_list_end_p(obj_it);
             cace_amm_obj_desc_list_next(obj_it))
        {
            const cace_amm_obj_desc_t *obj = cace_amm_obj_desc_ptr_ref(*cace_amm_obj_desc_list_cref(obj_it));

            cace_ari_array_t row;
            cace_ari_array_init(row);
            cace_ari_array_resize(row, 1);

            {
                cace_ari_ref_t *ref = cace_ari_set_objref(cace_ari_array_get(row, 0));
                refda_adm_ietf_dtnma_agent_set_objpath(&(ref->objpath), ns, obj_type, obj);
            }

            // append the row
            cace_ari_tbl_move_row_array(&table, row);
            cace_ari_array_clear(row);
        }
    }

    cace_ari_t result = CACE_ARI_INIT_UNDEFINED;
    cace_ari_set_tbl(&result, &table);
    refda_edd_prod_ctx_set_result_move(ctx, &result);

    REFDA_AGENT_UNLOCK(agent, );
    /*
     * +-------------------------------------------------------------------------+
     * |STOP CUSTOM FUNCTION refda_adm_ietf_dtnma_agent_edd_typedef_list BODY
     * +-------------------------------------------------------------------------+
     */
}

/* Name: const-list
 * Description:
 *   A table of CONST within the agent.
 *
 * Parameters list:
 *  * Index 0, name "include-adm", type: use of ari:/ARITYPE/BOOL
 *
 * Produced type: TBLT with 2 columns (use of ari:/ARITYPE/CONST, use of ari://ietf-amm/TYPEDEF/semtype)
 */
static void refda_adm_ietf_dtnma_agent_edd_const_list(refda_edd_prod_ctx_t *ctx)
{
    /*
     * +-------------------------------------------------------------------------+
     * |START CUSTOM FUNCTION refda_adm_ietf_dtnma_agent_edd_const_list BODY
     * +-------------------------------------------------------------------------+
     */
    bool include_adm;
    if (cace_ari_get_bool(refda_edd_prod_ctx_get_aparam_index(ctx, 0), &include_adm))
    {
        CACE_LOG_ERR("no parameter");
        return;
    }

    refda_agent_t *agent = ctx->prodctx->parent->agent;
    REFDA_AGENT_LOCK(agent, );

    cace_ari_tbl_t table;
    cace_ari_tbl_init(&table, 2, 0);

    cace_amm_obj_ns_list_it_t ns_it;
    for (cace_amm_obj_ns_list_it(ns_it, agent->objs.ns_list); !cace_amm_obj_ns_list_end_p(ns_it);
         cace_amm_obj_ns_list_next(ns_it))
    {
        const cace_amm_obj_ns_t *ns = cace_amm_obj_ns_list_cref(ns_it);
        if ((ns->intenum >= 0) && !include_adm)
        {
            // ignore ADMs
            continue;
        }

        const cace_ari_type_t  obj_type = CACE_ARI_TYPE_CONST;
        cace_amm_obj_ns_ctr_t *ctr      = cace_amm_obj_ns_ctr_dict_get(ns->object_types, obj_type);
        if (!ctr)
        {
            continue;
        }

        cace_amm_obj_desc_list_it_t obj_it;
        for (cace_amm_obj_desc_list_it(obj_it, ctr->obj_list); !cace_amm_obj_desc_list_end_p(obj_it);
             cace_amm_obj_desc_list_next(obj_it))
        {
            const cace_amm_obj_desc_t *obj = cace_amm_obj_desc_ptr_ref(*cace_amm_obj_desc_list_cref(obj_it));

            cace_ari_array_t row;
            cace_ari_array_init(row);
            cace_ari_array_resize(row, 2);

            {
                cace_ari_ref_t *ref = cace_ari_set_objref(cace_ari_array_get(row, 0));
                refda_adm_ietf_dtnma_agent_set_objpath(&(ref->objpath), ns, obj_type, obj);
            }

            const refda_amm_const_desc_t *cnst = obj->app_data.ptr;
            if (cnst)
            {
                cace_amm_type_get_name(&(cnst->val_type), cace_ari_array_get(row, 1));
            }

            // append the row
            cace_ari_tbl_move_row_array(&table, row);
            cace_ari_array_clear(row);
        }
    }

    cace_ari_t result = CACE_ARI_INIT_UNDEFINED;
    cace_ari_set_tbl(&result, &table);
    refda_edd_prod_ctx_set_result_move(ctx, &result);

    REFDA_AGENT_UNLOCK(agent, );
    /*
     * +-------------------------------------------------------------------------+
     * |STOP CUSTOM FUNCTION refda_adm_ietf_dtnma_agent_edd_const_list BODY
     * +-------------------------------------------------------------------------+
     */
}

/* Name: var-list
 * Description:
 *   A table of VAR within the agent.
 *
 * Parameters list:
 *  * Index 0, name "include-adm", type: use of ari:/ARITYPE/BOOL
 *
 * Produced type: TBLT with 2 columns (use of ari:/ARITYPE/VAR, use of ari://ietf-amm/TYPEDEF/semtype)
 */
static void refda_adm_ietf_dtnma_agent_edd_var_list(refda_edd_prod_ctx_t *ctx)
{
    /*
     * +-------------------------------------------------------------------------+
     * |START CUSTOM FUNCTION refda_adm_ietf_dtnma_agent_edd_var_list BODY
     * +-------------------------------------------------------------------------+
     */
    bool include_adm;
    if (cace_ari_get_bool(refda_edd_prod_ctx_get_aparam_index(ctx, 0), &include_adm))
    {
        CACE_LOG_ERR("no parameter");
        return;
    }

    refda_agent_t *agent = ctx->prodctx->parent->agent;
    REFDA_AGENT_LOCK(agent, );

    cace_ari_tbl_t table;
    cace_ari_tbl_init(&table, 2, 0);

    cace_amm_obj_ns_list_it_t ns_it;
    for (cace_amm_obj_ns_list_it(ns_it, agent->objs.ns_list); !cace_amm_obj_ns_list_end_p(ns_it);
         cace_amm_obj_ns_list_next(ns_it))
    {
        const cace_amm_obj_ns_t *ns = cace_amm_obj_ns_list_cref(ns_it);
        if ((ns->intenum >= 0) && !include_adm)
        {
            // ignore ADMs
            continue;
        }

        const cace_ari_type_t  obj_type = CACE_ARI_TYPE_VAR;
        cace_amm_obj_ns_ctr_t *ctr      = cace_amm_obj_ns_ctr_dict_get(ns->object_types, obj_type);
        if (!ctr)
        {
            continue;
        }

        cace_amm_obj_desc_list_it_t obj_it;
        for (cace_amm_obj_desc_list_it(obj_it, ctr->obj_list); !cace_amm_obj_desc_list_end_p(obj_it);
             cace_amm_obj_desc_list_next(obj_it))
        {
            const cace_amm_obj_desc_t *obj = cace_amm_obj_desc_ptr_ref(*cace_amm_obj_desc_list_cref(obj_it));

            cace_ari_array_t row;
            cace_ari_array_init(row);
            cace_ari_array_resize(row, 2);

            {
                cace_ari_ref_t *ref = cace_ari_set_objref(cace_ari_array_get(row, 0));
                refda_adm_ietf_dtnma_agent_set_objpath(&(ref->objpath), ns, obj_type, obj);
            }

            const refda_amm_var_desc_t *var = obj->app_data.ptr;
            if (var)
            {
                cace_amm_type_get_name(&(var->val_type), cace_ari_array_get(row, 1));
            }

            // append the row
            cace_ari_tbl_move_row_array(&table, row);
            cace_ari_array_clear(row);
        }
    }

    cace_ari_t result = CACE_ARI_INIT_UNDEFINED;
    cace_ari_set_tbl(&result, &table);
    refda_edd_prod_ctx_set_result_move(ctx, &result);

    REFDA_AGENT_UNLOCK(agent, );
    /*
     * +-------------------------------------------------------------------------+
     * |STOP CUSTOM FUNCTION refda_adm_ietf_dtnma_agent_edd_var_list BODY
     * +-------------------------------------------------------------------------+
     */
}

/* Name: sbr-list
 * Description MISSING
 *
 * Parameters: none
 *
 * Produced type: TBLT with 6 columns (use of ari:/ARITYPE/SBR, use of ari://ietf-amm/TYPEDEF/MAC, use of
 * ari://ietf-amm/TYPEDEF/TIME, use of ari://ietf-amm/TYPEDEF/EXPR, use of ari:/ARITYPE/TD, use of ari:/ARITYPE/UVAST)
 */
static void refda_adm_ietf_dtnma_agent_edd_sbr_list(refda_edd_prod_ctx_t *ctx)
{
    /*
     * +-------------------------------------------------------------------------+
     * |START CUSTOM FUNCTION refda_adm_ietf_dtnma_agent_edd_sbr_list BODY
     * +-------------------------------------------------------------------------+
     */
    /*
     * +-------------------------------------------------------------------------+
     * |STOP CUSTOM FUNCTION refda_adm_ietf_dtnma_agent_edd_sbr_list BODY
     * +-------------------------------------------------------------------------+
     */
}

/* Name: tbr-list
 * Description MISSING
 *
 * Parameters: none
 *
 * Produced type: TBLT with 5 columns (use of ari:/ARITYPE/TBR, use of ari://ietf-amm/TYPEDEF/MAC, use of
 * ari://ietf-amm/TYPEDEF/TIME, use of ari:/ARITYPE/TD, use of ari:/ARITYPE/UVAST)
 */
static void refda_adm_ietf_dtnma_agent_edd_tbr_list(refda_edd_prod_ctx_t *ctx)
{
    /*
     * +-------------------------------------------------------------------------+
     * |START CUSTOM FUNCTION refda_adm_ietf_dtnma_agent_edd_tbr_list BODY
     * +-------------------------------------------------------------------------+
     */
    /*
     * +-------------------------------------------------------------------------+
     * |STOP CUSTOM FUNCTION refda_adm_ietf_dtnma_agent_edd_tbr_list BODY
     * +-------------------------------------------------------------------------+
     */
}

/* Name: if-then-else
 * Description:
 *   Evaluate an expression and follow one of two branches of further
 *   evaluation.
 *
 * Parameters list:
 *  * Index 0, name "condition", type: use of ari://ietf-amm/TYPEDEF/eval-tgt
 *  * Index 1, name "on-truthy", type: union of 2 types (use of ari://ietf-amm/TYPEDEF/exec-tgt, use of
 * ari:/ARITYPE/NULL)
 *  * Index 2, name "on-falsy", type: union of 2 types (use of ari://ietf-amm/TYPEDEF/exec-tgt, use of
 * ari:/ARITYPE/NULL)
 *
 * Result name "branch", type: use of ari:/ARITYPE/BOOL
 */
static void refda_adm_ietf_dtnma_agent_ctrl_if_then_else(refda_ctrl_exec_ctx_t *ctx)
{
    /*
     * +-------------------------------------------------------------------------+
     * |START CUSTOM FUNCTION refda_adm_ietf_dtnma_agent_ctrl_if_then_else BODY
     * +-------------------------------------------------------------------------+
     */
    /*
     * +-------------------------------------------------------------------------+
     * |STOP CUSTOM FUNCTION refda_adm_ietf_dtnma_agent_ctrl_if_then_else BODY
     * +-------------------------------------------------------------------------+
     */
}

/* Name: catch
 * Description:
 *   Attempt to execute a target, and if there is some failure catch it and
 *   execute an alternative target.
 *
 * Parameters list:
 *  * Index 0, name "try", type: use of ari://ietf-amm/TYPEDEF/exec-tgt
 *  * Index 1, name "on-failure", type: union of 2 types (use of ari://ietf-amm/TYPEDEF/exec-tgt, use of
 * ari:/ARITYPE/NULL)
 *
 * Result name "try-success", type: use of ari:/ARITYPE/BOOL
 */
static void refda_adm_ietf_dtnma_agent_ctrl_catch(refda_ctrl_exec_ctx_t *ctx)
{
    /*
     * +-------------------------------------------------------------------------+
     * |START CUSTOM FUNCTION refda_adm_ietf_dtnma_agent_ctrl_catch BODY
     * +-------------------------------------------------------------------------+
     */
    /*
     * +-------------------------------------------------------------------------+
     * |STOP CUSTOM FUNCTION refda_adm_ietf_dtnma_agent_ctrl_catch BODY
     * +-------------------------------------------------------------------------+
     */
}

/* Name: wait-for
 * Description:
 *   This control causes the execution to pause for a given amount of time.
 *   This is intended to be used within a macro to separate controls in
 *   time.
 *
 * Parameters list:
 *  * Index 0, name "duration", type: use of ari:/ARITYPE/TD
 *
 * Result: none
 */
static void refda_adm_ietf_dtnma_agent_ctrl_wait_for(refda_ctrl_exec_ctx_t *ctx)
{
    /*
     * +-------------------------------------------------------------------------+
     * |START CUSTOM FUNCTION refda_adm_ietf_dtnma_agent_ctrl_wait_for BODY
     * +-------------------------------------------------------------------------+
     */
    const cace_ari_t *p_duration = refda_ctrl_exec_ctx_get_aparam_index(ctx, 0);

    struct timespec nowtime, duration;
    if (cace_ari_get_td(p_duration, &duration))
    {
        CACE_LOG_ERR("No time duration given");
        return;
    }

    int res = clock_gettime(CLOCK_REALTIME, &nowtime);
    if (res)
    {
        // handled as failure
        CACE_LOG_ERR("Failed clock_gettime()");
        return;
    }

    refda_timeline_event_t event = {
        .ts       = timespec_add(nowtime, duration),
        .item     = ctx->item,
        .callback = refda_adm_ietf_dtnma_agent_ctrl_wait_finished,
    };
    refda_ctrl_exec_ctx_set_waiting(ctx, &event);
    /*
     * +-------------------------------------------------------------------------+
     * |STOP CUSTOM FUNCTION refda_adm_ietf_dtnma_agent_ctrl_wait_for BODY
     * +-------------------------------------------------------------------------+
     */
}

/* Name: wait-until
 * Description:
 *   This control causes the execution to pause until a specific absolute
 *   time point. This is intended to be used within a macro to separate
 *   controls in time or as a first macro item to delay execution after the
 *   time of reception.
 *
 * Parameters list:
 *  * Index 0, name "time", type: use of ari:/ARITYPE/TP
 *
 * Result: none
 */
static void refda_adm_ietf_dtnma_agent_ctrl_wait_until(refda_ctrl_exec_ctx_t *ctx)
{
    /*
     * +-------------------------------------------------------------------------+
     * |START CUSTOM FUNCTION refda_adm_ietf_dtnma_agent_ctrl_wait_until BODY
     * +-------------------------------------------------------------------------+
     */
    const cace_ari_t *p_abstime = refda_ctrl_exec_ctx_get_aparam_index(ctx, 0);

    struct timespec abstime;
    if (cace_ari_get_tp_posix(p_abstime, &abstime))
    {
        CACE_LOG_ERR("No time point given");
        return;
    }

    refda_timeline_event_t event = {
        .ts       = abstime,
        .item     = ctx->item,
        .callback = refda_adm_ietf_dtnma_agent_ctrl_wait_finished,
    };
    refda_ctrl_exec_ctx_set_waiting(ctx, &event);
    /*
     * +-------------------------------------------------------------------------+
     * |STOP CUSTOM FUNCTION refda_adm_ietf_dtnma_agent_ctrl_wait_until BODY
     * +-------------------------------------------------------------------------+
     */
}

/* Name: wait-cond
 * Description:
 *   This control causes the execution to pause until a condition
 *   expression evaluates to truthy. This is intended to be used within a
 *   macro to separate controls in time or as a first macro item to delay
 *   execution until the condition is met.
 *
 * Parameters list:
 *  * Index 0, name "condition", type: use of ari://ietf-amm/TYPEDEF/eval-tgt
 *
 * Result: none
 */
static void refda_adm_ietf_dtnma_agent_ctrl_wait_cond(refda_ctrl_exec_ctx_t *ctx)
{
    /*
     * +-------------------------------------------------------------------------+
     * |START CUSTOM FUNCTION refda_adm_ietf_dtnma_agent_ctrl_wait_cond BODY
     * +-------------------------------------------------------------------------+
     */
    // initial check and kickoff timers
    refda_adm_ietf_dtnma_agent_ctrl_wait_cond_check(ctx);
    /*
     * +-------------------------------------------------------------------------+
     * |STOP CUSTOM FUNCTION refda_adm_ietf_dtnma_agent_ctrl_wait_cond BODY
     * +-------------------------------------------------------------------------+
     */
}

/* Name: inspect
 * Description:
 *   Produce a result value to inspect the agent state. This does not
 *   perform any EXPR evaluation or RPTT handling.
 *
 * Parameters list:
 *  * Index 0, name "ref", type: use of ari://ietf-amm/TYPEDEF/VALUE-OBJ
 *
 * Result name "val", type: use of ari://ietf-amm/TYPEDEF/ANY
 */
static void refda_adm_ietf_dtnma_agent_ctrl_inspect(refda_ctrl_exec_ctx_t *ctx)
{
    /*
     * +-------------------------------------------------------------------------+
     * |START CUSTOM FUNCTION refda_adm_ietf_dtnma_agent_ctrl_inspect BODY
     * +-------------------------------------------------------------------------+
     */
    const cace_ari_t *ref = refda_ctrl_exec_ctx_get_aparam_index(ctx, 0);

    // mutex-serialize object store access
    refda_agent_t *agent = ctx->runctx->agent;
    REFDA_AGENT_LOCK(agent, );

    cace_amm_lookup_t deref;
    cace_amm_lookup_init(&deref);
    int res = cace_amm_lookup_deref(&deref, &(ctx->runctx->agent->objs), ref);

    REFDA_AGENT_UNLOCK(agent, );

    if (cace_log_is_enabled_for(LOG_DEBUG))
    {
        string_t buf;
        string_init(buf);
        cace_ari_text_encode_objpath(buf, &(ref->as_ref.objpath), CACE_ARI_TEXT_ARITYPE_TEXT);
        CACE_LOG_DEBUG("Lookup reference to %s", string_get_cstr(buf));
        string_clear(buf);
    }
    if (res)
    {
        CACE_LOG_WARNING("lookup failed with status %d", res);
    }
    else
    {
        refda_valprod_ctx_t prodctx;
        refda_valprod_ctx_init(&prodctx, ctx->runctx, ref, &deref);

        res = refda_valprod_run(&prodctx);
        if (res)
        {
            // not setting a result will be treated as failure
            CACE_LOG_WARNING("production failed with status %d", res);
        }
        else
        {
            // result of the CTRL is the produced value
            refda_ctrl_exec_ctx_set_result_move(ctx, &prodctx.value);
        }

        refda_valprod_ctx_deinit(&prodctx);
    }

    cace_amm_lookup_deinit(&deref);
    /*
     * +-------------------------------------------------------------------------+
     * |STOP CUSTOM FUNCTION refda_adm_ietf_dtnma_agent_ctrl_inspect BODY
     * +-------------------------------------------------------------------------+
     */
}

/* Name: report-on
 * Description:
 *   Generate a report on an object without needing to define an object.
 *   The parameter is a single RPTT list that would be produced by an
 *   object. If used for more than one-shot diagnostics, defining a RPTT
 *   (e.g. in a VAR) is more efficient because the RPTT item would not be
 *   present in the report.
 *
 * Parameters list:
 *  * Index 0, name "rptt", type: use of ari://ietf-amm/TYPEDEF/rpt-tgt
 *
 * Result: none
 */
static void refda_adm_ietf_dtnma_agent_ctrl_report_on(refda_ctrl_exec_ctx_t *ctx)
{
    /*
     * +-------------------------------------------------------------------------+
     * |START CUSTOM FUNCTION refda_adm_ietf_dtnma_agent_ctrl_report_on BODY
     * +-------------------------------------------------------------------------+
     */
    const cace_ari_t *tgt = refda_ctrl_exec_ctx_get_aparam_index(ctx, 0);
    if (!tgt)
    {
        CACE_LOG_ERR("no parameter");
        return;
    }

    refda_agent_t *agent = ctx->runctx->agent;
    REFDA_AGENT_LOCK(agent, );

    // ignore return code because failure cannot be handled here
    refda_reporting_target(ctx->runctx, tgt);

    REFDA_AGENT_UNLOCK(agent, );
    /*
     * +-------------------------------------------------------------------------+
     * |STOP CUSTOM FUNCTION refda_adm_ietf_dtnma_agent_ctrl_report_on BODY
     * +-------------------------------------------------------------------------+
     */
}

/* Name: var-reset
 * Description:
 *   Modify a VAR state to its default value.
 *
 * Parameters list:
 *  * Index 0, name "target", type: use of ari:/ARITYPE/VAR
 *
 * Result: none
 */
static void refda_adm_ietf_dtnma_agent_ctrl_var_reset(refda_ctrl_exec_ctx_t *ctx)
{
    /*
     * +-------------------------------------------------------------------------+
     * |START CUSTOM FUNCTION refda_adm_ietf_dtnma_agent_ctrl_var_reset BODY
     * +-------------------------------------------------------------------------+
     */
    const cace_ari_t *target = refda_ctrl_exec_ctx_get_aparam_index(ctx, 0);

    // mutex-serialize object store access
    refda_agent_t *agent = ctx->runctx->agent;
    REFDA_AGENT_LOCK(agent, );

    cace_amm_lookup_t deref;
    cace_amm_lookup_init(&deref);
    int res = cace_amm_lookup_deref(&deref, &(agent->objs), target);

    if (res)
    {
        CACE_LOG_WARNING("lookup failed with status %d", res);
    }
    else
    {
        refda_amm_var_desc_t *var = deref.obj->app_data.ptr;
        // FIXME need agent access control

        if (var && !cace_ari_is_undefined(&(var->init_val)))
        {
            if (cace_log_is_enabled_for(LOG_DEBUG))
            {
                string_t buf;
                string_init(buf);
                cace_ari_text_encode_objpath(buf, &(target->as_ref.objpath), CACE_ARI_TEXT_ARITYPE_TEXT);
                CACE_LOG_DEBUG("resetting state of %s", string_get_cstr(buf));
                string_clear(buf);
            }
            cace_ari_set_copy(&(var->value), &(var->init_val));
        }
    }
    cace_amm_lookup_deinit(&deref);

    REFDA_AGENT_UNLOCK(agent, );
    /*
     * +-------------------------------------------------------------------------+
     * |STOP CUSTOM FUNCTION refda_adm_ietf_dtnma_agent_ctrl_var_reset BODY
     * +-------------------------------------------------------------------------+
     */
}

/* Name: var-store
 * Description:
 *   Modify a VAR state to a specific value.
 *
 * Parameters list:
 *  * Index 0, name "target", type: use of ari:/ARITYPE/VAR
 *  * Index 1, name "value", type: use of ari://ietf-amm/TYPEDEF/ANY
 *
 * Result: none
 */
static void refda_adm_ietf_dtnma_agent_ctrl_var_store(refda_ctrl_exec_ctx_t *ctx)
{
    /*
     * +-------------------------------------------------------------------------+
     * |START CUSTOM FUNCTION refda_adm_ietf_dtnma_agent_ctrl_var_store BODY
     * +-------------------------------------------------------------------------+
     */
    const cace_ari_t *target = refda_ctrl_exec_ctx_get_aparam_index(ctx, 0);
    const cace_ari_t *value  = refda_ctrl_exec_ctx_get_aparam_index(ctx, 1);

    // mutex-serialize object store access
    refda_agent_t *agent = ctx->runctx->agent;
    REFDA_AGENT_LOCK(agent, );

    cace_amm_lookup_t deref;
    cace_amm_lookup_init(&deref);
    int res = cace_amm_lookup_deref(&deref, &(agent->objs), target);

    if (res)
    {
        CACE_LOG_WARNING("lookup failed with status %d", res);
    }
    else
    {
        refda_amm_var_desc_t *var = deref.obj->app_data.ptr;
        // FIXME need agent access control

        if (var)
        {
            if (cace_log_is_enabled_for(LOG_DEBUG))
            {
                string_t buf;
                string_init(buf);
                cace_ari_text_encode_objpath(buf, &(target->as_ref.objpath), CACE_ARI_TEXT_ARITYPE_TEXT);
                CACE_LOG_DEBUG("setting state of %s", string_get_cstr(buf));
                string_clear(buf);
            }
            cace_ari_set_copy(&(var->value), value);
        }
    }
    cace_amm_lookup_deinit(&deref);

    REFDA_AGENT_UNLOCK(agent, );
    /*
     * +-------------------------------------------------------------------------+
     * |STOP CUSTOM FUNCTION refda_adm_ietf_dtnma_agent_ctrl_var_store BODY
     * +-------------------------------------------------------------------------+
     */
}

/* Name: ensure-const
 * Description:
 *   Ensure a specific CONST is present.
 *
 * Parameters list:
 *  * Index 0, name "obj", type: use of ari:/ARITYPE/CONST
 *  * Index 1, name "type", type: use of ari://ietf-amm/TYPEDEF/semtype
 *  * Index 2, name "init", type: use of ari://ietf-amm/TYPEDEF/EXPR
 *
 * Result: none
 */
static void refda_adm_ietf_dtnma_agent_ctrl_ensure_const(refda_ctrl_exec_ctx_t *ctx)
{
    /*
     * +-------------------------------------------------------------------------+
     * |START CUSTOM FUNCTION refda_adm_ietf_dtnma_agent_ctrl_ensure_const BODY
     * +-------------------------------------------------------------------------+
     */
    /*
     * +-------------------------------------------------------------------------+
     * |STOP CUSTOM FUNCTION refda_adm_ietf_dtnma_agent_ctrl_ensure_const BODY
     * +-------------------------------------------------------------------------+
     */
}

/* Name: discard-const
 * Description:
 *   Discard a specific CONST if it is present.
 *
 * Parameters list:
 *  * Index 0, name "obj", type: use of ari:/ARITYPE/CONST
 *
 * Result: none
 */
static void refda_adm_ietf_dtnma_agent_ctrl_discard_const(refda_ctrl_exec_ctx_t *ctx)
{
    /*
     * +-------------------------------------------------------------------------+
     * |START CUSTOM FUNCTION refda_adm_ietf_dtnma_agent_ctrl_discard_const BODY
     * +-------------------------------------------------------------------------+
     */
    /*
     * +-------------------------------------------------------------------------+
     * |STOP CUSTOM FUNCTION refda_adm_ietf_dtnma_agent_ctrl_discard_const BODY
     * +-------------------------------------------------------------------------+
     */
}

/* Name: ensure-var
 * Description:
 *   Ensure a specific VAR is present.
 *
 * Parameters list:
 *  * Index 0, name "obj", type: use of ari:/ARITYPE/VAR
 *  * Index 1, name "type", type: use of ari://ietf-amm/TYPEDEF/semtype
 *  * Index 2, name "init", type: union of 2 types (use of ari:/ARITYPE/NULL, use of ari://ietf-amm/TYPEDEF/EXPR)
 *
 * Result: none
 */
static void refda_adm_ietf_dtnma_agent_ctrl_ensure_var(refda_ctrl_exec_ctx_t *ctx)
{
    /*
     * +-------------------------------------------------------------------------+
     * |START CUSTOM FUNCTION refda_adm_ietf_dtnma_agent_ctrl_ensure_var BODY
     * +-------------------------------------------------------------------------+
     */
    /*
     * +-------------------------------------------------------------------------+
     * |STOP CUSTOM FUNCTION refda_adm_ietf_dtnma_agent_ctrl_ensure_var BODY
     * +-------------------------------------------------------------------------+
     */
}

/* Name: discard-var
 * Description:
 *   Discard a specific VAR if it is present.
 *
 * Parameters list:
 *  * Index 0, name "obj", type: use of ari:/ARITYPE/VAR
 *
 * Result: none
 */
static void refda_adm_ietf_dtnma_agent_ctrl_discard_var(refda_ctrl_exec_ctx_t *ctx)
{
    /*
     * +-------------------------------------------------------------------------+
     * |START CUSTOM FUNCTION refda_adm_ietf_dtnma_agent_ctrl_discard_var BODY
     * +-------------------------------------------------------------------------+
     */
    /*
     * +-------------------------------------------------------------------------+
     * |STOP CUSTOM FUNCTION refda_adm_ietf_dtnma_agent_ctrl_discard_var BODY
     * +-------------------------------------------------------------------------+
     */
}

/* Name: negate
 * Description:
 *   Negate a value. This is equivalent to multiplying by -1 but a shorter
 *   expression.
 *
 * Parameters: none
 *
 * Result name "result", type: use of ari://ietf-amm/TYPEDEF/NUMERIC
 */
static void refda_adm_ietf_dtnma_agent_oper_negate(refda_oper_eval_ctx_t *ctx)
{
    /*
     * +-------------------------------------------------------------------------+
     * |START CUSTOM FUNCTION refda_adm_ietf_dtnma_agent_oper_negate BODY
     * +-------------------------------------------------------------------------+
     */
    /*
     * +-------------------------------------------------------------------------+
     * |STOP CUSTOM FUNCTION refda_adm_ietf_dtnma_agent_oper_negate BODY
     * +-------------------------------------------------------------------------+
     */
}

/* Name: add
 * Description:
 *   Add two numeric values. The operands are cast to the least compatible
 *   numeric type before the arithmetic.
 *
 * Parameters: none
 *
 * Result name "result", type: use of ari://ietf-amm/TYPEDEF/NUMERIC
 */
static void refda_adm_ietf_dtnma_agent_oper_add(refda_oper_eval_ctx_t *ctx)
{
    /*
     * +-------------------------------------------------------------------------+
     * |START CUSTOM FUNCTION refda_adm_ietf_dtnma_agent_oper_add BODY
     * +-------------------------------------------------------------------------+
     */
    /*
     * +-------------------------------------------------------------------------+
     * |STOP CUSTOM FUNCTION refda_adm_ietf_dtnma_agent_oper_add BODY
     * +-------------------------------------------------------------------------+
     */
}

/* Name: sub
 * Description MISSING
 *
 * Parameters: none
 *
 * Result name "result", type: use of ari://ietf-amm/TYPEDEF/NUMERIC
 */
static void refda_adm_ietf_dtnma_agent_oper_sub(refda_oper_eval_ctx_t *ctx)
{
    /*
     * +-------------------------------------------------------------------------+
     * |START CUSTOM FUNCTION refda_adm_ietf_dtnma_agent_oper_sub BODY
     * +-------------------------------------------------------------------------+
     */
    /*
     * +-------------------------------------------------------------------------+
     * |STOP CUSTOM FUNCTION refda_adm_ietf_dtnma_agent_oper_sub BODY
     * +-------------------------------------------------------------------------+
     */
}

/* Name: multiply
 * Description MISSING
 *
 * Parameters: none
 *
 * Result name "result", type: use of ari://ietf-amm/TYPEDEF/NUMERIC
 */
static void refda_adm_ietf_dtnma_agent_oper_multiply(refda_oper_eval_ctx_t *ctx)
{
    /*
     * +-------------------------------------------------------------------------+
     * |START CUSTOM FUNCTION refda_adm_ietf_dtnma_agent_oper_multiply BODY
     * +-------------------------------------------------------------------------+
     */
    /*
     * +-------------------------------------------------------------------------+
     * |STOP CUSTOM FUNCTION refda_adm_ietf_dtnma_agent_oper_multiply BODY
     * +-------------------------------------------------------------------------+
     */
}

/* Name: divide
 * Description MISSING
 *
 * Parameters: none
 *
 * Result name "result", type: use of ari://ietf-amm/TYPEDEF/NUMERIC
 */
static void refda_adm_ietf_dtnma_agent_oper_divide(refda_oper_eval_ctx_t *ctx)
{
    /*
     * +-------------------------------------------------------------------------+
     * |START CUSTOM FUNCTION refda_adm_ietf_dtnma_agent_oper_divide BODY
     * +-------------------------------------------------------------------------+
     */
    /*
     * +-------------------------------------------------------------------------+
     * |STOP CUSTOM FUNCTION refda_adm_ietf_dtnma_agent_oper_divide BODY
     * +-------------------------------------------------------------------------+
     */
}

/* Name: remainder
 * Description MISSING
 *
 * Parameters: none
 *
 * Result name "result", type: use of ari://ietf-amm/TYPEDEF/NUMERIC
 */
static void refda_adm_ietf_dtnma_agent_oper_remainder(refda_oper_eval_ctx_t *ctx)
{
    /*
     * +-------------------------------------------------------------------------+
     * |START CUSTOM FUNCTION refda_adm_ietf_dtnma_agent_oper_remainder BODY
     * +-------------------------------------------------------------------------+
     */
    /*
     * +-------------------------------------------------------------------------+
     * |STOP CUSTOM FUNCTION refda_adm_ietf_dtnma_agent_oper_remainder BODY
     * +-------------------------------------------------------------------------+
     */
}

/* Name: bit-not
 * Description MISSING
 *
 * Parameters: none
 *
 * Result name "result", type: use of ari://ietf-amm/TYPEDEF/INTEGER
 */
static void refda_adm_ietf_dtnma_agent_oper_bit_not(refda_oper_eval_ctx_t *ctx)
{
    /*
     * +-------------------------------------------------------------------------+
     * |START CUSTOM FUNCTION refda_adm_ietf_dtnma_agent_oper_bit_not BODY
     * +-------------------------------------------------------------------------+
     */
    /*
     * +-------------------------------------------------------------------------+
     * |STOP CUSTOM FUNCTION refda_adm_ietf_dtnma_agent_oper_bit_not BODY
     * +-------------------------------------------------------------------------+
     */
}

/* Name: bit-and
 * Description MISSING
 *
 * Parameters: none
 *
 * Result name "result", type: use of ari://ietf-amm/TYPEDEF/INTEGER
 */
static void refda_adm_ietf_dtnma_agent_oper_bit_and(refda_oper_eval_ctx_t *ctx)
{
    /*
     * +-------------------------------------------------------------------------+
     * |START CUSTOM FUNCTION refda_adm_ietf_dtnma_agent_oper_bit_and BODY
     * +-------------------------------------------------------------------------+
     */
    /*
     * +-------------------------------------------------------------------------+
     * |STOP CUSTOM FUNCTION refda_adm_ietf_dtnma_agent_oper_bit_and BODY
     * +-------------------------------------------------------------------------+
     */
}

/* Name: bit-or
 * Description MISSING
 *
 * Parameters: none
 *
 * Result name "result", type: use of ari://ietf-amm/TYPEDEF/INTEGER
 */
static void refda_adm_ietf_dtnma_agent_oper_bit_or(refda_oper_eval_ctx_t *ctx)
{
    /*
     * +-------------------------------------------------------------------------+
     * |START CUSTOM FUNCTION refda_adm_ietf_dtnma_agent_oper_bit_or BODY
     * +-------------------------------------------------------------------------+
     */
    /*
     * +-------------------------------------------------------------------------+
     * |STOP CUSTOM FUNCTION refda_adm_ietf_dtnma_agent_oper_bit_or BODY
     * +-------------------------------------------------------------------------+
     */
}

/* Name: bit-xor
 * Description MISSING
 *
 * Parameters: none
 *
 * Result name "result", type: use of ari://ietf-amm/TYPEDEF/INTEGER
 */
static void refda_adm_ietf_dtnma_agent_oper_bit_xor(refda_oper_eval_ctx_t *ctx)
{
    /*
     * +-------------------------------------------------------------------------+
     * |START CUSTOM FUNCTION refda_adm_ietf_dtnma_agent_oper_bit_xor BODY
     * +-------------------------------------------------------------------------+
     */
    /*
     * +-------------------------------------------------------------------------+
     * |STOP CUSTOM FUNCTION refda_adm_ietf_dtnma_agent_oper_bit_xor BODY
     * +-------------------------------------------------------------------------+
     */
}

/* Name: bool-not
 * Description MISSING
 *
 * Parameters: none
 *
 * Result name "result", type: use of ari:/ARITYPE/BOOL
 */
static void refda_adm_ietf_dtnma_agent_oper_bool_not(refda_oper_eval_ctx_t *ctx)
{
    /*
     * +-------------------------------------------------------------------------+
     * |START CUSTOM FUNCTION refda_adm_ietf_dtnma_agent_oper_bool_not BODY
     * +-------------------------------------------------------------------------+
     */
    const ari_t *val = refda_oper_eval_ctx_get_operand_index(ctx, 0);
    ari_bool     raw_val;

    if (!ari_get_bool(val, &raw_val))
    {
        ari_t result = ARI_INIT_UNDEFINED;
        ari_set_bool(&result, !raw_val);

        refda_oper_eval_ctx_set_result_move(ctx, &result);
    }
    /*
     * +-------------------------------------------------------------------------+
     * |STOP CUSTOM FUNCTION refda_adm_ietf_dtnma_agent_oper_bool_not BODY
     * +-------------------------------------------------------------------------+
     */
}

/* Name: bool-and
 * Description MISSING
 *
 * Parameters: none
 *
 * Result name "result", type: use of ari:/ARITYPE/BOOL
 */
static void refda_adm_ietf_dtnma_agent_oper_bool_and(refda_oper_eval_ctx_t *ctx)
{
    /*
     * +-------------------------------------------------------------------------+
     * |START CUSTOM FUNCTION refda_adm_ietf_dtnma_agent_oper_bool_and BODY
     * +-------------------------------------------------------------------------+
     */
    const ari_t *left  = refda_oper_eval_ctx_get_operand_index(ctx, 0);
    const ari_t *right = refda_oper_eval_ctx_get_operand_index(ctx, 1);
    ari_bool     l_val, r_val;

    if (!ari_get_bool(left, &l_val) && !ari_get_bool(right, &r_val))
    {
        ari_t result = ARI_INIT_UNDEFINED;
        ari_set_bool(&result, l_val && r_val);

        refda_oper_eval_ctx_set_result_move(ctx, &result);
    }
    /*
     * +-------------------------------------------------------------------------+
     * |STOP CUSTOM FUNCTION refda_adm_ietf_dtnma_agent_oper_bool_and BODY
     * +-------------------------------------------------------------------------+
     */
}

/* Name: bool-or
 * Description MISSING
 *
 * Parameters: none
 *
 * Result name "result", type: use of ari:/ARITYPE/BOOL
 */
static void refda_adm_ietf_dtnma_agent_oper_bool_or(refda_oper_eval_ctx_t *ctx)
{
    /*
     * +-------------------------------------------------------------------------+
     * |START CUSTOM FUNCTION refda_adm_ietf_dtnma_agent_oper_bool_or BODY
     * +-------------------------------------------------------------------------+
     */
    const ari_t *left  = refda_oper_eval_ctx_get_operand_index(ctx, 0);
    const ari_t *right = refda_oper_eval_ctx_get_operand_index(ctx, 1);
    ari_bool     l_val, r_val;

    if (!ari_get_bool(left, &l_val) && !ari_get_bool(right, &r_val))
    {
        ari_t result = ARI_INIT_UNDEFINED;
        ari_set_bool(&result, l_val || r_val);

        refda_oper_eval_ctx_set_result_move(ctx, &result);
    }
    /*
     * +-------------------------------------------------------------------------+
     * |STOP CUSTOM FUNCTION refda_adm_ietf_dtnma_agent_oper_bool_or BODY
     * +-------------------------------------------------------------------------+
     */
}

/* Name: bool-xor
 * Description MISSING
 *
 * Parameters: none
 *
 * Result name "result", type: use of ari:/ARITYPE/BOOL
 */
static void refda_adm_ietf_dtnma_agent_oper_bool_xor(refda_oper_eval_ctx_t *ctx)
{
    /*
     * +-------------------------------------------------------------------------+
     * |START CUSTOM FUNCTION refda_adm_ietf_dtnma_agent_oper_bool_xor BODY
     * +-------------------------------------------------------------------------+
     */
    const ari_t *left  = refda_oper_eval_ctx_get_operand_index(ctx, 0);
    const ari_t *right = refda_oper_eval_ctx_get_operand_index(ctx, 1);
    ari_bool     l_val, r_val;

    if (!ari_get_bool(left, &l_val) && !ari_get_bool(right, &r_val))
    {
        ari_t result = ARI_INIT_UNDEFINED;
        ari_set_bool(&result, l_val != r_val);

        refda_oper_eval_ctx_set_result_move(ctx, &result);
    }
    /*
     * +-------------------------------------------------------------------------+
     * |STOP CUSTOM FUNCTION refda_adm_ietf_dtnma_agent_oper_bool_xor BODY
     * +-------------------------------------------------------------------------+
     */
}

/* Name: compare-eq
 * Description MISSING
 *
 * Parameters: none
 *
 * Result name "result", type: use of ari:/ARITYPE/BOOL
 */
static void refda_adm_ietf_dtnma_agent_oper_compare_eq(refda_oper_eval_ctx_t *ctx)
{
    /*
     * +-------------------------------------------------------------------------+
     * |START CUSTOM FUNCTION refda_adm_ietf_dtnma_agent_oper_compare_eq BODY
     * +-------------------------------------------------------------------------+
     */
    /*
     * +-------------------------------------------------------------------------+
     * |STOP CUSTOM FUNCTION refda_adm_ietf_dtnma_agent_oper_compare_eq BODY
     * +-------------------------------------------------------------------------+
     */
}

/* Name: compare-ne
 * Description MISSING
 *
 * Parameters: none
 *
 * Result name "result", type: use of ari:/ARITYPE/BOOL
 */
static void refda_adm_ietf_dtnma_agent_oper_compare_ne(refda_oper_eval_ctx_t *ctx)
{
    /*
     * +-------------------------------------------------------------------------+
     * |START CUSTOM FUNCTION refda_adm_ietf_dtnma_agent_oper_compare_ne BODY
     * +-------------------------------------------------------------------------+
     */
    /*
     * +-------------------------------------------------------------------------+
     * |STOP CUSTOM FUNCTION refda_adm_ietf_dtnma_agent_oper_compare_ne BODY
     * +-------------------------------------------------------------------------+
     */
}

/* Name: compare-gt
 * Description:
 *   Compare two numbers by value. The result is true if the left value is
 *   greater than the right. The operands are cast to the least compatible
 *   numeric type before the comparison.
 *
 * Parameters: none
 *
 * Result name "result", type: use of ari:/ARITYPE/BOOL
 */
static void refda_adm_ietf_dtnma_agent_oper_compare_gt(refda_oper_eval_ctx_t *ctx)
{
    /*
     * +-------------------------------------------------------------------------+
     * |START CUSTOM FUNCTION refda_adm_ietf_dtnma_agent_oper_compare_gt BODY
     * +-------------------------------------------------------------------------+
     */
    /*
     * +-------------------------------------------------------------------------+
     * |STOP CUSTOM FUNCTION refda_adm_ietf_dtnma_agent_oper_compare_gt BODY
     * +-------------------------------------------------------------------------+
     */
}

/* Name: compare-ge
 * Description:
 *   Compare two numbers by value. The result is true if the left value is
 *   greater than or equal to the right. The operands are cast to the least
 *   compatible numeric type before the comparison.
 *
 * Parameters: none
 *
 * Result name "result", type: use of ari:/ARITYPE/BOOL
 */
static void refda_adm_ietf_dtnma_agent_oper_compare_ge(refda_oper_eval_ctx_t *ctx)
{
    /*
     * +-------------------------------------------------------------------------+
     * |START CUSTOM FUNCTION refda_adm_ietf_dtnma_agent_oper_compare_ge BODY
     * +-------------------------------------------------------------------------+
     */
    /*
     * +-------------------------------------------------------------------------+
     * |STOP CUSTOM FUNCTION refda_adm_ietf_dtnma_agent_oper_compare_ge BODY
     * +-------------------------------------------------------------------------+
     */
}

/* Name: compare-lt
 * Description:
 *   Compare two operands by value. The result is true if the left value is
 *   less than the right. The operands are cast to the least compatible
 *   numeric type before the comparison.
 *
 * Parameters: none
 *
 * Result name "result", type: use of ari:/ARITYPE/BOOL
 */
static void refda_adm_ietf_dtnma_agent_oper_compare_lt(refda_oper_eval_ctx_t *ctx)
{
    /*
     * +-------------------------------------------------------------------------+
     * |START CUSTOM FUNCTION refda_adm_ietf_dtnma_agent_oper_compare_lt BODY
     * +-------------------------------------------------------------------------+
     */
    /*
     * +-------------------------------------------------------------------------+
     * |STOP CUSTOM FUNCTION refda_adm_ietf_dtnma_agent_oper_compare_lt BODY
     * +-------------------------------------------------------------------------+
     */
}

/* Name: compare-le
 * Description:
 *   Compare two operands by value. The result is true if the left value is
 *   less than or equal to the right. The operands are cast to the least
 *   compatible numeric type before the comparison.
 *
 * Parameters: none
 *
 * Result name "result", type: use of ari:/ARITYPE/BOOL
 */
static void refda_adm_ietf_dtnma_agent_oper_compare_le(refda_oper_eval_ctx_t *ctx)
{
    /*
     * +-------------------------------------------------------------------------+
     * |START CUSTOM FUNCTION refda_adm_ietf_dtnma_agent_oper_compare_le BODY
     * +-------------------------------------------------------------------------+
     */
    /*
     * +-------------------------------------------------------------------------+
     * |STOP CUSTOM FUNCTION refda_adm_ietf_dtnma_agent_oper_compare_le BODY
     * +-------------------------------------------------------------------------+
     */
}

/* Name: tbl-filter
 * Description:
 *   Filter a table first by rows and then by columns.
 *
 * Parameters list:
 *  * Index 0, name "row-match", type: ulist of use of ari://ietf-amm/TYPEDEF/EXPR
 *  * Index 1, name "columns", type: ulist of use of ari://ietf-dtnma-agent/TYPEDEF/column-id
 *
 * Result name "out", type: use of ari:/ARITYPE/TBL
 */
static void refda_adm_ietf_dtnma_agent_oper_tbl_filter(refda_oper_eval_ctx_t *ctx)
{
    /*
     * +-------------------------------------------------------------------------+
     * |START CUSTOM FUNCTION refda_adm_ietf_dtnma_agent_oper_tbl_filter BODY
     * +-------------------------------------------------------------------------+
     */
    /*
     * +-------------------------------------------------------------------------+
     * |STOP CUSTOM FUNCTION refda_adm_ietf_dtnma_agent_oper_tbl_filter BODY
     * +-------------------------------------------------------------------------+
     */
}

int refda_adm_ietf_dtnma_agent_init(refda_agent_t *agent)
{
    CHKERR1(agent);
    CACE_LOG_DEBUG("Registering ADM: "
                   "ietf-dtnma-agent");
    REFDA_AGENT_LOCK(agent, REFDA_AGENT_ERR_LOCK_FAILED);

    cace_amm_obj_ns_t *adm = cace_amm_obj_store_add_ns(&(agent->objs), "ietf-dtnma-agent", "2024-07-03", true,
                                                       REFDA_ADM_IETF_DTNMA_AGENT_ENUM_ADM);
    if (adm)
    {
        cace_amm_obj_desc_t *obj;

        /**
         * Register TYPEDEF objects
         */
        { // For ./TYPEDEF/hellotyp
            refda_amm_typedef_desc_t *objdata = CACE_MALLOC(sizeof(refda_amm_typedef_desc_t));
            refda_amm_typedef_desc_init(objdata);
            // named type:
            {
                // union
                cace_amm_semtype_union_t *semtype = cace_amm_type_set_union_size(&(objdata->typeobj), 2);
                {
                    cace_amm_type_t *choice = cace_amm_type_array_get(semtype->choices, 0);
                    {
                        cace_ari_t name = CACE_ARI_INIT_UNDEFINED;
                        cace_ari_set_aritype(&name, CACE_ARI_TYPE_BYTE);
                        cace_amm_type_set_use_ref_move(choice, &name);
                    }
                }
                {
                    cace_amm_type_t *choice = cace_amm_type_array_get(semtype->choices, 1);
                    {
                        cace_ari_t name = CACE_ARI_INIT_UNDEFINED;
                        cace_ari_set_aritype(&name, CACE_ARI_TYPE_UINT);
                        cace_amm_type_set_use_ref_move(choice, &name);
                    }
                }
            }

            obj = refda_register_typedef(
                adm, cace_amm_obj_id_withenum("hellotyp", REFDA_ADM_IETF_DTNMA_AGENT_ENUM_OBJID_TYPEDEF_HELLOTYP),
                objdata);
            // no parameters possible
        }
        { // For ./TYPEDEF/column-id
            refda_amm_typedef_desc_t *objdata = CACE_MALLOC(sizeof(refda_amm_typedef_desc_t));
            refda_amm_typedef_desc_init(objdata);
            // named type:
            {
                // union
                cace_amm_semtype_union_t *semtype = cace_amm_type_set_union_size(&(objdata->typeobj), 2);
                {
                    cace_amm_type_t *choice = cace_amm_type_array_get(semtype->choices, 0);
                    {
                        cace_ari_t name = CACE_ARI_INIT_UNDEFINED;
                        cace_ari_set_aritype(&name, CACE_ARI_TYPE_UVAST);
                        cace_amm_type_set_use_ref_move(choice, &name);
                    }
                }
                {
                    cace_amm_type_t *choice = cace_amm_type_array_get(semtype->choices, 1);
                    {
                        cace_ari_t name = CACE_ARI_INIT_UNDEFINED;
                        cace_ari_set_aritype(&name, CACE_ARI_TYPE_TEXTSTR);
                        cace_amm_type_set_use_ref_move(choice, &name);
                    }
                }
            }

            obj = refda_register_typedef(
                adm, cace_amm_obj_id_withenum("column-id", REFDA_ADM_IETF_DTNMA_AGENT_ENUM_OBJID_TYPEDEF_COLUMN_ID),
                objdata);
            // no parameters possible
        }

        /**
         * Register CONST objects
         */
        { // For ./CONST/hello
            refda_amm_const_desc_t *objdata = CACE_MALLOC(sizeof(refda_amm_const_desc_t));
            refda_amm_const_desc_init(objdata);
            // constant value:
            {
                cace_ari_ac_t acinit;
                cace_ari_ac_init(&acinit);
                {
                    cace_ari_t *item = cace_ari_list_push_back_new(acinit.items);
                    // ari://ietf-dtnma-agent/EDD/sw-vendor
                    cace_ari_set_objref_path_intid(item, 1, CACE_ARI_TYPE_EDD, 0);
                }
                {
                    cace_ari_t *item = cace_ari_list_push_back_new(acinit.items);
                    // ari://ietf-dtnma-agent/EDD/sw-version
                    cace_ari_set_objref_path_intid(item, 1, CACE_ARI_TYPE_EDD, 1);
                }
                {
                    cace_ari_t *item = cace_ari_list_push_back_new(acinit.items);
                    // ari://ietf-dtnma-agent/EDD/capability
                    cace_ari_set_objref_path_intid(item, 1, CACE_ARI_TYPE_EDD, 2);
                }
                cace_ari_set_ac(&(objdata->value), &acinit);
            }

            obj = refda_register_const(
                adm, cace_amm_obj_id_withenum("hello", REFDA_ADM_IETF_DTNMA_AGENT_ENUM_OBJID_CONST_HELLO), objdata);
            // no parameters
        }

        /**
         * Register EDD objects
         */
        { // For ./EDD/sw-vendor
            refda_amm_edd_desc_t *objdata = CACE_MALLOC(sizeof(refda_amm_edd_desc_t));
            refda_amm_edd_desc_init(objdata);
            // produced type
            {
                cace_ari_t name = CACE_ARI_INIT_UNDEFINED;
                cace_ari_set_aritype(&name, CACE_ARI_TYPE_TEXTSTR);
                cace_amm_type_set_use_ref_move(&(objdata->prod_type), &name);
            }
            // callback:
            objdata->produce = refda_adm_ietf_dtnma_agent_edd_sw_vendor;

            obj = refda_register_edd(
                adm, cace_amm_obj_id_withenum("sw-vendor", REFDA_ADM_IETF_DTNMA_AGENT_ENUM_OBJID_EDD_SW_VENDOR),
                objdata);
            // no parameters
        }
        { // For ./EDD/sw-version
            refda_amm_edd_desc_t *objdata = CACE_MALLOC(sizeof(refda_amm_edd_desc_t));
            refda_amm_edd_desc_init(objdata);
            // produced type
            {
                cace_ari_t name = CACE_ARI_INIT_UNDEFINED;
                cace_ari_set_aritype(&name, CACE_ARI_TYPE_TEXTSTR);
                cace_amm_type_set_use_ref_move(&(objdata->prod_type), &name);
            }
            // callback:
            objdata->produce = refda_adm_ietf_dtnma_agent_edd_sw_version;

            obj = refda_register_edd(
                adm, cace_amm_obj_id_withenum("sw-version", REFDA_ADM_IETF_DTNMA_AGENT_ENUM_OBJID_EDD_SW_VERSION),
                objdata);
            // no parameters
        }
        { // For ./EDD/capability
            refda_amm_edd_desc_t *objdata = CACE_MALLOC(sizeof(refda_amm_edd_desc_t));
            refda_amm_edd_desc_init(objdata);
            // produced type
            {
                // table template
                cace_amm_semtype_tblt_t *semtype = cace_amm_type_set_tblt_size(&(objdata->prod_type), 4);
                {
                    cace_amm_named_type_t *col = cace_amm_named_type_array_get(semtype->columns, 0);
                    m_string_set_cstr(col->name, "adm-name");
                    {
                        cace_ari_t name = CACE_ARI_INIT_UNDEFINED;
                        cace_ari_set_aritype(&name, CACE_ARI_TYPE_TEXTSTR);
                        cace_amm_type_set_use_ref_move(&(col->typeobj), &name);
                    }
                }
                {
                    cace_amm_named_type_t *col = cace_amm_named_type_array_get(semtype->columns, 1);
                    m_string_set_cstr(col->name, "enum");
                    {
                        cace_ari_t name = CACE_ARI_INIT_UNDEFINED;
                        cace_ari_set_aritype(&name, CACE_ARI_TYPE_VAST);
                        cace_amm_type_set_use_ref_move(&(col->typeobj), &name);
                    }
                }
                {
                    cace_amm_named_type_t *col = cace_amm_named_type_array_get(semtype->columns, 2);
                    m_string_set_cstr(col->name, "revision");
                    {
                        cace_ari_t name = CACE_ARI_INIT_UNDEFINED;
                        cace_ari_set_aritype(&name, CACE_ARI_TYPE_TEXTSTR);
                        cace_amm_type_set_use_ref_move(&(col->typeobj), &name);
                    }
                }
                {
                    cace_amm_named_type_t *col = cace_amm_named_type_array_get(semtype->columns, 3);
                    m_string_set_cstr(col->name, "features");
                    {
                        cace_amm_semtype_ulist_t *semtype = cace_amm_type_set_ulist(&(col->typeobj));
                        {
                            cace_ari_t name = CACE_ARI_INIT_UNDEFINED;
                            cace_ari_set_aritype(&name, CACE_ARI_TYPE_TEXTSTR);
                            cace_amm_type_set_use_ref_move(&(semtype->item_type), &name);
                        }
                    }
                }
            }
            // callback:
            objdata->produce = refda_adm_ietf_dtnma_agent_edd_capability;

            obj = refda_register_edd(
                adm, cace_amm_obj_id_withenum("capability", REFDA_ADM_IETF_DTNMA_AGENT_ENUM_OBJID_EDD_CAPABILITY),
                objdata);
            // no parameters
        }
        { // For ./EDD/num-msg-rx
            refda_amm_edd_desc_t *objdata = CACE_MALLOC(sizeof(refda_amm_edd_desc_t));
            refda_amm_edd_desc_init(objdata);
            // produced type
            {
                cace_ari_t name = CACE_ARI_INIT_UNDEFINED;
                // ari://ietf-amm/TYPEDEF/counter64
                cace_ari_set_objref_path_intid(&name, 0, CACE_ARI_TYPE_TYPEDEF, 12);
                cace_amm_type_set_use_ref_move(&(objdata->prod_type), &name);
            }
            // callback:
            objdata->produce = refda_adm_ietf_dtnma_agent_edd_num_msg_rx;

            obj = refda_register_edd(
                adm, cace_amm_obj_id_withenum("num-msg-rx", REFDA_ADM_IETF_DTNMA_AGENT_ENUM_OBJID_EDD_NUM_MSG_RX),
                objdata);
            // no parameters
        }
        { // For ./EDD/num-msg-rx-failed
            refda_amm_edd_desc_t *objdata = CACE_MALLOC(sizeof(refda_amm_edd_desc_t));
            refda_amm_edd_desc_init(objdata);
            // produced type
            {
                cace_ari_t name = CACE_ARI_INIT_UNDEFINED;
                // ari://ietf-amm/TYPEDEF/counter64
                cace_ari_set_objref_path_intid(&name, 0, CACE_ARI_TYPE_TYPEDEF, 12);
                cace_amm_type_set_use_ref_move(&(objdata->prod_type), &name);
            }
            // callback:
            objdata->produce = refda_adm_ietf_dtnma_agent_edd_num_msg_rx_failed;

            obj = refda_register_edd(
                adm,
                cace_amm_obj_id_withenum("num-msg-rx-failed",
                                         REFDA_ADM_IETF_DTNMA_AGENT_ENUM_OBJID_EDD_NUM_MSG_RX_FAILED),
                objdata);
            // no parameters
        }
        { // For ./EDD/num-msg-tx
            refda_amm_edd_desc_t *objdata = CACE_MALLOC(sizeof(refda_amm_edd_desc_t));
            refda_amm_edd_desc_init(objdata);
            // produced type
            {
                cace_ari_t name = CACE_ARI_INIT_UNDEFINED;
                // ari://ietf-amm/TYPEDEF/counter64
                cace_ari_set_objref_path_intid(&name, 0, CACE_ARI_TYPE_TYPEDEF, 12);
                cace_amm_type_set_use_ref_move(&(objdata->prod_type), &name);
            }
            // callback:
            objdata->produce = refda_adm_ietf_dtnma_agent_edd_num_msg_tx;

            obj = refda_register_edd(
                adm, cace_amm_obj_id_withenum("num-msg-tx", REFDA_ADM_IETF_DTNMA_AGENT_ENUM_OBJID_EDD_NUM_MSG_TX),
                objdata);
            // no parameters
        }
        { // For ./EDD/num-exec-started
            refda_amm_edd_desc_t *objdata = CACE_MALLOC(sizeof(refda_amm_edd_desc_t));
            refda_amm_edd_desc_init(objdata);
            // produced type
            {
                cace_ari_t name = CACE_ARI_INIT_UNDEFINED;
                // ari://ietf-amm/TYPEDEF/counter64
                cace_ari_set_objref_path_intid(&name, 0, CACE_ARI_TYPE_TYPEDEF, 12);
                cace_amm_type_set_use_ref_move(&(objdata->prod_type), &name);
            }
            // callback:
            objdata->produce = refda_adm_ietf_dtnma_agent_edd_num_exec_started;

            obj =
                refda_register_edd(adm,
                                   cace_amm_obj_id_withenum("num-exec-started",
                                                            REFDA_ADM_IETF_DTNMA_AGENT_ENUM_OBJID_EDD_NUM_EXEC_STARTED),
                                   objdata);
            // no parameters
        }
        { // For ./EDD/num-exec-succeeded
            refda_amm_edd_desc_t *objdata = CACE_MALLOC(sizeof(refda_amm_edd_desc_t));
            refda_amm_edd_desc_init(objdata);
            // produced type
            {
                cace_ari_t name = CACE_ARI_INIT_UNDEFINED;
                // ari://ietf-amm/TYPEDEF/counter64
                cace_ari_set_objref_path_intid(&name, 0, CACE_ARI_TYPE_TYPEDEF, 12);
                cace_amm_type_set_use_ref_move(&(objdata->prod_type), &name);
            }
            // callback:
            objdata->produce = refda_adm_ietf_dtnma_agent_edd_num_exec_succeeded;

            obj = refda_register_edd(
                adm,
                cace_amm_obj_id_withenum("num-exec-succeeded",
                                         REFDA_ADM_IETF_DTNMA_AGENT_ENUM_OBJID_EDD_NUM_EXEC_SUCCEEDED),
                objdata);
            // no parameters
        }
        { // For ./EDD/num-exec-failed
            refda_amm_edd_desc_t *objdata = CACE_MALLOC(sizeof(refda_amm_edd_desc_t));
            refda_amm_edd_desc_init(objdata);
            // produced type
            {
                cace_ari_t name = CACE_ARI_INIT_UNDEFINED;
                // ari://ietf-amm/TYPEDEF/counter64
                cace_ari_set_objref_path_intid(&name, 0, CACE_ARI_TYPE_TYPEDEF, 12);
                cace_amm_type_set_use_ref_move(&(objdata->prod_type), &name);
            }
            // callback:
            objdata->produce = refda_adm_ietf_dtnma_agent_edd_num_exec_failed;

            obj = refda_register_edd(
                adm,
                cace_amm_obj_id_withenum("num-exec-failed", REFDA_ADM_IETF_DTNMA_AGENT_ENUM_OBJID_EDD_NUM_EXEC_FAILED),
                objdata);
            // no parameters
        }
        { // For ./EDD/exec-running
            refda_amm_edd_desc_t *objdata = CACE_MALLOC(sizeof(refda_amm_edd_desc_t));
            refda_amm_edd_desc_init(objdata);
            // produced type
            {
                // table template
                cace_amm_semtype_tblt_t *semtype = cace_amm_type_set_tblt_size(&(objdata->prod_type), 3);
                {
                    cace_amm_named_type_t *col = cace_amm_named_type_array_get(semtype->columns, 0);
                    m_string_set_cstr(col->name, "pid");
                    {
                        cace_ari_t name = CACE_ARI_INIT_UNDEFINED;
                        cace_ari_set_aritype(&name, CACE_ARI_TYPE_UVAST);
                        cace_amm_type_set_use_ref_move(&(col->typeobj), &name);
                    }
                }
                {
                    cace_amm_named_type_t *col = cace_amm_named_type_array_get(semtype->columns, 1);
                    m_string_set_cstr(col->name, "target");
                    {
                        cace_ari_t name = CACE_ARI_INIT_UNDEFINED;
                        // ari://ietf-amm/TYPEDEF/ANY
                        cace_ari_set_objref_path_intid(&name, 0, CACE_ARI_TYPE_TYPEDEF, 8);
                        cace_amm_type_set_use_ref_move(&(col->typeobj), &name);
                    }
                }
                {
                    cace_amm_named_type_t *col = cace_amm_named_type_array_get(semtype->columns, 2);
                    m_string_set_cstr(col->name, "state");
                    {
                        cace_ari_t name = CACE_ARI_INIT_UNDEFINED;
                        cace_ari_set_aritype(&name, CACE_ARI_TYPE_BYTE);
                        cace_amm_type_set_use_ref_move(&(col->typeobj), &name);
                    }
                }
            }
            // callback:
            objdata->produce = refda_adm_ietf_dtnma_agent_edd_exec_running;

            obj = refda_register_edd(
                adm, cace_amm_obj_id_withenum("exec-running", REFDA_ADM_IETF_DTNMA_AGENT_ENUM_OBJID_EDD_EXEC_RUNNING),
                objdata);
            // no parameters
        }
        { // For ./EDD/typedef-list
            refda_amm_edd_desc_t *objdata = CACE_MALLOC(sizeof(refda_amm_edd_desc_t));
            refda_amm_edd_desc_init(objdata);
            // produced type
            {
                // table template
                cace_amm_semtype_tblt_t *semtype = cace_amm_type_set_tblt_size(&(objdata->prod_type), 1);
                {
                    cace_amm_named_type_t *col = cace_amm_named_type_array_get(semtype->columns, 0);
                    m_string_set_cstr(col->name, "obj");
                    {
                        cace_ari_t name = CACE_ARI_INIT_UNDEFINED;
                        cace_ari_set_aritype(&name, CACE_ARI_TYPE_TYPEDEF);
                        cace_amm_type_set_use_ref_move(&(col->typeobj), &name);
                    }
                }
            }
            // callback:
            objdata->produce = refda_adm_ietf_dtnma_agent_edd_typedef_list;

            obj = refda_register_edd(
                adm, cace_amm_obj_id_withenum("typedef-list", REFDA_ADM_IETF_DTNMA_AGENT_ENUM_OBJID_EDD_TYPEDEF_LIST),
                objdata);
            // parameters:
            {
                cace_amm_formal_param_t *fparam = refda_register_add_param(obj, "include-adm");
                {
                    cace_ari_t name = CACE_ARI_INIT_UNDEFINED;
                    cace_ari_set_aritype(&name, CACE_ARI_TYPE_BOOL);
                    cace_amm_type_set_use_ref_move(&(fparam->typeobj), &name);
                }
                cace_ari_set_bool(&(fparam->defval), false);
            }
        }
        { // For ./EDD/const-list
            refda_amm_edd_desc_t *objdata = CACE_MALLOC(sizeof(refda_amm_edd_desc_t));
            refda_amm_edd_desc_init(objdata);
            // produced type
            {
                // table template
                cace_amm_semtype_tblt_t *semtype = cace_amm_type_set_tblt_size(&(objdata->prod_type), 2);
                {
                    cace_amm_named_type_t *col = cace_amm_named_type_array_get(semtype->columns, 0);
                    m_string_set_cstr(col->name, "obj");
                    {
                        cace_ari_t name = CACE_ARI_INIT_UNDEFINED;
                        cace_ari_set_aritype(&name, CACE_ARI_TYPE_CONST);
                        cace_amm_type_set_use_ref_move(&(col->typeobj), &name);
                    }
                }
                {
                    cace_amm_named_type_t *col = cace_amm_named_type_array_get(semtype->columns, 1);
                    m_string_set_cstr(col->name, "type");
                    {
                        cace_ari_t name = CACE_ARI_INIT_UNDEFINED;
                        // ari://ietf-amm/TYPEDEF/semtype
                        cace_ari_set_objref_path_intid(&name, 0, CACE_ARI_TYPE_TYPEDEF, 25);
                        cace_amm_type_set_use_ref_move(&(col->typeobj), &name);
                    }
                }
            }
            // callback:
            objdata->produce = refda_adm_ietf_dtnma_agent_edd_const_list;

            obj = refda_register_edd(
                adm, cace_amm_obj_id_withenum("const-list", REFDA_ADM_IETF_DTNMA_AGENT_ENUM_OBJID_EDD_CONST_LIST),
                objdata);
            // parameters:
            {
                cace_amm_formal_param_t *fparam = refda_register_add_param(obj, "include-adm");
                {
                    cace_ari_t name = CACE_ARI_INIT_UNDEFINED;
                    cace_ari_set_aritype(&name, CACE_ARI_TYPE_BOOL);
                    cace_amm_type_set_use_ref_move(&(fparam->typeobj), &name);
                }
                cace_ari_set_bool(&(fparam->defval), false);
            }
        }
        { // For ./EDD/var-list
            refda_amm_edd_desc_t *objdata = CACE_MALLOC(sizeof(refda_amm_edd_desc_t));
            refda_amm_edd_desc_init(objdata);
            // produced type
            {
                // table template
                cace_amm_semtype_tblt_t *semtype = cace_amm_type_set_tblt_size(&(objdata->prod_type), 2);
                {
                    cace_amm_named_type_t *col = cace_amm_named_type_array_get(semtype->columns, 0);
                    m_string_set_cstr(col->name, "obj");
                    {
                        cace_ari_t name = CACE_ARI_INIT_UNDEFINED;
                        cace_ari_set_aritype(&name, CACE_ARI_TYPE_VAR);
                        cace_amm_type_set_use_ref_move(&(col->typeobj), &name);
                    }
                }
                {
                    cace_amm_named_type_t *col = cace_amm_named_type_array_get(semtype->columns, 1);
                    m_string_set_cstr(col->name, "type");
                    {
                        cace_ari_t name = CACE_ARI_INIT_UNDEFINED;
                        // ari://ietf-amm/TYPEDEF/semtype
                        cace_ari_set_objref_path_intid(&name, 0, CACE_ARI_TYPE_TYPEDEF, 25);
                        cace_amm_type_set_use_ref_move(&(col->typeobj), &name);
                    }
                }
            }
            // callback:
            objdata->produce = refda_adm_ietf_dtnma_agent_edd_var_list;

            obj = refda_register_edd(
                adm, cace_amm_obj_id_withenum("var-list", REFDA_ADM_IETF_DTNMA_AGENT_ENUM_OBJID_EDD_VAR_LIST), objdata);
            // parameters:
            {
                cace_amm_formal_param_t *fparam = refda_register_add_param(obj, "include-adm");
                {
                    cace_ari_t name = CACE_ARI_INIT_UNDEFINED;
                    cace_ari_set_aritype(&name, CACE_ARI_TYPE_BOOL);
                    cace_amm_type_set_use_ref_move(&(fparam->typeobj), &name);
                }
                cace_ari_set_bool(&(fparam->defval), false);
            }
        }
        { // For ./EDD/sbr-list
            refda_amm_edd_desc_t *objdata = CACE_MALLOC(sizeof(refda_amm_edd_desc_t));
            refda_amm_edd_desc_init(objdata);
            // produced type
            {
                // table template
                cace_amm_semtype_tblt_t *semtype = cace_amm_type_set_tblt_size(&(objdata->prod_type), 6);
                {
                    cace_amm_named_type_t *col = cace_amm_named_type_array_get(semtype->columns, 0);
                    m_string_set_cstr(col->name, "obj");
                    {
                        cace_ari_t name = CACE_ARI_INIT_UNDEFINED;
                        cace_ari_set_aritype(&name, CACE_ARI_TYPE_SBR);
                        cace_amm_type_set_use_ref_move(&(col->typeobj), &name);
                    }
                }
                {
                    cace_amm_named_type_t *col = cace_amm_named_type_array_get(semtype->columns, 1);
                    m_string_set_cstr(col->name, "action");
                    {
                        cace_ari_t name = CACE_ARI_INIT_UNDEFINED;
                        // ari://ietf-amm/TYPEDEF/MAC
                        cace_ari_set_objref_path_intid(&name, 0, CACE_ARI_TYPE_TYPEDEF, 21);
                        cace_amm_type_set_use_ref_move(&(col->typeobj), &name);
                    }
                }
                {
                    cace_amm_named_type_t *col = cace_amm_named_type_array_get(semtype->columns, 2);
                    m_string_set_cstr(col->name, "start-time");
                    {
                        cace_ari_t name = CACE_ARI_INIT_UNDEFINED;
                        // ari://ietf-amm/TYPEDEF/TIME
                        cace_ari_set_objref_path_intid(&name, 0, CACE_ARI_TYPE_TYPEDEF, 5);
                        cace_amm_type_set_use_ref_move(&(col->typeobj), &name);
                    }
                }
                {
                    cace_amm_named_type_t *col = cace_amm_named_type_array_get(semtype->columns, 3);
                    m_string_set_cstr(col->name, "condition");
                    {
                        cace_ari_t name = CACE_ARI_INIT_UNDEFINED;
                        // ari://ietf-amm/TYPEDEF/EXPR
                        cace_ari_set_objref_path_intid(&name, 0, CACE_ARI_TYPE_TYPEDEF, 18);
                        cace_amm_type_set_use_ref_move(&(col->typeobj), &name);
                    }
                }
                {
                    cace_amm_named_type_t *col = cace_amm_named_type_array_get(semtype->columns, 4);
                    m_string_set_cstr(col->name, "min-interval");
                    {
                        cace_ari_t name = CACE_ARI_INIT_UNDEFINED;
                        cace_ari_set_aritype(&name, CACE_ARI_TYPE_TD);
                        cace_amm_type_set_use_ref_move(&(col->typeobj), &name);
                    }
                }
                {
                    cace_amm_named_type_t *col = cace_amm_named_type_array_get(semtype->columns, 5);
                    m_string_set_cstr(col->name, "max-count");
                    {
                        cace_ari_t name = CACE_ARI_INIT_UNDEFINED;
                        cace_ari_set_aritype(&name, CACE_ARI_TYPE_UVAST);
                        cace_amm_type_set_use_ref_move(&(col->typeobj), &name);
                    }
                }
            }
            // callback:
            objdata->produce = refda_adm_ietf_dtnma_agent_edd_sbr_list;

            obj = refda_register_edd(
                adm, cace_amm_obj_id_withenum("sbr-list", REFDA_ADM_IETF_DTNMA_AGENT_ENUM_OBJID_EDD_SBR_LIST), objdata);
            // no parameters
        }
        { // For ./EDD/tbr-list
            refda_amm_edd_desc_t *objdata = CACE_MALLOC(sizeof(refda_amm_edd_desc_t));
            refda_amm_edd_desc_init(objdata);
            // produced type
            {
                // table template
                cace_amm_semtype_tblt_t *semtype = cace_amm_type_set_tblt_size(&(objdata->prod_type), 5);
                {
                    cace_amm_named_type_t *col = cace_amm_named_type_array_get(semtype->columns, 0);
                    m_string_set_cstr(col->name, "obj");
                    {
                        cace_ari_t name = CACE_ARI_INIT_UNDEFINED;
                        cace_ari_set_aritype(&name, CACE_ARI_TYPE_TBR);
                        cace_amm_type_set_use_ref_move(&(col->typeobj), &name);
                    }
                }
                {
                    cace_amm_named_type_t *col = cace_amm_named_type_array_get(semtype->columns, 1);
                    m_string_set_cstr(col->name, "action");
                    {
                        cace_ari_t name = CACE_ARI_INIT_UNDEFINED;
                        // ari://ietf-amm/TYPEDEF/MAC
                        cace_ari_set_objref_path_intid(&name, 0, CACE_ARI_TYPE_TYPEDEF, 21);
                        cace_amm_type_set_use_ref_move(&(col->typeobj), &name);
                    }
                }
                {
                    cace_amm_named_type_t *col = cace_amm_named_type_array_get(semtype->columns, 2);
                    m_string_set_cstr(col->name, "start-time");
                    {
                        cace_ari_t name = CACE_ARI_INIT_UNDEFINED;
                        // ari://ietf-amm/TYPEDEF/TIME
                        cace_ari_set_objref_path_intid(&name, 0, CACE_ARI_TYPE_TYPEDEF, 5);
                        cace_amm_type_set_use_ref_move(&(col->typeobj), &name);
                    }
                }
                {
                    cace_amm_named_type_t *col = cace_amm_named_type_array_get(semtype->columns, 3);
                    m_string_set_cstr(col->name, "period");
                    {
                        cace_ari_t name = CACE_ARI_INIT_UNDEFINED;
                        cace_ari_set_aritype(&name, CACE_ARI_TYPE_TD);
                        cace_amm_type_set_use_ref_move(&(col->typeobj), &name);
                    }
                }
                {
                    cace_amm_named_type_t *col = cace_amm_named_type_array_get(semtype->columns, 4);
                    m_string_set_cstr(col->name, "max-count");
                    {
                        cace_ari_t name = CACE_ARI_INIT_UNDEFINED;
                        cace_ari_set_aritype(&name, CACE_ARI_TYPE_UVAST);
                        cace_amm_type_set_use_ref_move(&(col->typeobj), &name);
                    }
                }
            }
            // callback:
            objdata->produce = refda_adm_ietf_dtnma_agent_edd_tbr_list;

            obj = refda_register_edd(
                adm, cace_amm_obj_id_withenum("tbr-list", REFDA_ADM_IETF_DTNMA_AGENT_ENUM_OBJID_EDD_TBR_LIST), objdata);
            // no parameters
        }

        /**
         * Register CTRL objects
         */
        { // For ./CTRL/if-then-else
            refda_amm_ctrl_desc_t *objdata = CACE_MALLOC(sizeof(refda_amm_ctrl_desc_t));
            refda_amm_ctrl_desc_init(objdata);
            // result type
            {
                cace_ari_t name = CACE_ARI_INIT_UNDEFINED;
                cace_ari_set_aritype(&name, CACE_ARI_TYPE_BOOL);
                cace_amm_type_set_use_ref_move(&(objdata->res_type), &name);
            }
            // callback:
            objdata->execute = refda_adm_ietf_dtnma_agent_ctrl_if_then_else;

            obj = refda_register_ctrl(
                adm, cace_amm_obj_id_withenum("if-then-else", REFDA_ADM_IETF_DTNMA_AGENT_ENUM_OBJID_CTRL_IF_THEN_ELSE),
                objdata);
            // parameters:
            {
                cace_amm_formal_param_t *fparam = refda_register_add_param(obj, "condition");
                {
                    cace_ari_t name = CACE_ARI_INIT_UNDEFINED;
                    // ari://ietf-amm/TYPEDEF/eval-tgt
                    cace_ari_set_objref_path_intid(&name, 0, CACE_ARI_TYPE_TYPEDEF, 16);
                    cace_amm_type_set_use_ref_move(&(fparam->typeobj), &name);
                }
            }
            {
                cace_amm_formal_param_t *fparam = refda_register_add_param(obj, "on-truthy");
                {
                    // union
                    cace_amm_semtype_union_t *semtype = cace_amm_type_set_union_size(&(fparam->typeobj), 2);
                    {
                        cace_amm_type_t *choice = cace_amm_type_array_get(semtype->choices, 0);
                        {
                            cace_ari_t name = CACE_ARI_INIT_UNDEFINED;
                            // ari://ietf-amm/TYPEDEF/exec-tgt
                            cace_ari_set_objref_path_intid(&name, 0, CACE_ARI_TYPE_TYPEDEF, 19);
                            cace_amm_type_set_use_ref_move(choice, &name);
                        }
                    }
                    {
                        cace_amm_type_t *choice = cace_amm_type_array_get(semtype->choices, 1);
                        {
                            cace_ari_t name = CACE_ARI_INIT_UNDEFINED;
                            cace_ari_set_aritype(&name, CACE_ARI_TYPE_NULL);
                            cace_amm_type_set_use_ref_move(choice, &name);
                        }
                    }
                }
                cace_ari_set_null(&(fparam->defval));
            }
            {
                cace_amm_formal_param_t *fparam = refda_register_add_param(obj, "on-falsy");
                {
                    // union
                    cace_amm_semtype_union_t *semtype = cace_amm_type_set_union_size(&(fparam->typeobj), 2);
                    {
                        cace_amm_type_t *choice = cace_amm_type_array_get(semtype->choices, 0);
                        {
                            cace_ari_t name = CACE_ARI_INIT_UNDEFINED;
                            // ari://ietf-amm/TYPEDEF/exec-tgt
                            cace_ari_set_objref_path_intid(&name, 0, CACE_ARI_TYPE_TYPEDEF, 19);
                            cace_amm_type_set_use_ref_move(choice, &name);
                        }
                    }
                    {
                        cace_amm_type_t *choice = cace_amm_type_array_get(semtype->choices, 1);
                        {
                            cace_ari_t name = CACE_ARI_INIT_UNDEFINED;
                            cace_ari_set_aritype(&name, CACE_ARI_TYPE_NULL);
                            cace_amm_type_set_use_ref_move(choice, &name);
                        }
                    }
                }
                cace_ari_set_null(&(fparam->defval));
            }
        }
        { // For ./CTRL/catch
            refda_amm_ctrl_desc_t *objdata = CACE_MALLOC(sizeof(refda_amm_ctrl_desc_t));
            refda_amm_ctrl_desc_init(objdata);
            // result type
            {
                cace_ari_t name = CACE_ARI_INIT_UNDEFINED;
                cace_ari_set_aritype(&name, CACE_ARI_TYPE_BOOL);
                cace_amm_type_set_use_ref_move(&(objdata->res_type), &name);
            }
            // callback:
            objdata->execute = refda_adm_ietf_dtnma_agent_ctrl_catch;

            obj = refda_register_ctrl(
                adm, cace_amm_obj_id_withenum("catch", REFDA_ADM_IETF_DTNMA_AGENT_ENUM_OBJID_CTRL_CATCH), objdata);
            // parameters:
            {
                cace_amm_formal_param_t *fparam = refda_register_add_param(obj, "try");
                {
                    cace_ari_t name = CACE_ARI_INIT_UNDEFINED;
                    // ari://ietf-amm/TYPEDEF/exec-tgt
                    cace_ari_set_objref_path_intid(&name, 0, CACE_ARI_TYPE_TYPEDEF, 19);
                    cace_amm_type_set_use_ref_move(&(fparam->typeobj), &name);
                }
            }
            {
                cace_amm_formal_param_t *fparam = refda_register_add_param(obj, "on-failure");
                {
                    // union
                    cace_amm_semtype_union_t *semtype = cace_amm_type_set_union_size(&(fparam->typeobj), 2);
                    {
                        cace_amm_type_t *choice = cace_amm_type_array_get(semtype->choices, 0);
                        {
                            cace_ari_t name = CACE_ARI_INIT_UNDEFINED;
                            // ari://ietf-amm/TYPEDEF/exec-tgt
                            cace_ari_set_objref_path_intid(&name, 0, CACE_ARI_TYPE_TYPEDEF, 19);
                            cace_amm_type_set_use_ref_move(choice, &name);
                        }
                    }
                    {
                        cace_amm_type_t *choice = cace_amm_type_array_get(semtype->choices, 1);
                        {
                            cace_ari_t name = CACE_ARI_INIT_UNDEFINED;
                            cace_ari_set_aritype(&name, CACE_ARI_TYPE_NULL);
                            cace_amm_type_set_use_ref_move(choice, &name);
                        }
                    }
                }
                cace_ari_set_null(&(fparam->defval));
            }
        }
        { // For ./CTRL/wait-for
            refda_amm_ctrl_desc_t *objdata = CACE_MALLOC(sizeof(refda_amm_ctrl_desc_t));
            refda_amm_ctrl_desc_init(objdata);
            // no result type
            // callback:
            objdata->execute = refda_adm_ietf_dtnma_agent_ctrl_wait_for;

            obj = refda_register_ctrl(
                adm, cace_amm_obj_id_withenum("wait-for", REFDA_ADM_IETF_DTNMA_AGENT_ENUM_OBJID_CTRL_WAIT_FOR),
                objdata);
            // parameters:
            {
                cace_amm_formal_param_t *fparam = refda_register_add_param(obj, "duration");
                {
                    cace_ari_t name = CACE_ARI_INIT_UNDEFINED;
                    cace_ari_set_aritype(&name, CACE_ARI_TYPE_TD);
                    cace_amm_type_set_use_ref_move(&(fparam->typeobj), &name);
                }
            }
        }
        { // For ./CTRL/wait-until
            refda_amm_ctrl_desc_t *objdata = CACE_MALLOC(sizeof(refda_amm_ctrl_desc_t));
            refda_amm_ctrl_desc_init(objdata);
            // no result type
            // callback:
            objdata->execute = refda_adm_ietf_dtnma_agent_ctrl_wait_until;

            obj = refda_register_ctrl(
                adm, cace_amm_obj_id_withenum("wait-until", REFDA_ADM_IETF_DTNMA_AGENT_ENUM_OBJID_CTRL_WAIT_UNTIL),
                objdata);
            // parameters:
            {
                cace_amm_formal_param_t *fparam = refda_register_add_param(obj, "time");
                {
                    cace_ari_t name = CACE_ARI_INIT_UNDEFINED;
                    cace_ari_set_aritype(&name, CACE_ARI_TYPE_TP);
                    cace_amm_type_set_use_ref_move(&(fparam->typeobj), &name);
                }
            }
        }
        { // For ./CTRL/wait-cond
            refda_amm_ctrl_desc_t *objdata = CACE_MALLOC(sizeof(refda_amm_ctrl_desc_t));
            refda_amm_ctrl_desc_init(objdata);
            // no result type
            // callback:
            objdata->execute = refda_adm_ietf_dtnma_agent_ctrl_wait_cond;

            obj = refda_register_ctrl(
                adm, cace_amm_obj_id_withenum("wait-cond", REFDA_ADM_IETF_DTNMA_AGENT_ENUM_OBJID_CTRL_WAIT_COND),
                objdata);
            // parameters:
            {
                cace_amm_formal_param_t *fparam = refda_register_add_param(obj, "condition");
                {
                    cace_ari_t name = CACE_ARI_INIT_UNDEFINED;
                    // ari://ietf-amm/TYPEDEF/eval-tgt
                    cace_ari_set_objref_path_intid(&name, 0, CACE_ARI_TYPE_TYPEDEF, 16);
                    cace_amm_type_set_use_ref_move(&(fparam->typeobj), &name);
                }
            }
        }
        { // For ./CTRL/inspect
            refda_amm_ctrl_desc_t *objdata = CACE_MALLOC(sizeof(refda_amm_ctrl_desc_t));
            refda_amm_ctrl_desc_init(objdata);
            // result type
            {
                cace_ari_t name = CACE_ARI_INIT_UNDEFINED;
                // ari://ietf-amm/TYPEDEF/ANY
                cace_ari_set_objref_path_intid(&name, 0, CACE_ARI_TYPE_TYPEDEF, 8);
                cace_amm_type_set_use_ref_move(&(objdata->res_type), &name);
            }
            // callback:
            objdata->execute = refda_adm_ietf_dtnma_agent_ctrl_inspect;

            obj = refda_register_ctrl(
                adm, cace_amm_obj_id_withenum("inspect", REFDA_ADM_IETF_DTNMA_AGENT_ENUM_OBJID_CTRL_INSPECT), objdata);
            // parameters:
            {
                cace_amm_formal_param_t *fparam = refda_register_add_param(obj, "ref");
                {
                    cace_ari_t name = CACE_ARI_INIT_UNDEFINED;
                    // ari://ietf-amm/TYPEDEF/VALUE-OBJ
                    cace_ari_set_objref_path_intid(&name, 0, CACE_ARI_TYPE_TYPEDEF, 9);
                    cace_amm_type_set_use_ref_move(&(fparam->typeobj), &name);
                }
            }
        }
        { // For ./CTRL/report-on
            refda_amm_ctrl_desc_t *objdata = CACE_MALLOC(sizeof(refda_amm_ctrl_desc_t));
            refda_amm_ctrl_desc_init(objdata);
            // no result type
            // callback:
            objdata->execute = refda_adm_ietf_dtnma_agent_ctrl_report_on;

            obj = refda_register_ctrl(
                adm, cace_amm_obj_id_withenum("report-on", REFDA_ADM_IETF_DTNMA_AGENT_ENUM_OBJID_CTRL_REPORT_ON),
                objdata);
            // parameters:
            {
                cace_amm_formal_param_t *fparam = refda_register_add_param(obj, "rptt");
                {
                    cace_ari_t name = CACE_ARI_INIT_UNDEFINED;
                    // ari://ietf-amm/TYPEDEF/rpt-tgt
                    cace_ari_set_objref_path_intid(&name, 0, CACE_ARI_TYPE_TYPEDEF, 22);
                    cace_amm_type_set_use_ref_move(&(fparam->typeobj), &name);
                }
            }
        }
        { // For ./CTRL/var-reset
            refda_amm_ctrl_desc_t *objdata = CACE_MALLOC(sizeof(refda_amm_ctrl_desc_t));
            refda_amm_ctrl_desc_init(objdata);
            // no result type
            // callback:
            objdata->execute = refda_adm_ietf_dtnma_agent_ctrl_var_reset;

            obj = refda_register_ctrl(
                adm, cace_amm_obj_id_withenum("var-reset", REFDA_ADM_IETF_DTNMA_AGENT_ENUM_OBJID_CTRL_VAR_RESET),
                objdata);
            // parameters:
            {
                cace_amm_formal_param_t *fparam = refda_register_add_param(obj, "target");
                {
                    cace_ari_t name = CACE_ARI_INIT_UNDEFINED;
                    cace_ari_set_aritype(&name, CACE_ARI_TYPE_VAR);
                    cace_amm_type_set_use_ref_move(&(fparam->typeobj), &name);
                }
            }
        }
        { // For ./CTRL/var-store
            refda_amm_ctrl_desc_t *objdata = CACE_MALLOC(sizeof(refda_amm_ctrl_desc_t));
            refda_amm_ctrl_desc_init(objdata);
            // no result type
            // callback:
            objdata->execute = refda_adm_ietf_dtnma_agent_ctrl_var_store;

            obj = refda_register_ctrl(
                adm, cace_amm_obj_id_withenum("var-store", REFDA_ADM_IETF_DTNMA_AGENT_ENUM_OBJID_CTRL_VAR_STORE),
                objdata);
            // parameters:
            {
                cace_amm_formal_param_t *fparam = refda_register_add_param(obj, "target");
                {
                    cace_ari_t name = CACE_ARI_INIT_UNDEFINED;
                    cace_ari_set_aritype(&name, CACE_ARI_TYPE_VAR);
                    cace_amm_type_set_use_ref_move(&(fparam->typeobj), &name);
                }
            }
            {
                cace_amm_formal_param_t *fparam = refda_register_add_param(obj, "value");
                {
                    cace_ari_t name = CACE_ARI_INIT_UNDEFINED;
                    // ari://ietf-amm/TYPEDEF/ANY
                    cace_ari_set_objref_path_intid(&name, 0, CACE_ARI_TYPE_TYPEDEF, 8);
                    cace_amm_type_set_use_ref_move(&(fparam->typeobj), &name);
                }
            }
        }
        { // For ./CTRL/ensure-const
            refda_amm_ctrl_desc_t *objdata = CACE_MALLOC(sizeof(refda_amm_ctrl_desc_t));
            refda_amm_ctrl_desc_init(objdata);
            // no result type
            // callback:
            objdata->execute = refda_adm_ietf_dtnma_agent_ctrl_ensure_const;

            obj = refda_register_ctrl(
                adm, cace_amm_obj_id_withenum("ensure-const", REFDA_ADM_IETF_DTNMA_AGENT_ENUM_OBJID_CTRL_ENSURE_CONST),
                objdata);
            // parameters:
            {
                cace_amm_formal_param_t *fparam = refda_register_add_param(obj, "obj");
                {
                    cace_ari_t name = CACE_ARI_INIT_UNDEFINED;
                    cace_ari_set_aritype(&name, CACE_ARI_TYPE_CONST);
                    cace_amm_type_set_use_ref_move(&(fparam->typeobj), &name);
                }
            }
            {
                cace_amm_formal_param_t *fparam = refda_register_add_param(obj, "type");
                {
                    cace_ari_t name = CACE_ARI_INIT_UNDEFINED;
                    // ari://ietf-amm/TYPEDEF/semtype
                    cace_ari_set_objref_path_intid(&name, 0, CACE_ARI_TYPE_TYPEDEF, 25);
                    cace_amm_type_set_use_ref_move(&(fparam->typeobj), &name);
                }
            }
            {
                cace_amm_formal_param_t *fparam = refda_register_add_param(obj, "init");
                {
                    cace_ari_t name = CACE_ARI_INIT_UNDEFINED;
                    // ari://ietf-amm/TYPEDEF/EXPR
                    cace_ari_set_objref_path_intid(&name, 0, CACE_ARI_TYPE_TYPEDEF, 18);
                    cace_amm_type_set_use_ref_move(&(fparam->typeobj), &name);
                }
            }
        }
        { // For ./CTRL/discard-const
            refda_amm_ctrl_desc_t *objdata = CACE_MALLOC(sizeof(refda_amm_ctrl_desc_t));
            refda_amm_ctrl_desc_init(objdata);
            // no result type
            // callback:
            objdata->execute = refda_adm_ietf_dtnma_agent_ctrl_discard_const;

            obj = refda_register_ctrl(
                adm,
                cace_amm_obj_id_withenum("discard-const", REFDA_ADM_IETF_DTNMA_AGENT_ENUM_OBJID_CTRL_DISCARD_CONST),
                objdata);
            // parameters:
            {
                cace_amm_formal_param_t *fparam = refda_register_add_param(obj, "obj");
                {
                    cace_ari_t name = CACE_ARI_INIT_UNDEFINED;
                    cace_ari_set_aritype(&name, CACE_ARI_TYPE_CONST);
                    cace_amm_type_set_use_ref_move(&(fparam->typeobj), &name);
                }
            }
        }
        { // For ./CTRL/ensure-var
            refda_amm_ctrl_desc_t *objdata = CACE_MALLOC(sizeof(refda_amm_ctrl_desc_t));
            refda_amm_ctrl_desc_init(objdata);
            // no result type
            // callback:
            objdata->execute = refda_adm_ietf_dtnma_agent_ctrl_ensure_var;

            obj = refda_register_ctrl(
                adm, cace_amm_obj_id_withenum("ensure-var", REFDA_ADM_IETF_DTNMA_AGENT_ENUM_OBJID_CTRL_ENSURE_VAR),
                objdata);
            // parameters:
            {
                cace_amm_formal_param_t *fparam = refda_register_add_param(obj, "obj");
                {
                    cace_ari_t name = CACE_ARI_INIT_UNDEFINED;
                    cace_ari_set_aritype(&name, CACE_ARI_TYPE_VAR);
                    cace_amm_type_set_use_ref_move(&(fparam->typeobj), &name);
                }
            }
            {
                cace_amm_formal_param_t *fparam = refda_register_add_param(obj, "type");
                {
                    cace_ari_t name = CACE_ARI_INIT_UNDEFINED;
                    // ari://ietf-amm/TYPEDEF/semtype
                    cace_ari_set_objref_path_intid(&name, 0, CACE_ARI_TYPE_TYPEDEF, 25);
                    cace_amm_type_set_use_ref_move(&(fparam->typeobj), &name);
                }
            }
            {
                cace_amm_formal_param_t *fparam = refda_register_add_param(obj, "init");
                {
                    // union
                    cace_amm_semtype_union_t *semtype = cace_amm_type_set_union_size(&(fparam->typeobj), 2);
                    {
                        cace_amm_type_t *choice = cace_amm_type_array_get(semtype->choices, 0);
                        {
                            cace_ari_t name = CACE_ARI_INIT_UNDEFINED;
                            cace_ari_set_aritype(&name, CACE_ARI_TYPE_NULL);
                            cace_amm_type_set_use_ref_move(choice, &name);
                        }
                    }
                    {
                        cace_amm_type_t *choice = cace_amm_type_array_get(semtype->choices, 1);
                        {
                            cace_ari_t name = CACE_ARI_INIT_UNDEFINED;
                            // ari://ietf-amm/TYPEDEF/EXPR
                            cace_ari_set_objref_path_intid(&name, 0, CACE_ARI_TYPE_TYPEDEF, 18);
                            cace_amm_type_set_use_ref_move(choice, &name);
                        }
                    }
                }
                cace_ari_set_null(&(fparam->defval));
            }
        }
        { // For ./CTRL/discard-var
            refda_amm_ctrl_desc_t *objdata = CACE_MALLOC(sizeof(refda_amm_ctrl_desc_t));
            refda_amm_ctrl_desc_init(objdata);
            // no result type
            // callback:
            objdata->execute = refda_adm_ietf_dtnma_agent_ctrl_discard_var;

            obj = refda_register_ctrl(
                adm, cace_amm_obj_id_withenum("discard-var", REFDA_ADM_IETF_DTNMA_AGENT_ENUM_OBJID_CTRL_DISCARD_VAR),
                objdata);
            // parameters:
            {
                cace_amm_formal_param_t *fparam = refda_register_add_param(obj, "obj");
                {
                    cace_ari_t name = CACE_ARI_INIT_UNDEFINED;
                    cace_ari_set_aritype(&name, CACE_ARI_TYPE_VAR);
                    cace_amm_type_set_use_ref_move(&(fparam->typeobj), &name);
                }
            }
        }

        /**
         * Register OPER objects
         */
        { // For ./OPER/negate
            refda_amm_oper_desc_t *objdata = CACE_MALLOC(sizeof(refda_amm_oper_desc_t));
            refda_amm_oper_desc_init(objdata);
            // operands:
            cace_amm_named_type_array_resize(objdata->operand_types, 1);
            {
                cace_amm_named_type_t *operand = cace_amm_named_type_array_get(objdata->operand_types, 0);
                string_set_str(operand->name, "val");
                {
                    cace_ari_t name = CACE_ARI_INIT_UNDEFINED;
                    // ari://ietf-amm/TYPEDEF/NUMERIC
                    cace_ari_set_objref_path_intid(&name, 0, CACE_ARI_TYPE_TYPEDEF, 3);
                    cace_amm_type_set_use_ref_move(&(operand->typeobj), &name);
                }
            }
            // result type:
            {
                cace_ari_t name = CACE_ARI_INIT_UNDEFINED;
                // ari://ietf-amm/TYPEDEF/NUMERIC
                cace_ari_set_objref_path_intid(&name, 0, CACE_ARI_TYPE_TYPEDEF, 3);
                cace_amm_type_set_use_ref_move(&(objdata->res_type), &name);
            }
            // callback:
            objdata->evaluate = refda_adm_ietf_dtnma_agent_oper_negate;

            obj = refda_register_oper(
                adm, cace_amm_obj_id_withenum("negate", REFDA_ADM_IETF_DTNMA_AGENT_ENUM_OBJID_OPER_NEGATE), objdata);
            // no parameters
        }
        { // For ./OPER/add
            refda_amm_oper_desc_t *objdata = CACE_MALLOC(sizeof(refda_amm_oper_desc_t));
            refda_amm_oper_desc_init(objdata);
            // operands:
            cace_amm_named_type_array_resize(objdata->operand_types, 2);
            {
                cace_amm_named_type_t *operand = cace_amm_named_type_array_get(objdata->operand_types, 0);
                string_set_str(operand->name, "left");
                {
                    cace_ari_t name = CACE_ARI_INIT_UNDEFINED;
                    // ari://ietf-amm/TYPEDEF/NUMERIC
                    cace_ari_set_objref_path_intid(&name, 0, CACE_ARI_TYPE_TYPEDEF, 3);
                    cace_amm_type_set_use_ref_move(&(operand->typeobj), &name);
                }
            }
            {
                cace_amm_named_type_t *operand = cace_amm_named_type_array_get(objdata->operand_types, 1);
                string_set_str(operand->name, "right");
                {
                    cace_ari_t name = CACE_ARI_INIT_UNDEFINED;
                    // ari://ietf-amm/TYPEDEF/NUMERIC
                    cace_ari_set_objref_path_intid(&name, 0, CACE_ARI_TYPE_TYPEDEF, 3);
                    cace_amm_type_set_use_ref_move(&(operand->typeobj), &name);
                }
            }
            // result type:
            {
                cace_ari_t name = CACE_ARI_INIT_UNDEFINED;
                // ari://ietf-amm/TYPEDEF/NUMERIC
                cace_ari_set_objref_path_intid(&name, 0, CACE_ARI_TYPE_TYPEDEF, 3);
                cace_amm_type_set_use_ref_move(&(objdata->res_type), &name);
            }
            // callback:
            objdata->evaluate = refda_adm_ietf_dtnma_agent_oper_add;

            obj = refda_register_oper(
                adm, cace_amm_obj_id_withenum("add", REFDA_ADM_IETF_DTNMA_AGENT_ENUM_OBJID_OPER_ADD), objdata);
            // no parameters
        }
        { // For ./OPER/sub
            refda_amm_oper_desc_t *objdata = CACE_MALLOC(sizeof(refda_amm_oper_desc_t));
            refda_amm_oper_desc_init(objdata);
            // operands:
            cace_amm_named_type_array_resize(objdata->operand_types, 2);
            {
                cace_amm_named_type_t *operand = cace_amm_named_type_array_get(objdata->operand_types, 0);
                string_set_str(operand->name, "left");
                {
                    cace_ari_t name = CACE_ARI_INIT_UNDEFINED;
                    // ari://ietf-amm/TYPEDEF/NUMERIC
                    cace_ari_set_objref_path_intid(&name, 0, CACE_ARI_TYPE_TYPEDEF, 3);
                    cace_amm_type_set_use_ref_move(&(operand->typeobj), &name);
                }
            }
            {
                cace_amm_named_type_t *operand = cace_amm_named_type_array_get(objdata->operand_types, 1);
                string_set_str(operand->name, "right");
                {
                    cace_ari_t name = CACE_ARI_INIT_UNDEFINED;
                    // ari://ietf-amm/TYPEDEF/NUMERIC
                    cace_ari_set_objref_path_intid(&name, 0, CACE_ARI_TYPE_TYPEDEF, 3);
                    cace_amm_type_set_use_ref_move(&(operand->typeobj), &name);
                }
            }
            // result type:
            {
                cace_ari_t name = CACE_ARI_INIT_UNDEFINED;
                // ari://ietf-amm/TYPEDEF/NUMERIC
                cace_ari_set_objref_path_intid(&name, 0, CACE_ARI_TYPE_TYPEDEF, 3);
                cace_amm_type_set_use_ref_move(&(objdata->res_type), &name);
            }
            // callback:
            objdata->evaluate = refda_adm_ietf_dtnma_agent_oper_sub;

            obj = refda_register_oper(
                adm, cace_amm_obj_id_withenum("sub", REFDA_ADM_IETF_DTNMA_AGENT_ENUM_OBJID_OPER_SUB), objdata);
            // no parameters
        }
        { // For ./OPER/multiply
            refda_amm_oper_desc_t *objdata = CACE_MALLOC(sizeof(refda_amm_oper_desc_t));
            refda_amm_oper_desc_init(objdata);
            // operands:
            cace_amm_named_type_array_resize(objdata->operand_types, 2);
            {
                cace_amm_named_type_t *operand = cace_amm_named_type_array_get(objdata->operand_types, 0);
                string_set_str(operand->name, "left");
                {
                    cace_ari_t name = CACE_ARI_INIT_UNDEFINED;
                    // ari://ietf-amm/TYPEDEF/NUMERIC
                    cace_ari_set_objref_path_intid(&name, 0, CACE_ARI_TYPE_TYPEDEF, 3);
                    cace_amm_type_set_use_ref_move(&(operand->typeobj), &name);
                }
            }
            {
                cace_amm_named_type_t *operand = cace_amm_named_type_array_get(objdata->operand_types, 1);
                string_set_str(operand->name, "right");
                {
                    cace_ari_t name = CACE_ARI_INIT_UNDEFINED;
                    // ari://ietf-amm/TYPEDEF/NUMERIC
                    cace_ari_set_objref_path_intid(&name, 0, CACE_ARI_TYPE_TYPEDEF, 3);
                    cace_amm_type_set_use_ref_move(&(operand->typeobj), &name);
                }
            }
            // result type:
            {
                cace_ari_t name = CACE_ARI_INIT_UNDEFINED;
                // ari://ietf-amm/TYPEDEF/NUMERIC
                cace_ari_set_objref_path_intid(&name, 0, CACE_ARI_TYPE_TYPEDEF, 3);
                cace_amm_type_set_use_ref_move(&(objdata->res_type), &name);
            }
            // callback:
            objdata->evaluate = refda_adm_ietf_dtnma_agent_oper_multiply;

            obj = refda_register_oper(
                adm, cace_amm_obj_id_withenum("multiply", REFDA_ADM_IETF_DTNMA_AGENT_ENUM_OBJID_OPER_MULTIPLY),
                objdata);
            // no parameters
        }
        { // For ./OPER/divide
            refda_amm_oper_desc_t *objdata = CACE_MALLOC(sizeof(refda_amm_oper_desc_t));
            refda_amm_oper_desc_init(objdata);
            // operands:
            cace_amm_named_type_array_resize(objdata->operand_types, 2);
            {
                cace_amm_named_type_t *operand = cace_amm_named_type_array_get(objdata->operand_types, 0);
                string_set_str(operand->name, "left");
                {
                    cace_ari_t name = CACE_ARI_INIT_UNDEFINED;
                    // ari://ietf-amm/TYPEDEF/NUMERIC
                    cace_ari_set_objref_path_intid(&name, 0, CACE_ARI_TYPE_TYPEDEF, 3);
                    cace_amm_type_set_use_ref_move(&(operand->typeobj), &name);
                }
            }
            {
                cace_amm_named_type_t *operand = cace_amm_named_type_array_get(objdata->operand_types, 1);
                string_set_str(operand->name, "right");
                {
                    cace_ari_t name = CACE_ARI_INIT_UNDEFINED;
                    // ari://ietf-amm/TYPEDEF/NUMERIC
                    cace_ari_set_objref_path_intid(&name, 0, CACE_ARI_TYPE_TYPEDEF, 3);
                    cace_amm_type_set_use_ref_move(&(operand->typeobj), &name);
                }
            }
            // result type:
            {
                cace_ari_t name = CACE_ARI_INIT_UNDEFINED;
                // ari://ietf-amm/TYPEDEF/NUMERIC
                cace_ari_set_objref_path_intid(&name, 0, CACE_ARI_TYPE_TYPEDEF, 3);
                cace_amm_type_set_use_ref_move(&(objdata->res_type), &name);
            }
            // callback:
            objdata->evaluate = refda_adm_ietf_dtnma_agent_oper_divide;

            obj = refda_register_oper(
                adm, cace_amm_obj_id_withenum("divide", REFDA_ADM_IETF_DTNMA_AGENT_ENUM_OBJID_OPER_DIVIDE), objdata);
            // no parameters
        }
        { // For ./OPER/remainder
            refda_amm_oper_desc_t *objdata = CACE_MALLOC(sizeof(refda_amm_oper_desc_t));
            refda_amm_oper_desc_init(objdata);
            // operands:
            cace_amm_named_type_array_resize(objdata->operand_types, 2);
            {
                cace_amm_named_type_t *operand = cace_amm_named_type_array_get(objdata->operand_types, 0);
                string_set_str(operand->name, "left");
                {
                    cace_ari_t name = CACE_ARI_INIT_UNDEFINED;
                    // ari://ietf-amm/TYPEDEF/NUMERIC
                    cace_ari_set_objref_path_intid(&name, 0, CACE_ARI_TYPE_TYPEDEF, 3);
                    cace_amm_type_set_use_ref_move(&(operand->typeobj), &name);
                }
            }
            {
                cace_amm_named_type_t *operand = cace_amm_named_type_array_get(objdata->operand_types, 1);
                string_set_str(operand->name, "right");
                {
                    cace_ari_t name = CACE_ARI_INIT_UNDEFINED;
                    // ari://ietf-amm/TYPEDEF/NUMERIC
                    cace_ari_set_objref_path_intid(&name, 0, CACE_ARI_TYPE_TYPEDEF, 3);
                    cace_amm_type_set_use_ref_move(&(operand->typeobj), &name);
                }
            }
            // result type:
            {
                cace_ari_t name = CACE_ARI_INIT_UNDEFINED;
                // ari://ietf-amm/TYPEDEF/NUMERIC
                cace_ari_set_objref_path_intid(&name, 0, CACE_ARI_TYPE_TYPEDEF, 3);
                cace_amm_type_set_use_ref_move(&(objdata->res_type), &name);
            }
            // callback:
            objdata->evaluate = refda_adm_ietf_dtnma_agent_oper_remainder;

            obj = refda_register_oper(
                adm, cace_amm_obj_id_withenum("remainder", REFDA_ADM_IETF_DTNMA_AGENT_ENUM_OBJID_OPER_REMAINDER),
                objdata);
            // no parameters
        }
        { // For ./OPER/bit-not
            refda_amm_oper_desc_t *objdata = CACE_MALLOC(sizeof(refda_amm_oper_desc_t));
            refda_amm_oper_desc_init(objdata);
            // operands:
            cace_amm_named_type_array_resize(objdata->operand_types, 1);
            {
                cace_amm_named_type_t *operand = cace_amm_named_type_array_get(objdata->operand_types, 0);
                string_set_str(operand->name, "val");
                {
                    cace_ari_t name = CACE_ARI_INIT_UNDEFINED;
                    // ari://ietf-amm/TYPEDEF/INTEGER
                    cace_ari_set_objref_path_intid(&name, 0, CACE_ARI_TYPE_TYPEDEF, 1);
                    cace_amm_type_set_use_ref_move(&(operand->typeobj), &name);
                }
            }
            // result type:
            {
                cace_ari_t name = CACE_ARI_INIT_UNDEFINED;
                // ari://ietf-amm/TYPEDEF/INTEGER
                cace_ari_set_objref_path_intid(&name, 0, CACE_ARI_TYPE_TYPEDEF, 1);
                cace_amm_type_set_use_ref_move(&(objdata->res_type), &name);
            }
            // callback:
            objdata->evaluate = refda_adm_ietf_dtnma_agent_oper_bit_not;

            obj = refda_register_oper(
                adm, cace_amm_obj_id_withenum("bit-not", REFDA_ADM_IETF_DTNMA_AGENT_ENUM_OBJID_OPER_BIT_NOT), objdata);
            // no parameters
        }
        { // For ./OPER/bit-and
            refda_amm_oper_desc_t *objdata = CACE_MALLOC(sizeof(refda_amm_oper_desc_t));
            refda_amm_oper_desc_init(objdata);
            // operands:
            cace_amm_named_type_array_resize(objdata->operand_types, 2);
            {
                cace_amm_named_type_t *operand = cace_amm_named_type_array_get(objdata->operand_types, 0);
                string_set_str(operand->name, "left");
                {
                    cace_ari_t name = CACE_ARI_INIT_UNDEFINED;
                    // ari://ietf-amm/TYPEDEF/INTEGER
                    cace_ari_set_objref_path_intid(&name, 0, CACE_ARI_TYPE_TYPEDEF, 1);
                    cace_amm_type_set_use_ref_move(&(operand->typeobj), &name);
                }
            }
            {
                cace_amm_named_type_t *operand = cace_amm_named_type_array_get(objdata->operand_types, 1);
                string_set_str(operand->name, "right");
                {
                    cace_ari_t name = CACE_ARI_INIT_UNDEFINED;
                    // ari://ietf-amm/TYPEDEF/INTEGER
                    cace_ari_set_objref_path_intid(&name, 0, CACE_ARI_TYPE_TYPEDEF, 1);
                    cace_amm_type_set_use_ref_move(&(operand->typeobj), &name);
                }
            }
            // result type:
            {
                cace_ari_t name = CACE_ARI_INIT_UNDEFINED;
                // ari://ietf-amm/TYPEDEF/INTEGER
                cace_ari_set_objref_path_intid(&name, 0, CACE_ARI_TYPE_TYPEDEF, 1);
                cace_amm_type_set_use_ref_move(&(objdata->res_type), &name);
            }
            // callback:
            objdata->evaluate = refda_adm_ietf_dtnma_agent_oper_bit_and;

            obj = refda_register_oper(
                adm, cace_amm_obj_id_withenum("bit-and", REFDA_ADM_IETF_DTNMA_AGENT_ENUM_OBJID_OPER_BIT_AND), objdata);
            // no parameters
        }
        { // For ./OPER/bit-or
            refda_amm_oper_desc_t *objdata = CACE_MALLOC(sizeof(refda_amm_oper_desc_t));
            refda_amm_oper_desc_init(objdata);
            // operands:
            cace_amm_named_type_array_resize(objdata->operand_types, 2);
            {
                cace_amm_named_type_t *operand = cace_amm_named_type_array_get(objdata->operand_types, 0);
                string_set_str(operand->name, "left");
                {
                    cace_ari_t name = CACE_ARI_INIT_UNDEFINED;
                    // ari://ietf-amm/TYPEDEF/INTEGER
                    cace_ari_set_objref_path_intid(&name, 0, CACE_ARI_TYPE_TYPEDEF, 1);
                    cace_amm_type_set_use_ref_move(&(operand->typeobj), &name);
                }
            }
            {
                cace_amm_named_type_t *operand = cace_amm_named_type_array_get(objdata->operand_types, 1);
                string_set_str(operand->name, "right");
                {
                    cace_ari_t name = CACE_ARI_INIT_UNDEFINED;
                    // ari://ietf-amm/TYPEDEF/INTEGER
                    cace_ari_set_objref_path_intid(&name, 0, CACE_ARI_TYPE_TYPEDEF, 1);
                    cace_amm_type_set_use_ref_move(&(operand->typeobj), &name);
                }
            }
            // result type:
            {
                cace_ari_t name = CACE_ARI_INIT_UNDEFINED;
                // ari://ietf-amm/TYPEDEF/INTEGER
                cace_ari_set_objref_path_intid(&name, 0, CACE_ARI_TYPE_TYPEDEF, 1);
                cace_amm_type_set_use_ref_move(&(objdata->res_type), &name);
            }
            // callback:
            objdata->evaluate = refda_adm_ietf_dtnma_agent_oper_bit_or;

            obj = refda_register_oper(
                adm, cace_amm_obj_id_withenum("bit-or", REFDA_ADM_IETF_DTNMA_AGENT_ENUM_OBJID_OPER_BIT_OR), objdata);
            // no parameters
        }
        { // For ./OPER/bit-xor
            refda_amm_oper_desc_t *objdata = CACE_MALLOC(sizeof(refda_amm_oper_desc_t));
            refda_amm_oper_desc_init(objdata);
            // operands:
            cace_amm_named_type_array_resize(objdata->operand_types, 2);
            {
                cace_amm_named_type_t *operand = cace_amm_named_type_array_get(objdata->operand_types, 0);
                string_set_str(operand->name, "left");
                {
                    cace_ari_t name = CACE_ARI_INIT_UNDEFINED;
                    // ari://ietf-amm/TYPEDEF/INTEGER
                    cace_ari_set_objref_path_intid(&name, 0, CACE_ARI_TYPE_TYPEDEF, 1);
                    cace_amm_type_set_use_ref_move(&(operand->typeobj), &name);
                }
            }
            {
                cace_amm_named_type_t *operand = cace_amm_named_type_array_get(objdata->operand_types, 1);
                string_set_str(operand->name, "right");
                {
                    cace_ari_t name = CACE_ARI_INIT_UNDEFINED;
                    // ari://ietf-amm/TYPEDEF/INTEGER
                    cace_ari_set_objref_path_intid(&name, 0, CACE_ARI_TYPE_TYPEDEF, 1);
                    cace_amm_type_set_use_ref_move(&(operand->typeobj), &name);
                }
            }
            // result type:
            {
                cace_ari_t name = CACE_ARI_INIT_UNDEFINED;
                // ari://ietf-amm/TYPEDEF/INTEGER
                cace_ari_set_objref_path_intid(&name, 0, CACE_ARI_TYPE_TYPEDEF, 1);
                cace_amm_type_set_use_ref_move(&(objdata->res_type), &name);
            }
            // callback:
            objdata->evaluate = refda_adm_ietf_dtnma_agent_oper_bit_xor;

            obj = refda_register_oper(
                adm, cace_amm_obj_id_withenum("bit-xor", REFDA_ADM_IETF_DTNMA_AGENT_ENUM_OBJID_OPER_BIT_XOR), objdata);
            // no parameters
        }
        { // For ./OPER/bool-not
            refda_amm_oper_desc_t *objdata = CACE_MALLOC(sizeof(refda_amm_oper_desc_t));
            refda_amm_oper_desc_init(objdata);
            // operands:
<<<<<<< HEAD
            cace_amm_named_type_array_resize(objdata->operand_types, 2);
            {
                cace_amm_named_type_t *operand = cace_amm_named_type_array_get(objdata->operand_types, 0);
                string_set_str(operand->name, "left");
                {
                    cace_ari_t name = CACE_ARI_INIT_UNDEFINED;
                    cace_ari_set_aritype(&name, CACE_ARI_TYPE_BOOL);
                    cace_amm_type_set_use_ref_move(&(operand->typeobj), &name);
                }
            }
            {
                cace_amm_named_type_t *operand = cace_amm_named_type_array_get(objdata->operand_types, 1);
                string_set_str(operand->name, "right");
=======
            amm_named_type_array_resize(objdata->operand_types, 1);
            {
                amm_named_type_t *operand = amm_named_type_array_get(objdata->operand_types, 0);
                string_set_str(operand->name, "operand");
>>>>>>> 330bcd5c
                {
                    cace_ari_t name = CACE_ARI_INIT_UNDEFINED;
                    cace_ari_set_aritype(&name, CACE_ARI_TYPE_BOOL);
                    cace_amm_type_set_use_ref_move(&(operand->typeobj), &name);
                }
            }
            // result type:
            {
                cace_ari_t name = CACE_ARI_INIT_UNDEFINED;
                cace_ari_set_aritype(&name, CACE_ARI_TYPE_BOOL);
                cace_amm_type_set_use_ref_move(&(objdata->res_type), &name);
            }
            // callback:
            objdata->evaluate = refda_adm_ietf_dtnma_agent_oper_bool_not;

            obj = refda_register_oper(
                adm, cace_amm_obj_id_withenum("bool-not", REFDA_ADM_IETF_DTNMA_AGENT_ENUM_OBJID_OPER_BOOL_NOT),
                objdata);
            // no parameters
        }
        { // For ./OPER/bool-and
            refda_amm_oper_desc_t *objdata = CACE_MALLOC(sizeof(refda_amm_oper_desc_t));
            refda_amm_oper_desc_init(objdata);
            // operands:
            cace_amm_named_type_array_resize(objdata->operand_types, 2);
            {
                cace_amm_named_type_t *operand = cace_amm_named_type_array_get(objdata->operand_types, 0);
                string_set_str(operand->name, "left");
                {
                    cace_ari_t name = CACE_ARI_INIT_UNDEFINED;
                    cace_ari_set_aritype(&name, CACE_ARI_TYPE_BOOL);
                    cace_amm_type_set_use_ref_move(&(operand->typeobj), &name);
                }
            }
            {
                cace_amm_named_type_t *operand = cace_amm_named_type_array_get(objdata->operand_types, 1);
                string_set_str(operand->name, "right");
                {
                    cace_ari_t name = CACE_ARI_INIT_UNDEFINED;
                    cace_ari_set_aritype(&name, CACE_ARI_TYPE_BOOL);
                    cace_amm_type_set_use_ref_move(&(operand->typeobj), &name);
                }
            }
            // result type:
            {
                cace_ari_t name = CACE_ARI_INIT_UNDEFINED;
                cace_ari_set_aritype(&name, CACE_ARI_TYPE_BOOL);
                cace_amm_type_set_use_ref_move(&(objdata->res_type), &name);
            }
            // callback:
            objdata->evaluate = refda_adm_ietf_dtnma_agent_oper_bool_and;

            obj = refda_register_oper(
                adm, cace_amm_obj_id_withenum("bool-and", REFDA_ADM_IETF_DTNMA_AGENT_ENUM_OBJID_OPER_BOOL_AND),
                objdata);
            // no parameters
        }
        { // For ./OPER/bool-or
            refda_amm_oper_desc_t *objdata = CACE_MALLOC(sizeof(refda_amm_oper_desc_t));
            refda_amm_oper_desc_init(objdata);
            // operands:
            cace_amm_named_type_array_resize(objdata->operand_types, 2);
            {
                cace_amm_named_type_t *operand = cace_amm_named_type_array_get(objdata->operand_types, 0);
                string_set_str(operand->name, "left");
                {
                    cace_ari_t name = CACE_ARI_INIT_UNDEFINED;
                    cace_ari_set_aritype(&name, CACE_ARI_TYPE_BOOL);
                    cace_amm_type_set_use_ref_move(&(operand->typeobj), &name);
                }
            }
            {
                cace_amm_named_type_t *operand = cace_amm_named_type_array_get(objdata->operand_types, 1);
                string_set_str(operand->name, "right");
                {
                    cace_ari_t name = CACE_ARI_INIT_UNDEFINED;
                    cace_ari_set_aritype(&name, CACE_ARI_TYPE_BOOL);
                    cace_amm_type_set_use_ref_move(&(operand->typeobj), &name);
                }
            }
            // result type:
            {
                cace_ari_t name = CACE_ARI_INIT_UNDEFINED;
                cace_ari_set_aritype(&name, CACE_ARI_TYPE_BOOL);
                cace_amm_type_set_use_ref_move(&(objdata->res_type), &name);
            }
            // callback:
            objdata->evaluate = refda_adm_ietf_dtnma_agent_oper_bool_or;

            obj = refda_register_oper(
                adm, cace_amm_obj_id_withenum("bool-or", REFDA_ADM_IETF_DTNMA_AGENT_ENUM_OBJID_OPER_BOOL_OR), objdata);
            // no parameters
        }
        { // For ./OPER/bool-xor
            refda_amm_oper_desc_t *objdata = CACE_MALLOC(sizeof(refda_amm_oper_desc_t));
            refda_amm_oper_desc_init(objdata);
            // operands:
            cace_amm_named_type_array_resize(objdata->operand_types, 2);
            {
                cace_amm_named_type_t *operand = cace_amm_named_type_array_get(objdata->operand_types, 0);
                string_set_str(operand->name, "left");
                {
                    cace_ari_t name = CACE_ARI_INIT_UNDEFINED;
                    cace_ari_set_aritype(&name, CACE_ARI_TYPE_BOOL);
                    cace_amm_type_set_use_ref_move(&(operand->typeobj), &name);
                }
            }
            {
                cace_amm_named_type_t *operand = cace_amm_named_type_array_get(objdata->operand_types, 1);
                string_set_str(operand->name, "right");
                {
                    cace_ari_t name = CACE_ARI_INIT_UNDEFINED;
                    cace_ari_set_aritype(&name, CACE_ARI_TYPE_BOOL);
                    cace_amm_type_set_use_ref_move(&(operand->typeobj), &name);
                }
            }
            // result type:
            {
                cace_ari_t name = CACE_ARI_INIT_UNDEFINED;
                cace_ari_set_aritype(&name, CACE_ARI_TYPE_BOOL);
                cace_amm_type_set_use_ref_move(&(objdata->res_type), &name);
            }
            // callback:
            objdata->evaluate = refda_adm_ietf_dtnma_agent_oper_bool_xor;

            obj = refda_register_oper(
                adm, cace_amm_obj_id_withenum("bool-xor", REFDA_ADM_IETF_DTNMA_AGENT_ENUM_OBJID_OPER_BOOL_XOR),
                objdata);
            // no parameters
        }
        { // For ./OPER/compare-eq
            refda_amm_oper_desc_t *objdata = CACE_MALLOC(sizeof(refda_amm_oper_desc_t));
            refda_amm_oper_desc_init(objdata);
            // operands:
            cace_amm_named_type_array_resize(objdata->operand_types, 2);
            {
                cace_amm_named_type_t *operand = cace_amm_named_type_array_get(objdata->operand_types, 0);
                string_set_str(operand->name, "left");
                {
                    cace_ari_t name = CACE_ARI_INIT_UNDEFINED;
                    // ari://ietf-amm/TYPEDEF/ANY
                    cace_ari_set_objref_path_intid(&name, 0, CACE_ARI_TYPE_TYPEDEF, 8);
                    cace_amm_type_set_use_ref_move(&(operand->typeobj), &name);
                }
            }
            {
                cace_amm_named_type_t *operand = cace_amm_named_type_array_get(objdata->operand_types, 1);
                string_set_str(operand->name, "right");
                {
                    cace_ari_t name = CACE_ARI_INIT_UNDEFINED;
                    // ari://ietf-amm/TYPEDEF/ANY
                    cace_ari_set_objref_path_intid(&name, 0, CACE_ARI_TYPE_TYPEDEF, 8);
                    cace_amm_type_set_use_ref_move(&(operand->typeobj), &name);
                }
            }
            // result type:
            {
                cace_ari_t name = CACE_ARI_INIT_UNDEFINED;
                cace_ari_set_aritype(&name, CACE_ARI_TYPE_BOOL);
                cace_amm_type_set_use_ref_move(&(objdata->res_type), &name);
            }
            // callback:
            objdata->evaluate = refda_adm_ietf_dtnma_agent_oper_compare_eq;

            obj = refda_register_oper(
                adm, cace_amm_obj_id_withenum("compare-eq", REFDA_ADM_IETF_DTNMA_AGENT_ENUM_OBJID_OPER_COMPARE_EQ),
                objdata);
            // no parameters
        }
        { // For ./OPER/compare-ne
            refda_amm_oper_desc_t *objdata = CACE_MALLOC(sizeof(refda_amm_oper_desc_t));
            refda_amm_oper_desc_init(objdata);
            // operands:
            cace_amm_named_type_array_resize(objdata->operand_types, 2);
            {
                cace_amm_named_type_t *operand = cace_amm_named_type_array_get(objdata->operand_types, 0);
                string_set_str(operand->name, "left");
                {
                    cace_ari_t name = CACE_ARI_INIT_UNDEFINED;
                    // ari://ietf-amm/TYPEDEF/ANY
                    cace_ari_set_objref_path_intid(&name, 0, CACE_ARI_TYPE_TYPEDEF, 8);
                    cace_amm_type_set_use_ref_move(&(operand->typeobj), &name);
                }
            }
            {
                cace_amm_named_type_t *operand = cace_amm_named_type_array_get(objdata->operand_types, 1);
                string_set_str(operand->name, "right");
                {
                    cace_ari_t name = CACE_ARI_INIT_UNDEFINED;
                    // ari://ietf-amm/TYPEDEF/ANY
                    cace_ari_set_objref_path_intid(&name, 0, CACE_ARI_TYPE_TYPEDEF, 8);
                    cace_amm_type_set_use_ref_move(&(operand->typeobj), &name);
                }
            }
            // result type:
            {
                cace_ari_t name = CACE_ARI_INIT_UNDEFINED;
                cace_ari_set_aritype(&name, CACE_ARI_TYPE_BOOL);
                cace_amm_type_set_use_ref_move(&(objdata->res_type), &name);
            }
            // callback:
            objdata->evaluate = refda_adm_ietf_dtnma_agent_oper_compare_ne;

            obj = refda_register_oper(
                adm, cace_amm_obj_id_withenum("compare-ne", REFDA_ADM_IETF_DTNMA_AGENT_ENUM_OBJID_OPER_COMPARE_NE),
                objdata);
            // no parameters
        }
        { // For ./OPER/compare-gt
            refda_amm_oper_desc_t *objdata = CACE_MALLOC(sizeof(refda_amm_oper_desc_t));
            refda_amm_oper_desc_init(objdata);
            // operands:
            cace_amm_named_type_array_resize(objdata->operand_types, 2);
            {
                cace_amm_named_type_t *operand = cace_amm_named_type_array_get(objdata->operand_types, 0);
                string_set_str(operand->name, "left");
                {
                    cace_ari_t name = CACE_ARI_INIT_UNDEFINED;
                    // ari://ietf-amm/TYPEDEF/NUMERIC
                    cace_ari_set_objref_path_intid(&name, 0, CACE_ARI_TYPE_TYPEDEF, 3);
                    cace_amm_type_set_use_ref_move(&(operand->typeobj), &name);
                }
            }
            {
                cace_amm_named_type_t *operand = cace_amm_named_type_array_get(objdata->operand_types, 1);
                string_set_str(operand->name, "right");
                {
                    cace_ari_t name = CACE_ARI_INIT_UNDEFINED;
                    // ari://ietf-amm/TYPEDEF/NUMERIC
                    cace_ari_set_objref_path_intid(&name, 0, CACE_ARI_TYPE_TYPEDEF, 3);
                    cace_amm_type_set_use_ref_move(&(operand->typeobj), &name);
                }
            }
            // result type:
            {
                cace_ari_t name = CACE_ARI_INIT_UNDEFINED;
                cace_ari_set_aritype(&name, CACE_ARI_TYPE_BOOL);
                cace_amm_type_set_use_ref_move(&(objdata->res_type), &name);
            }
            // callback:
            objdata->evaluate = refda_adm_ietf_dtnma_agent_oper_compare_gt;

            obj = refda_register_oper(
                adm, cace_amm_obj_id_withenum("compare-gt", REFDA_ADM_IETF_DTNMA_AGENT_ENUM_OBJID_OPER_COMPARE_GT),
                objdata);
            // no parameters
        }
        { // For ./OPER/compare-ge
            refda_amm_oper_desc_t *objdata = CACE_MALLOC(sizeof(refda_amm_oper_desc_t));
            refda_amm_oper_desc_init(objdata);
            // operands:
            cace_amm_named_type_array_resize(objdata->operand_types, 2);
            {
                cace_amm_named_type_t *operand = cace_amm_named_type_array_get(objdata->operand_types, 0);
                string_set_str(operand->name, "left");
                {
                    cace_ari_t name = CACE_ARI_INIT_UNDEFINED;
                    // ari://ietf-amm/TYPEDEF/NUMERIC
                    cace_ari_set_objref_path_intid(&name, 0, CACE_ARI_TYPE_TYPEDEF, 3);
                    cace_amm_type_set_use_ref_move(&(operand->typeobj), &name);
                }
            }
            {
                cace_amm_named_type_t *operand = cace_amm_named_type_array_get(objdata->operand_types, 1);
                string_set_str(operand->name, "right");
                {
                    cace_ari_t name = CACE_ARI_INIT_UNDEFINED;
                    // ari://ietf-amm/TYPEDEF/NUMERIC
                    cace_ari_set_objref_path_intid(&name, 0, CACE_ARI_TYPE_TYPEDEF, 3);
                    cace_amm_type_set_use_ref_move(&(operand->typeobj), &name);
                }
            }
            // result type:
            {
                cace_ari_t name = CACE_ARI_INIT_UNDEFINED;
                cace_ari_set_aritype(&name, CACE_ARI_TYPE_BOOL);
                cace_amm_type_set_use_ref_move(&(objdata->res_type), &name);
            }
            // callback:
            objdata->evaluate = refda_adm_ietf_dtnma_agent_oper_compare_ge;

            obj = refda_register_oper(
                adm, cace_amm_obj_id_withenum("compare-ge", REFDA_ADM_IETF_DTNMA_AGENT_ENUM_OBJID_OPER_COMPARE_GE),
                objdata);
            // no parameters
        }
        { // For ./OPER/compare-lt
            refda_amm_oper_desc_t *objdata = CACE_MALLOC(sizeof(refda_amm_oper_desc_t));
            refda_amm_oper_desc_init(objdata);
            // operands:
            cace_amm_named_type_array_resize(objdata->operand_types, 2);
            {
                cace_amm_named_type_t *operand = cace_amm_named_type_array_get(objdata->operand_types, 0);
                string_set_str(operand->name, "left");
                {
                    cace_ari_t name = CACE_ARI_INIT_UNDEFINED;
                    // ari://ietf-amm/TYPEDEF/NUMERIC
                    cace_ari_set_objref_path_intid(&name, 0, CACE_ARI_TYPE_TYPEDEF, 3);
                    cace_amm_type_set_use_ref_move(&(operand->typeobj), &name);
                }
            }
            {
                cace_amm_named_type_t *operand = cace_amm_named_type_array_get(objdata->operand_types, 1);
                string_set_str(operand->name, "right");
                {
                    cace_ari_t name = CACE_ARI_INIT_UNDEFINED;
                    // ari://ietf-amm/TYPEDEF/NUMERIC
                    cace_ari_set_objref_path_intid(&name, 0, CACE_ARI_TYPE_TYPEDEF, 3);
                    cace_amm_type_set_use_ref_move(&(operand->typeobj), &name);
                }
            }
            // result type:
            {
                cace_ari_t name = CACE_ARI_INIT_UNDEFINED;
                cace_ari_set_aritype(&name, CACE_ARI_TYPE_BOOL);
                cace_amm_type_set_use_ref_move(&(objdata->res_type), &name);
            }
            // callback:
            objdata->evaluate = refda_adm_ietf_dtnma_agent_oper_compare_lt;

            obj = refda_register_oper(
                adm, cace_amm_obj_id_withenum("compare-lt", REFDA_ADM_IETF_DTNMA_AGENT_ENUM_OBJID_OPER_COMPARE_LT),
                objdata);
            // no parameters
        }
        { // For ./OPER/compare-le
            refda_amm_oper_desc_t *objdata = CACE_MALLOC(sizeof(refda_amm_oper_desc_t));
            refda_amm_oper_desc_init(objdata);
            // operands:
            cace_amm_named_type_array_resize(objdata->operand_types, 2);
            {
                cace_amm_named_type_t *operand = cace_amm_named_type_array_get(objdata->operand_types, 0);
                string_set_str(operand->name, "left");
                {
                    cace_ari_t name = CACE_ARI_INIT_UNDEFINED;
                    // ari://ietf-amm/TYPEDEF/NUMERIC
                    cace_ari_set_objref_path_intid(&name, 0, CACE_ARI_TYPE_TYPEDEF, 3);
                    cace_amm_type_set_use_ref_move(&(operand->typeobj), &name);
                }
            }
            {
                cace_amm_named_type_t *operand = cace_amm_named_type_array_get(objdata->operand_types, 1);
                string_set_str(operand->name, "right");
                {
                    cace_ari_t name = CACE_ARI_INIT_UNDEFINED;
                    // ari://ietf-amm/TYPEDEF/NUMERIC
                    cace_ari_set_objref_path_intid(&name, 0, CACE_ARI_TYPE_TYPEDEF, 3);
                    cace_amm_type_set_use_ref_move(&(operand->typeobj), &name);
                }
            }
            // result type:
            {
                cace_ari_t name = CACE_ARI_INIT_UNDEFINED;
                cace_ari_set_aritype(&name, CACE_ARI_TYPE_BOOL);
                cace_amm_type_set_use_ref_move(&(objdata->res_type), &name);
            }
            // callback:
            objdata->evaluate = refda_adm_ietf_dtnma_agent_oper_compare_le;

            obj = refda_register_oper(
                adm, cace_amm_obj_id_withenum("compare-le", REFDA_ADM_IETF_DTNMA_AGENT_ENUM_OBJID_OPER_COMPARE_LE),
                objdata);
            // no parameters
        }
        { // For ./OPER/tbl-filter
            refda_amm_oper_desc_t *objdata = CACE_MALLOC(sizeof(refda_amm_oper_desc_t));
            refda_amm_oper_desc_init(objdata);
            // operands:
            cace_amm_named_type_array_resize(objdata->operand_types, 1);
            {
                cace_amm_named_type_t *operand = cace_amm_named_type_array_get(objdata->operand_types, 0);
                string_set_str(operand->name, "in");
                {
                    cace_ari_t name = CACE_ARI_INIT_UNDEFINED;
                    cace_ari_set_aritype(&name, CACE_ARI_TYPE_TBL);
                    cace_amm_type_set_use_ref_move(&(operand->typeobj), &name);
                }
            }
            // result type:
            {
                cace_ari_t name = CACE_ARI_INIT_UNDEFINED;
                cace_ari_set_aritype(&name, CACE_ARI_TYPE_TBL);
                cace_amm_type_set_use_ref_move(&(objdata->res_type), &name);
            }
            // callback:
            objdata->evaluate = refda_adm_ietf_dtnma_agent_oper_tbl_filter;

            obj = refda_register_oper(
                adm, cace_amm_obj_id_withenum("tbl-filter", REFDA_ADM_IETF_DTNMA_AGENT_ENUM_OBJID_OPER_TBL_FILTER),
                objdata);
            // parameters:
            {
                cace_amm_formal_param_t *fparam = refda_register_add_param(obj, "row-match");
                {
                    cace_amm_semtype_ulist_t *semtype = cace_amm_type_set_ulist(&(fparam->typeobj));
                    {
                        cace_ari_t name = CACE_ARI_INIT_UNDEFINED;
                        // ari://ietf-amm/TYPEDEF/EXPR
                        cace_ari_set_objref_path_intid(&name, 0, CACE_ARI_TYPE_TYPEDEF, 18);
                        cace_amm_type_set_use_ref_move(&(semtype->item_type), &name);
                    }
                }
            }
            {
                cace_amm_formal_param_t *fparam = refda_register_add_param(obj, "columns");
                {
                    cace_amm_semtype_ulist_t *semtype = cace_amm_type_set_ulist(&(fparam->typeobj));
                    {
                        cace_ari_t name = CACE_ARI_INIT_UNDEFINED;
                        // ari://ietf-dtnma-agent/TYPEDEF/column-id
                        cace_ari_set_objref_path_intid(&name, 1, CACE_ARI_TYPE_TYPEDEF, 1);
                        cace_amm_type_set_use_ref_move(&(semtype->item_type), &name);
                    }
                }
            }
        }
    }
    REFDA_AGENT_UNLOCK(agent, REFDA_AGENT_ERR_LOCK_FAILED);
    return 0;
}<|MERGE_RESOLUTION|>--- conflicted
+++ resolved
@@ -3190,30 +3190,14 @@
             refda_amm_oper_desc_t *objdata = CACE_MALLOC(sizeof(refda_amm_oper_desc_t));
             refda_amm_oper_desc_init(objdata);
             // operands:
-<<<<<<< HEAD
-            cace_amm_named_type_array_resize(objdata->operand_types, 2);
+            cace_amm_named_type_array_resize(objdata->operand_types, 1);
             {
                 cace_amm_named_type_t *operand = cace_amm_named_type_array_get(objdata->operand_types, 0);
-                string_set_str(operand->name, "left");
-                {
-                    cace_ari_t name = CACE_ARI_INIT_UNDEFINED;
-                    cace_ari_set_aritype(&name, CACE_ARI_TYPE_BOOL);
-                    cace_amm_type_set_use_ref_move(&(operand->typeobj), &name);
-                }
-            }
-            {
-                cace_amm_named_type_t *operand = cace_amm_named_type_array_get(objdata->operand_types, 1);
-                string_set_str(operand->name, "right");
-=======
-            amm_named_type_array_resize(objdata->operand_types, 1);
-            {
-                amm_named_type_t *operand = amm_named_type_array_get(objdata->operand_types, 0);
                 string_set_str(operand->name, "operand");
->>>>>>> 330bcd5c
-                {
-                    cace_ari_t name = CACE_ARI_INIT_UNDEFINED;
-                    cace_ari_set_aritype(&name, CACE_ARI_TYPE_BOOL);
-                    cace_amm_type_set_use_ref_move(&(operand->typeobj), &name);
+                {
+                    ari_t name = ARI_INIT_UNDEFINED;
+                    ari_set_aritype(&name, ARI_TYPE_BOOL);
+                    amm_type_set_use_ref_move(&(operand->typeobj), &name);
                 }
             }
             // result type:
