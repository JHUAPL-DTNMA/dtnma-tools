--- conflicted
+++ resolved
@@ -1902,21 +1902,6 @@
 
     const cace_ari_ac_t *dest_ac = cace_ari_cget_ac(p_dests);
     if (dest_ac)
-<<<<<<< HEAD
-    {
-        // Explicit list
-        cace_ari_list_it_t dest_it;
-        for (cace_ari_list_it(dest_it, dest_ac->items); !cace_ari_list_end_p(dest_it); cace_ari_list_next(dest_it))
-        {
-            const cace_ari_t *dest = cace_ari_list_cref(dest_it);
-            refda_reporting_target(ctx->runctx, template, dest);
-        }
-    }
-    else if (cace_ari_is_null(&ctx->runctx->mgr_ident))
-    {
-        // default to executing manager
-        refda_reporting_target(ctx->runctx, template, &ctx->runctx->mgr_ident);
-=======
     {
         if (cace_ari_list_empty_p(dest_ac->items))
         {
@@ -1941,7 +1926,6 @@
                 refda_reporting_target(ctx->runctx, template, dest);
             }
         }
->>>>>>> be9f01eb
     }
     else
     {
