/*
 * Copyright (c) 2011-2025 The Johns Hopkins University Applied Physics
 * Laboratory LLC.
 *
 * This file is part of the Delay-Tolerant Networking Management
 * Architecture (DTNMA) Tools package.
 *
 * Licensed under the Apache License, Version 2.0 (the "License");
 * you may not use this file except in compliance with the License.
 * You may obtain a copy of the License at
 *     http://www.apache.org/licenses/LICENSE-2.0
 * Unless required by applicable law or agreed to in writing, software
 * distributed under the License is distributed on an "AS IS" BASIS,
 * WITHOUT WARRANTIES OR CONDITIONS OF ANY KIND, either express or implied.
 * See the License for the specific language governing permissions and
 * limitations under the License.
 */
#include "ctrl_exec_ctx.h"
#include "exec_seq.h"
#include "timeline.h"
#include "agent.h"
#include "cace/util/logging.h"
#include "cace/ari/text.h"
#include "cace/util/defs.h"

void refda_ctrl_exec_ctx_init(refda_ctrl_exec_ctx_t *obj, refda_exec_item_t *item)
{
    CHKVOID(obj);
    CHKVOID(item);

    obj->runctx = refda_runctx_ptr_ref(item->seq->runctx);
    // check ACL cache at last moment
    refda_runctx_check_acl(obj->runctx);

    obj->ctrl = item->deref.obj ? item->deref.obj->app_data.ptr : NULL;
    obj->item = item;
}

void refda_ctrl_exec_ctx_deinit(refda_ctrl_exec_ctx_t *obj)
{
    CHKVOID(obj);
}

bool refda_ctrl_exec_ctx_has_aparam_undefined(const refda_ctrl_exec_ctx_t *ctx)
{
    CHKFALSE(ctx);
    return ctx->item->deref.aparams.any_undefined;
}

const cace_ari_t *refda_ctrl_exec_ctx_get_aparam_index(const refda_ctrl_exec_ctx_t *ctx, size_t index)
{
    CHKNULL(ctx);
    return cace_ari_array_cget(ctx->item->deref.aparams.ordered, index);
}

const cace_ari_t *refda_ctrl_exec_ctx_get_aparam_name(const refda_ctrl_exec_ctx_t *ctx, const char *name)
{
    CHKNULL(ctx);
    return *cace_named_ari_ptr_dict_cget(ctx->item->deref.aparams.named, name);
}

void refda_ctrl_exec_ctx_set_waiting(refda_ctrl_exec_ctx_t *ctx, const refda_timeline_event_t *event)
{
    CHKVOID(ctx);
    atomic_store(&(ctx->item->execution_stage), REFDA_EXEC_WAITING);

    if (event)
    {
        refda_timeline_push(ctx->runctx->agent->exec_timeline, *event);
    }
}

static int refda_ctrl_exec_ctx_check_result(refda_ctrl_exec_ctx_t *ctx)
{
    if (cace_log_is_enabled_for(LOG_DEBUG))
    {
        m_string_t buf;
        m_string_init(buf);
        cace_ari_text_encode(buf, &(ctx->item->result), CACE_ARI_TEXT_ENC_OPTS_DEFAULT);
        CACE_LOG_DEBUG("CTRL result value %s", m_string_get_cstr(buf));
        m_string_clear(buf);
    }

    // TODO come back to this undefined result handling
    bool valid = false;
    if (cace_amm_type_is_valid(&(ctx->ctrl->res_type)))
    {
        // undefined is the failure indicator
        if (!cace_ari_is_undefined(&(ctx->item->result)))
        {
            valid = (CACE_AMM_TYPE_MATCH_POSITIVE == cace_amm_type_match(&(ctx->ctrl->res_type), &(ctx->item->result)));
            if (!valid)
            {
                CACE_LOG_ERR("CTRL result type failed to match a result value");
                cace_ari_set_undefined(&(ctx->item->result));
            }
        }
    }
    else
    {
<<<<<<< HEAD
        // success is treated as a null value
        if (cace_ari_is_undefined(&(ctx->item->result)))
        {
            CACE_LOG_WARNING("CTRL result type not set, defaulting to null value");
            cace_ari_set_null(&(ctx->item->result));
            valid = true;
        }
        else if (cace_ari_is_null(&(ctx->item->result)))
=======
        // no explicit result type means only the null value is acceptable
        if (cace_ari_is_null(&(ctx->item->result)))
>>>>>>> 2455ef18
        {
            valid = true;
        }
        else
        {
            CACE_LOG_ERR("CTRL result value without result type");
            // should not have a result
            cace_ari_set_undefined(&(ctx->item->result));
        }
    }

    atomic_store(&(ctx->item->execution_stage), REFDA_EXEC_COMPLETE);

    if (valid)
    {
        return 0;
    }
    else
    {
        cace_ari_deinit(&(ctx->item->result));
        return REFDA_CTRL_EXEC_RESULT_TYPE_NOMATCH;
    }
}

int refda_ctrl_exec_ctx_set_result_copy(refda_ctrl_exec_ctx_t *ctx, const cace_ari_t *value)
{
    CHKERR1(ctx);
    CHKERR1(value);
    cace_ari_set_copy(&(ctx->item->result), value);
    return refda_ctrl_exec_ctx_check_result(ctx);
}

int refda_ctrl_exec_ctx_set_result_move(refda_ctrl_exec_ctx_t *ctx, cace_ari_t *value)
{
    CHKERR1(ctx);
    CHKERR1(value);
    cace_ari_set_move(&(ctx->item->result), value);
    return refda_ctrl_exec_ctx_check_result(ctx);
}

int refda_ctrl_exec_ctx_set_result_null(refda_ctrl_exec_ctx_t *ctx)
{
    CHKERR1(ctx);
    cace_ari_set_null(&(ctx->item->result));
    return refda_ctrl_exec_ctx_check_result(ctx);
}<|MERGE_RESOLUTION|>--- conflicted
+++ resolved
@@ -81,7 +81,6 @@
         m_string_clear(buf);
     }
 
-    // TODO come back to this undefined result handling
     bool valid = false;
     if (cace_amm_type_is_valid(&(ctx->ctrl->res_type)))
     {
@@ -98,19 +97,8 @@
     }
     else
     {
-<<<<<<< HEAD
-        // success is treated as a null value
-        if (cace_ari_is_undefined(&(ctx->item->result)))
-        {
-            CACE_LOG_WARNING("CTRL result type not set, defaulting to null value");
-            cace_ari_set_null(&(ctx->item->result));
-            valid = true;
-        }
-        else if (cace_ari_is_null(&(ctx->item->result)))
-=======
         // no explicit result type means only the null value is acceptable
         if (cace_ari_is_null(&(ctx->item->result)))
->>>>>>> 2455ef18
         {
             valid = true;
         }
