--- conflicted
+++ resolved
@@ -16,12 +16,8 @@
  * limitations under the License.
  */
 #include "ident.h"
-<<<<<<< HEAD
-#include <cace/util/defs.h>
-=======
 #include "cace/ari/text.h"
 #include "cace/util/logging.h"
->>>>>>> bca14bd2
 
 void refda_amm_ident_base_init(refda_amm_ident_base_t *obj)
 {
@@ -33,16 +29,12 @@
 
 void refda_amm_ident_base_deinit(refda_amm_ident_base_t *obj)
 {
-<<<<<<< HEAD
     CHKVOID(obj);
-=======
     cace_amm_lookup_deinit(&obj->deref);
->>>>>>> bca14bd2
     obj->ident = NULL;
     cace_ari_deinit(&(obj->name));
 }
 
-<<<<<<< HEAD
 void refda_amm_ident_base_init_set(refda_amm_ident_base_t *obj, const refda_amm_ident_base_t *src)
 {
     refda_amm_ident_base_init(obj);
@@ -59,7 +51,8 @@
     CHKVOID(src);
     cace_ari_set_copy(&(obj->name), &(src->name));
     obj->ident = src->ident;
-=======
+}
+
 int refda_amm_ident_base_populate(refda_amm_ident_base_t *obj, const cace_ari_t *ref, const cace_amm_obj_store_t *objs)
 {
     cace_ari_set_copy(&obj->name, ref);
@@ -67,11 +60,11 @@
     int res = cace_amm_lookup_deref(&obj->deref, objs, &obj->name);
     if (res)
     {
-        string_t buf;
-        string_init(buf);
+        m_string_t buf;
+        m_string_init(buf);
         cace_ari_text_encode(buf, &obj->name, CACE_ARI_TEXT_ENC_OPTS_DEFAULT);
-        CACE_LOG_WARNING("Lookup failed with status %d for reference %s", res, string_get_cstr(buf));
-        string_clear(buf);
+        CACE_LOG_WARNING("Lookup failed with status %d for reference %s", res, m_string_get_cstr(buf));
+        m_string_clear(buf);
 
         obj->ident = NULL;
     }
@@ -81,7 +74,6 @@
     }
 
     return res;
->>>>>>> bca14bd2
 }
 
 void refda_amm_ident_desc_init(refda_amm_ident_desc_t *obj)
