--- conflicted
+++ resolved
@@ -49,11 +49,7 @@
 {
     /** Context for the source of this sequence.
      */
-<<<<<<< HEAD
-    refda_runctx_ptr_t runctx;
-=======
     refda_runctx_ptr_t *runctx;
->>>>>>> 2455ef18
 
     /** Internal unique processing identifier for the execution.
      * Zero is an invalid value and will not be assigned.
