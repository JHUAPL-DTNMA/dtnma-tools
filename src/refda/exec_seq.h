/*
 * Copyright (c) 2011-2025 The Johns Hopkins University Applied Physics
 * Laboratory LLC.
 *
 * This file is part of the Delay-Tolerant Networking Management
 * Architecture (DTNMA) Tools package.
 *
 * Licensed under the Apache License, Version 2.0 (the "License");
 * you may not use this file except in compliance with the License.
 * You may obtain a copy of the License at
 *     http://www.apache.org/licenses/LICENSE-2.0
 * Unless required by applicable law or agreed to in writing, software
 * distributed under the License is distributed on an "AS IS" BASIS,
 * WITHOUT WARRANTIES OR CONDITIONS OF ANY KIND, either express or implied.
 * See the License for the specific language governing permissions and
 * limitations under the License.
 */

#ifndef REFDA_EXEC_SEQ_H_
#define REFDA_EXEC_SEQ_H_

#include "exec_item.h"
#include "exec_status.h"
#include "runctx.h"
#include <m-shared-ptr.h>
#include <m-deque.h>

#ifdef __cplusplus
extern "C" {
#endif

/** @struct refda_exec_item_ptr
 * A shared pointer to a ::refda_exec_item_t instance guarded by external
 * thread mutex.
 */
/** @struct refda_exec_item_list_t
 * A list of execution items ::refda_exec_item_t managed by shared pointers.
 */
/// @cond Doxygen_Suppress
M_SHARED_WEAK_PTR_DEF(refda_exec_item_ptr, refda_exec_item_t)
M_ARRAY_DEF(refda_exec_item_list, refda_exec_item_ptr_t *,
            M_SHARED_PTR_OPLIST(refda_exec_item_ptr, M_OPL_refda_exec_item_t()))
/// @endcond

/** The state of a single execution within an Agent.
 * Each item has an original target and a sequence of
 */
typedef struct refda_exec_seq_s
{
<<<<<<< HEAD
    /// Context for the source of this sequence
    refda_runctx_ptr_t *runctx;
=======
    /** Context for the source of this sequence.
     */
    refda_runctx_ptr_t runctx;
>>>>>>> bca14bd2

    /** Internal unique processing identifier for the execution.
     * Zero is an invalid value and will not be assigned.
     */
    uint64_t pid;

    /** Remaining list of items to be executed in this sequence.
     * As executions complete, this list is manipulated to pop off each
     * front item.
     */
    refda_exec_item_list_t items;

    /** Pointer to optional externally-owned finish state tracker.
     */
    refda_exec_status_t *status;

} refda_exec_seq_t;

void refda_exec_seq_init(refda_exec_seq_t *obj);

void refda_exec_seq_deinit(refda_exec_seq_t *obj);

/// Comparison function to allow sorting by PID
int refda_exec_seq_cmp(const refda_exec_seq_t *lt, const refda_exec_seq_t *rt);

/// M*LIB OPLIST for refda_exec_seq_t
#define M_OPL_refda_exec_seq_t() \
    (INIT(API_2(refda_exec_seq_init)), CLEAR(API_2(refda_exec_seq_deinit)), CMP(API_6(refda_exec_seq_cmp)))

/// @cond Doxygen_Suppress
M_DEQUE_DEF(refda_exec_seq_list, refda_exec_seq_t)
M_DEQUE_DEF(refda_exec_seq_ptr_list, refda_exec_seq_t *, M_PTR_OPLIST)
<<<<<<< HEAD
=======
M_RBTREE_DEF(refda_exec_seq_ptr_tree, refda_exec_seq_t *, M_OPEXTEND(M_PTR_OPLIST, CMP(refda_exec_seq_cmp)))
>>>>>>> bca14bd2
/// @endcond

#ifdef __cplusplus
} // extern C
#endif

#endif /* REFDA_EXEC_SEQ_H_ */<|MERGE_RESOLUTION|>--- conflicted
+++ resolved
@@ -47,14 +47,9 @@
  */
 typedef struct refda_exec_seq_s
 {
-<<<<<<< HEAD
-    /// Context for the source of this sequence
-    refda_runctx_ptr_t *runctx;
-=======
     /** Context for the source of this sequence.
      */
-    refda_runctx_ptr_t runctx;
->>>>>>> bca14bd2
+    refda_runctx_ptr_t *runctx;
 
     /** Internal unique processing identifier for the execution.
      * Zero is an invalid value and will not be assigned.
@@ -87,10 +82,7 @@
 /// @cond Doxygen_Suppress
 M_DEQUE_DEF(refda_exec_seq_list, refda_exec_seq_t)
 M_DEQUE_DEF(refda_exec_seq_ptr_list, refda_exec_seq_t *, M_PTR_OPLIST)
-<<<<<<< HEAD
-=======
 M_RBTREE_DEF(refda_exec_seq_ptr_tree, refda_exec_seq_t *, M_OPEXTEND(M_PTR_OPLIST, CMP(refda_exec_seq_cmp)))
->>>>>>> bca14bd2
 /// @endcond
 
 #ifdef __cplusplus
