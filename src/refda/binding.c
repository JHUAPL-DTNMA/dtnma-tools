/*
 * Copyright (c) 2011-2025 The Johns Hopkins University Applied Physics
 * Laboratory LLC.
 *
 * This file is part of the Delay-Tolerant Networking Management
 * Architecture (DTNMA) Tools package.
 *
 * Licensed under the Apache License, Version 2.0 (the "License");
 * you may not use this file except in compliance with the License.
 * You may obtain a copy of the License at
 *     http://www.apache.org/licenses/LICENSE-2.0
 * Unless required by applicable law or agreed to in writing, software
 * distributed under the License is distributed on an "AS IS" BASIS,
 * WITHOUT WARRANTIES OR CONDITIONS OF ANY KIND, either express or implied.
 * See the License for the specific language governing permissions and
 * limitations under the License.
 */
#include "binding.h"
#include "amm/ident.h"
#include "amm/typedef.h"
#include "amm/const.h"
#include "amm/var.h"
#include "amm/edd.h"
#include "amm/ctrl.h"
#include "amm/oper.h"
#include "amm/sbr.h"
#include "amm/tbr.h"
#include <cace/amm/parameters.h>
#include <cace/amm/lookup.h>
#include <cace/amm/semtype.h>
#include <cace/ari.h>
#include <cace/ari/text.h>
#include <cace/util/defs.h>
#include <cace/util/logging.h>

static int refda_binding_semtype_use(cace_amm_semtype_use_t *semtype, const cace_amm_obj_store_t *store)
{
    // do not rebind
    if (semtype->base)
    {
        return 0;
    }

    if (cace_log_is_enabled_for(LOG_DEBUG))
    {
        m_string_t buf;
        m_string_init(buf);
        cace_ari_text_encode(buf, &(semtype->name), CACE_ARI_TEXT_ENC_OPTS_DEFAULT);
        CACE_LOG_DEBUG("Binding use of %s", m_string_get_cstr(buf));
        m_string_clear(buf);
    }

    int failcnt = 0;
    if (semtype->name.is_ref)
    {
        cace_amm_lookup_t deref;
        cace_amm_lookup_init(&deref);

        if (!cace_amm_lookup_deref(&deref, store, &(semtype->name)))
        {
            if (deref.obj_type == CACE_ARI_TYPE_TYPEDEF)
            {
                refda_amm_typedef_desc_t *desc = deref.obj->app_data.ptr;
                if (desc)
                {
                    semtype->base = &(desc->typeobj);
                }
                else
                {
                    CACE_LOG_CRIT("Binding failed because object has no TYPEDEF descriptor");
                    failcnt += 1;
                }
            }
            else
            {
<<<<<<< HEAD
                string_t buf;
                string_init(buf);
                cace_ari_text_encode(buf, &(semtype->name), CACE_ARI_TEXT_ENC_OPTS_DEFAULT);
                CACE_LOG_WARNING("Binding failed because object is not a TYPEDEF, referenced as %s",
                                 m_string_get_cstr(buf));
                string_clear(buf);
=======
                m_string_t buf;
                m_string_init(buf);
                cace_ari_text_encode(buf, &(semtype->name), CACE_ARI_TEXT_ENC_OPTS_DEFAULT);
                CACE_LOG_WARNING("Binding failed because object is not a TYPEDEF, referenced as %s",
                                 m_string_get_cstr(buf));
                m_string_clear(buf);
>>>>>>> 2455ef18

                failcnt += 1;
            }
        }
        else
        {
<<<<<<< HEAD
            string_t buf;
            string_init(buf);
            cace_ari_text_encode(buf, &(semtype->name), CACE_ARI_TEXT_ENC_OPTS_DEFAULT);
            CACE_LOG_WARNING("Binding failed because type use lookup failed, need %s", m_string_get_cstr(buf));
            string_clear(buf);
=======
            m_string_t buf;
            m_string_init(buf);
            cace_ari_text_encode(buf, &(semtype->name), CACE_ARI_TEXT_ENC_OPTS_DEFAULT);
            CACE_LOG_WARNING("Binding failed because type use lookup failed, need %s", m_string_get_cstr(buf));
            m_string_clear(buf);
>>>>>>> 2455ef18

            failcnt += 1;
        }

        cace_amm_lookup_deinit(&deref);
    }
    else
    {
        const int64_t *aritype = cace_ari_get_aritype_int(&(semtype->name));
        if (aritype)
        {
            semtype->base = cace_amm_type_get_builtin((cace_ari_type_t)*aritype);
        }
        else
        {
<<<<<<< HEAD
            string_t buf;
            string_init(buf);
            cace_ari_text_encode(buf, &(semtype->name), CACE_ARI_TEXT_ENC_OPTS_DEFAULT);
            CACE_LOG_WARNING("Binding failed because literal is not an ARITYPE, is %s", m_string_get_cstr(buf));
            string_clear(buf);
=======
            m_string_t buf;
            m_string_init(buf);
            cace_ari_text_encode(buf, &(semtype->name), CACE_ARI_TEXT_ENC_OPTS_DEFAULT);
            CACE_LOG_WARNING("Binding failed because literal is not an ARITYPE, is %s", m_string_get_cstr(buf));
            m_string_clear(buf);
>>>>>>> 2455ef18

            failcnt += 1;
        }
    }

    CACE_LOG_DEBUG("bound to %p class %d", semtype->base, (semtype->base ? (int)(semtype->base->type_class) : -1));
    return failcnt;
}

static int refda_binding_semtype_ulist(cace_amm_semtype_ulist_t *semtype, const cace_amm_obj_store_t *store)
{
    return refda_binding_typeobj(&(semtype->item_type), store);
}

static int refda_binding_semtype_dlist(cace_amm_semtype_dlist_t *semtype, const cace_amm_obj_store_t *store)
{
    int failcnt = 0;

    cace_amm_type_array_it_t it;
    for (cace_amm_type_array_it(it, semtype->types); !cace_amm_type_array_end_p(it); cace_amm_type_array_next(it))
    {
        cace_amm_type_t *typeobj = cace_amm_type_array_ref(it);

        failcnt += refda_binding_typeobj(typeobj, store);
    }
    return failcnt;
}

static int refda_binding_semtype_umap(cace_amm_semtype_umap_t *semtype, const cace_amm_obj_store_t *store)
{
    int failcnt = 0;
    failcnt += refda_binding_typeobj(&(semtype->key_type), store);
    failcnt += refda_binding_typeobj(&(semtype->val_type), store);
    return failcnt;
}

static int refda_binding_semtype_tblt(cace_amm_semtype_tblt_t *semtype, const cace_amm_obj_store_t *store)
{
    int failcnt = 0;

    cace_amm_named_type_array_it_t it;
    for (cace_amm_named_type_array_it(it, semtype->columns); !cace_amm_named_type_array_end_p(it);
         cace_amm_named_type_array_next(it))
    {
        cace_amm_named_type_t *col = cace_amm_named_type_array_ref(it);

        failcnt += refda_binding_typeobj(&(col->typeobj), store);
    }
    return failcnt;
}

static int refda_binding_semtype_union(cace_amm_semtype_union_t *semtype, const cace_amm_obj_store_t *store)
{
    int failcnt = 0;

    cace_amm_type_array_it_t it;
    for (cace_amm_type_array_it(it, semtype->choices); !cace_amm_type_array_end_p(it); cace_amm_type_array_next(it))
    {
        cace_amm_type_t *choice = cace_amm_type_array_ref(it);

        failcnt += refda_binding_typeobj(choice, store);
    }
    return failcnt;
}

static int refda_binding_semtype_seq(cace_amm_semtype_seq_t *semtype, const cace_amm_obj_store_t *store)
{
    return refda_binding_typeobj(&(semtype->item_type), store);
}

int refda_binding_typeobj(cace_amm_type_t *typeobj, const cace_amm_obj_store_t *store)
{
    switch (typeobj->type_class)
    {
        case CACE_AMM_TYPE_INVALID:
            CACE_LOG_WARNING("Binding failed due to default-initialized typeobj");
            return 1;
        case CACE_AMM_TYPE_USE:
            return refda_binding_semtype_use(typeobj->as_semtype, store);
        case CACE_AMM_TYPE_ULIST:
            return refda_binding_semtype_ulist(typeobj->as_semtype, store);
        case CACE_AMM_TYPE_DLIST:
            return refda_binding_semtype_dlist(typeobj->as_semtype, store);
        case CACE_AMM_TYPE_UMAP:
            return refda_binding_semtype_umap(typeobj->as_semtype, store);
        case CACE_AMM_TYPE_TBLT:
            return refda_binding_semtype_tblt(typeobj->as_semtype, store);
        case CACE_AMM_TYPE_UNION:
            return refda_binding_semtype_union(typeobj->as_semtype, store);
        case CACE_AMM_TYPE_SEQ:
            return refda_binding_semtype_seq(typeobj->as_semtype, store);
        default:
            CACE_LOG_WARNING("Binding failed due to invalid typeobj %d", typeobj->type_class);
            return 1;
    }
}

static int refda_binding_fparams(cace_amm_formal_param_list_t fparams, const cace_amm_obj_store_t *store)
{
    int failcnt = 0;

    cace_amm_formal_param_list_it_t fit;
    for (cace_amm_formal_param_list_it(fit, fparams); !cace_amm_formal_param_list_end_p(fit);
         cace_amm_formal_param_list_next(fit))
    {
        cace_amm_formal_param_t *fparam = cace_amm_formal_param_list_ref(fit);
        CACE_LOG_DEBUG("Binding formal parameter \"%s\" (index %zd)", m_string_get_cstr(fparam->name), fparam->index);
        failcnt += refda_binding_typeobj(&(fparam->typeobj), store);
    }

    return failcnt;
}

static int refda_binding_ident_bases(refda_amm_ident_base_list_t bases, const cace_amm_obj_store_t *store)
{
    int failcnt = 0;

    refda_amm_ident_base_list_it_t it;
    for (refda_amm_ident_base_list_it(it, bases); !refda_amm_ident_base_list_end_p(it);
         refda_amm_ident_base_list_next(it))
    {
        refda_amm_ident_base_t *base = refda_amm_ident_base_list_ref(it);

        if (cace_log_is_enabled_for(LOG_DEBUG))
        {
            m_string_t buf;
            m_string_init(buf);
            cace_ari_text_encode(buf, &(base->name), CACE_ARI_TEXT_ENC_OPTS_DEFAULT);
            CACE_LOG_DEBUG("Binding IDENT base of %s", m_string_get_cstr(buf));
            m_string_clear(buf);
        }

        cace_amm_lookup_t deref;
        cace_amm_lookup_init(&deref);

        if (!cace_amm_lookup_deref(&deref, store, &(base->name)))
        {
            if (deref.obj_type == CACE_ARI_TYPE_IDENT)
            {
                refda_amm_ident_desc_t *desc = deref.obj->app_data.ptr;
                if (desc)
                {
                    base->ident = desc;
                }
                else
                {
                    CACE_LOG_WARNING("Binding failed because object has no IDENT descriptor");
                    failcnt += 1;
                }
            }
            else
            {
<<<<<<< HEAD
                string_t buf;
                string_init(buf);
                cace_ari_text_encode(buf, &(base->name), CACE_ARI_TEXT_ENC_OPTS_DEFAULT);
                CACE_LOG_WARNING("Binding failed because object is not an IDENT, referenced as %s",
                                 m_string_get_cstr(buf));
                string_clear(buf);
=======
                m_string_t buf;
                m_string_init(buf);
                cace_ari_text_encode(buf, &(base->name), CACE_ARI_TEXT_ENC_OPTS_DEFAULT);
                CACE_LOG_WARNING("Binding failed because object is not an IDENT, referenced as %s",
                                 m_string_get_cstr(buf));
                m_string_clear(buf);
>>>>>>> 2455ef18

                failcnt += 1;
            }
        }
        else
        {
<<<<<<< HEAD
            string_t buf;
            string_init(buf);
            cace_ari_text_encode(buf, &(base->name), CACE_ARI_TEXT_ENC_OPTS_DEFAULT);
            CACE_LOG_WARNING("Binding failed because IDENT base lookup failed, need %s", m_string_get_cstr(buf));
            string_clear(buf);
=======
            m_string_t buf;
            m_string_init(buf);
            cace_ari_text_encode(buf, &(base->name), CACE_ARI_TEXT_ENC_OPTS_DEFAULT);
            CACE_LOG_WARNING("Binding failed because IDENT base lookup failed, need %s", m_string_get_cstr(buf));
            m_string_clear(buf);
>>>>>>> 2455ef18

            failcnt += 1;
        }

        cace_amm_lookup_deinit(&deref);
    }

    return failcnt;
}

int refda_binding_ident(cace_amm_obj_desc_t *obj, const cace_amm_obj_store_t *store)
{
    CHKERR1(obj);
    CHKERR1(store);
    refda_amm_ident_desc_t *desc = obj->app_data.ptr;
    CHKERR1(desc);

    int failcnt = 0;
    failcnt += refda_binding_fparams(obj->fparams, store);
    failcnt += refda_binding_ident_bases(desc->bases, store);
    return failcnt;
}

int refda_binding_typedef(cace_amm_obj_desc_t *obj, const cace_amm_obj_store_t *store)
{
    CHKERR1(obj);
    CHKERR1(store);
    refda_amm_typedef_desc_t *desc = obj->app_data.ptr;
    CHKERR1(desc);

    int failcnt = 0;
    failcnt += refda_binding_typeobj(&(desc->typeobj), store);
    return failcnt;
}

int refda_binding_const(cace_amm_obj_desc_t *obj, const cace_amm_obj_store_t *store)
{
    CHKERR1(obj);
    CHKERR1(store);
    refda_amm_const_desc_t *desc = obj->app_data.ptr;
    CHKERR1(desc);

    int failcnt = 0;
    failcnt += refda_binding_fparams(obj->fparams, store);
    return failcnt;
}

int refda_binding_var(cace_amm_obj_desc_t *obj, const cace_amm_obj_store_t *store)
{
    CHKERR1(obj);
    CHKERR1(store);
    refda_amm_var_desc_t *desc = obj->app_data.ptr;
    CHKERR1(desc);

    int failcnt = 0;
    failcnt += refda_binding_typeobj(&(desc->val_type), store);
    failcnt += refda_binding_fparams(obj->fparams, store);
    return failcnt;
}

int refda_binding_edd(cace_amm_obj_desc_t *obj, const cace_amm_obj_store_t *store)
{
    CHKERR1(obj);
    CHKERR1(store);
    refda_amm_edd_desc_t *desc = obj->app_data.ptr;
    CHKERR1(desc);

    int failcnt = 0;
    failcnt += refda_binding_typeobj(&(desc->prod_type), store);
    failcnt += refda_binding_fparams(obj->fparams, store);
    return failcnt;
}

int refda_binding_ctrl(cace_amm_obj_desc_t *obj, const cace_amm_obj_store_t *store)
{
    CHKERR1(obj);
    CHKERR1(store);
    refda_amm_ctrl_desc_t *desc = obj->app_data.ptr;
    CHKERR1(desc);

    int failcnt = 0;
    if (cace_amm_type_is_valid(&(desc->res_type)))
    {
        // optional
        failcnt += refda_binding_typeobj(&(desc->res_type), store);
    }
    failcnt += refda_binding_fparams(obj->fparams, store);
    return failcnt;
}

int refda_binding_oper(cace_amm_obj_desc_t *obj, const cace_amm_obj_store_t *store)
{
    CHKERR1(obj);
    CHKERR1(store);
    refda_amm_oper_desc_t *desc = obj->app_data.ptr;
    CHKERR1(desc);

    int failcnt = 0;

    cace_amm_named_type_array_it_t ait;
    for (cace_amm_named_type_array_it(ait, desc->operand_types); !cace_amm_named_type_array_end_p(ait);
         cace_amm_named_type_array_next(ait))
    {
        cace_amm_named_type_t *operand = cace_amm_named_type_array_ref(ait);
        CACE_LOG_DEBUG("Binding operand \"%s\"", m_string_get_cstr(operand->name));
        failcnt += refda_binding_typeobj(&(operand->typeobj), store);
    }
    failcnt += refda_binding_typeobj(&(desc->res_type), store);
    failcnt += refda_binding_fparams(obj->fparams, store);
    return failcnt;
}

int refda_binding_sbr(cace_amm_obj_desc_t *obj, const cace_amm_obj_store_t *store)
{
    CHKERR1(obj);
    CHKERR1(store);
    refda_amm_sbr_desc_t *desc = obj->app_data.ptr;
    CHKERR1(desc);

    int failcnt = 0;
    return failcnt;
}

int refda_binding_tbr(cace_amm_obj_desc_t *obj, const cace_amm_obj_store_t *store)
{
    CHKERR1(obj);
    CHKERR1(store);
    refda_amm_tbr_desc_t *desc = obj->app_data.ptr;
    CHKERR1(desc);

    int failcnt = 0;
    return failcnt;
}

int refda_binding_obj(cace_ari_type_t obj_type, cace_amm_obj_desc_t *obj, const cace_amm_obj_store_t *store)
{
    CACE_LOG_DEBUG("Binding object ./%s/%s", cace_ari_type_to_name(obj_type), m_string_get_cstr(obj->obj_id.name));
    switch (obj_type)
    {
        case CACE_ARI_TYPE_IDENT:
            return refda_binding_ident(obj, store);
        case CACE_ARI_TYPE_TYPEDEF:
            return refda_binding_typedef(obj, store);
        case CACE_ARI_TYPE_CONST:
            return refda_binding_const(obj, store);
        case CACE_ARI_TYPE_VAR:
            return refda_binding_var(obj, store);
        case CACE_ARI_TYPE_EDD:
            return refda_binding_edd(obj, store);
        case CACE_ARI_TYPE_CTRL:
            return refda_binding_ctrl(obj, store);
        case CACE_ARI_TYPE_OPER:
            return refda_binding_oper(obj, store);
        case CACE_ARI_TYPE_SBR:
            return refda_binding_sbr(obj, store);
        case CACE_ARI_TYPE_TBR:
            return refda_binding_tbr(obj, store);
        default:
            CACE_LOG_WARNING("Binding failed due to invalid obj-type %d", obj_type);
            return 1;
    }
}<|MERGE_RESOLUTION|>--- conflicted
+++ resolved
@@ -73,40 +73,23 @@
             }
             else
             {
-<<<<<<< HEAD
-                string_t buf;
-                string_init(buf);
-                cace_ari_text_encode(buf, &(semtype->name), CACE_ARI_TEXT_ENC_OPTS_DEFAULT);
-                CACE_LOG_WARNING("Binding failed because object is not a TYPEDEF, referenced as %s",
-                                 m_string_get_cstr(buf));
-                string_clear(buf);
-=======
                 m_string_t buf;
                 m_string_init(buf);
                 cace_ari_text_encode(buf, &(semtype->name), CACE_ARI_TEXT_ENC_OPTS_DEFAULT);
                 CACE_LOG_WARNING("Binding failed because object is not a TYPEDEF, referenced as %s",
                                  m_string_get_cstr(buf));
                 m_string_clear(buf);
->>>>>>> 2455ef18
 
                 failcnt += 1;
             }
         }
         else
         {
-<<<<<<< HEAD
-            string_t buf;
-            string_init(buf);
-            cace_ari_text_encode(buf, &(semtype->name), CACE_ARI_TEXT_ENC_OPTS_DEFAULT);
-            CACE_LOG_WARNING("Binding failed because type use lookup failed, need %s", m_string_get_cstr(buf));
-            string_clear(buf);
-=======
             m_string_t buf;
             m_string_init(buf);
             cace_ari_text_encode(buf, &(semtype->name), CACE_ARI_TEXT_ENC_OPTS_DEFAULT);
             CACE_LOG_WARNING("Binding failed because type use lookup failed, need %s", m_string_get_cstr(buf));
             m_string_clear(buf);
->>>>>>> 2455ef18
 
             failcnt += 1;
         }
@@ -122,19 +105,11 @@
         }
         else
         {
-<<<<<<< HEAD
-            string_t buf;
-            string_init(buf);
-            cace_ari_text_encode(buf, &(semtype->name), CACE_ARI_TEXT_ENC_OPTS_DEFAULT);
-            CACE_LOG_WARNING("Binding failed because literal is not an ARITYPE, is %s", m_string_get_cstr(buf));
-            string_clear(buf);
-=======
             m_string_t buf;
             m_string_init(buf);
             cace_ari_text_encode(buf, &(semtype->name), CACE_ARI_TEXT_ENC_OPTS_DEFAULT);
             CACE_LOG_WARNING("Binding failed because literal is not an ARITYPE, is %s", m_string_get_cstr(buf));
             m_string_clear(buf);
->>>>>>> 2455ef18
 
             failcnt += 1;
         }
@@ -287,40 +262,23 @@
             }
             else
             {
-<<<<<<< HEAD
-                string_t buf;
-                string_init(buf);
-                cace_ari_text_encode(buf, &(base->name), CACE_ARI_TEXT_ENC_OPTS_DEFAULT);
-                CACE_LOG_WARNING("Binding failed because object is not an IDENT, referenced as %s",
-                                 m_string_get_cstr(buf));
-                string_clear(buf);
-=======
                 m_string_t buf;
                 m_string_init(buf);
                 cace_ari_text_encode(buf, &(base->name), CACE_ARI_TEXT_ENC_OPTS_DEFAULT);
                 CACE_LOG_WARNING("Binding failed because object is not an IDENT, referenced as %s",
                                  m_string_get_cstr(buf));
                 m_string_clear(buf);
->>>>>>> 2455ef18
 
                 failcnt += 1;
             }
         }
         else
         {
-<<<<<<< HEAD
-            string_t buf;
-            string_init(buf);
-            cace_ari_text_encode(buf, &(base->name), CACE_ARI_TEXT_ENC_OPTS_DEFAULT);
-            CACE_LOG_WARNING("Binding failed because IDENT base lookup failed, need %s", m_string_get_cstr(buf));
-            string_clear(buf);
-=======
             m_string_t buf;
             m_string_init(buf);
             cace_ari_text_encode(buf, &(base->name), CACE_ARI_TEXT_ENC_OPTS_DEFAULT);
             CACE_LOG_WARNING("Binding failed because IDENT base lookup failed, need %s", m_string_get_cstr(buf));
             m_string_clear(buf);
->>>>>>> 2455ef18
 
             failcnt += 1;
         }
