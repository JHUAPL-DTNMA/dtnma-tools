--- conflicted
+++ resolved
@@ -438,29 +438,7 @@
     refda_runctx_init(&runctx);
     refda_runctx_from(&runctx, agent, NULL);
 
-<<<<<<< HEAD
-    cace_ari_t ari_res = CACE_ARI_INIT_UNDEFINED;
-
-    int res = refda_eval_target(&runctx, &ari_res, &(sbr->condition));
-    if (res)
-    {
-        CACE_LOG_ERR("Unable to evaluate SBR condition");
-    }
-    else
-    {
-        const cace_amm_type_t *typeobj = cace_amm_type_get_builtin(CACE_ARI_TYPE_BOOL);
-
-        res = cace_amm_type_convert(typeobj, result, &ari_res);
-        if (res)
-        {
-            CACE_LOG_ERR("Unable to convert SBR condition result to boolean");
-        }
-    }
-
-    cace_ari_deinit(&ari_res);
-=======
     int res = refda_eval_condition(&runctx, result, &(sbr->condition));
->>>>>>> 4773905c
     refda_runctx_deinit(&runctx);
 
     return res;
