/*
 * Copyright (c) 2011-2024 The Johns Hopkins University Applied Physics
 * Laboratory LLC.
 *
 * This file is part of the Delay-Tolerant Networking Management
 * Architecture (DTNMA) Tools package.
 *
 * Licensed under the Apache License, Version 2.0 (the "License");
 * you may not use this file except in compliance with the License.
 * You may obtain a copy of the License at
 *     http://www.apache.org/licenses/LICENSE-2.0
 * Unless required by applicable law or agreed to in writing, software
 * distributed under the License is distributed on an "AS IS" BASIS,
 * WITHOUT WARRANTIES OR CONDITIONS OF ANY KIND, either express or implied.
 * See the License for the specific language governing permissions and
 * limitations under the License.
 */
#include "exec.h"
#include "eval.h"
#include "ctrl_exec_ctx.h"
#include "valprod.h"
#include "reporting.h"
#include "amm/ctrl.h"
#include <cace/ari/text.h>
#include <cace/ari/text_util.h>
#include <cace/amm/lookup.h>
#include <cace/util/logging.h>
#include <cace/util/defs.h>
#include <timespec.h>

/** Finish the execution of an item.
 * Also report on a result if requested.
 */
static int refda_exec_ctrl_finish(refda_exec_item_t *item)
{
    if (cace_log_is_enabled_for(LOG_DEBUG))
    {
        string_t buf;
        string_init(buf);
        cace_ari_text_encode(buf, &(item->result), CACE_ARI_TEXT_ENC_OPTS_DEFAULT);
        CACE_LOG_DEBUG("execution finished with result %s", string_get_cstr(buf));
        string_clear(buf);
    }

    refda_runctx_t *runctx = refda_runctx_ptr_ref(item->seq->runctx);

    if (!cace_ari_is_null(&(runctx->nonce)))
    {
        // generate report regardless of success or failure
        CACE_LOG_DEBUG("Pushing execution result");
        refda_reporting_ctrl(runctx, &(item->ref), &(item->result));
    }

    // done with this item
    if (item->seq)
    {
        refda_exec_item_list_pop_front(NULL, item->seq->items);
    }

    return 0;
}

/** Execute a single CTRL, possibly deferring its finish.
 */
static int refda_exec_ctrl_start(refda_exec_seq_t *seq)
{
    refda_exec_item_t *item = refda_exec_item_list_front(seq->items);
    CHKERR1(item->deref.obj);
    refda_amm_ctrl_desc_t *ctrl = item->deref.obj->app_data.ptr;
    CHKERR1(ctrl);
    CHKERR1(ctrl->execute);

    if (cace_log_is_enabled_for(LOG_INFO))
    {
        string_t buf;
        string_init(buf);
        cace_ari_text_encode(buf, &(item->ref), CACE_ARI_TEXT_ENC_OPTS_DEFAULT);
        CACE_LOG_DEBUG("Execution item %s", string_get_cstr(buf));
        string_clear(buf);
    }
    if (atomic_load(&(item->execution_stage)) == REFDA_EXEC_PENDING)
    {
        refda_ctrl_exec_ctx_t ctx;
        refda_ctrl_exec_ctx_init(&ctx, item);
        (ctrl->execute)(&ctx);
        refda_ctrl_exec_ctx_deinit(&ctx);
        CACE_LOG_DEBUG("execution callback returned");
    }

    if (atomic_load(&(item->execution_stage)) == REFDA_EXEC_WAITING)
    {
        CACE_LOG_INFO("Control is still waiting to finish");
    }
    else
    {
        refda_exec_ctrl_finish(item);
    }

    return 0;
}

int refda_exec_run_seq(refda_exec_seq_t *seq)
{
    int retval = 0;
    while (!refda_exec_item_list_empty_p(seq->items))
    {
        if (atomic_load(&(refda_exec_item_list_front(seq->items)->execution_stage)) == REFDA_EXEC_WAITING)
        {
            // cannot complete at this time
            return 0;
        }

        retval = refda_exec_ctrl_start(seq);
        if (retval)
        {
            break;
        }
    }

    return retval;
}

/** Execute any ARI target (reference or literal).
 */
static int refda_exec_exp_item(refda_runctx_t *runctx, refda_exec_seq_t *seq, const cace_ari_t *target);

/** Execute an arbitrary object reference.
 */
static int refda_exec_exp_ref(refda_runctx_t *runctx, refda_exec_seq_t *seq, const cace_ari_t *target)
{
    int retval = 0;

    cace_amm_lookup_t deref;
    cace_amm_lookup_init(&deref);

    int res = cace_amm_lookup_deref(&deref, &(runctx->agent->objs), target);
    CACE_LOG_DEBUG("Lookup result %d", res);
    if (res)
    {
        retval = REFDA_EXEC_ERR_DEREF_FAILED;
    }

    if (!retval)
    {
        switch (deref.obj_type)
        {
            case CACE_ARI_TYPE_CTRL:
            {
                // expansion finished, execution comes later
                refda_exec_item_t *item = refda_exec_item_list_push_back_new(seq->items);
                item->seq               = seq;
                cace_ari_set_copy(&(item->ref), target);
                cace_amm_lookup_set_move(&(item->deref), &deref);
                cace_amm_lookup_init(&deref);
                break;
            }
            case CACE_ARI_TYPE_CONST:
            case CACE_ARI_TYPE_VAR:
            case CACE_ARI_TYPE_EDD:
            {
                refda_valprod_ctx_t prodctx;
                refda_valprod_ctx_init(&prodctx, runctx, target, &deref);
                retval = refda_valprod_run(&prodctx);
                if (!retval)
                {
                    // execute the produced value as a target
                    retval = refda_exec_exp_item(runctx, seq, &(prodctx.value));
                }
                refda_valprod_ctx_deinit(&prodctx);
                break;
            }
            default:
                retval = REFDA_EXEC_ERR_BAD_TYPE;
                break;
        }
    }

    cace_amm_lookup_deinit(&deref);

    return retval;
}

/** Execute a MAC-typed literal value.
 */
static int refda_exec_exp_mac(refda_runctx_t *runctx, refda_exec_seq_t *seq, const cace_ari_t *ari)
{
    cace_ari_list_t *items = &(ari->as_lit.value.as_ac->items);

    cace_ari_list_it_t it;
    for (cace_ari_list_it(it, *items); !cace_ari_list_end_p(it); cace_ari_list_next(it))
    {
        const cace_ari_t *item = cace_ari_list_cref(it);

        refda_exec_exp_item(runctx, seq, item);
    }

    return 0;
}

static int refda_exec_exp_item(refda_runctx_t *runctx, refda_exec_seq_t *seq, const cace_ari_t *target)
{
    int retval = 0;
    if (target->is_ref)
    {
        CACE_LOG_DEBUG("Expanding as reference");
        retval = refda_exec_exp_ref(runctx, seq, target);
    }
    else
    {
        if (!cace_amm_type_match(runctx->agent->mac_type, target))
        {
            CACE_LOG_WARNING("Attempt to execute a non-MAC literal");
            retval = REFDA_EXEC_ERR_BAD_TYPE;
        }
        else
        {
            CACE_LOG_DEBUG("Expanding as MAC");
            retval = refda_exec_exp_mac(runctx, seq, target);
        }
    }

    return retval;
}

int refda_exec_exp_target(refda_exec_seq_t *seq, refda_runctx_ptr_t runctxp, const cace_ari_t *target)
{
    CHKERR1(target);
    refda_runctx_t *runctx = refda_runctx_ptr_ref(runctxp);

    if (cace_log_is_enabled_for(LOG_DEBUG))
    {
        string_t buf;
        string_init(buf);
        cace_ari_text_encode(buf, target, CACE_ARI_TEXT_ENC_OPTS_DEFAULT);
        CACE_LOG_DEBUG("Expanding PID %" PRIu64 " target %s from source %s", seq->pid, m_string_get_cstr(buf),
                       m_string_get_cstr(runctx->mgr_ident));
        string_clear(buf);
    }

    refda_runctx_ptr_set(seq->runctx, runctxp);

    // FIXME: lock more fine-grained level
    REFDA_AGENT_LOCK(runctx->agent, REFDA_AGENT_ERR_LOCK_FAILED);

    int retval = refda_exec_exp_item(runctx, seq, target);

    // FIXME: lock more fine-grained level
    REFDA_AGENT_UNLOCK(runctx->agent, REFDA_AGENT_ERR_LOCK_FAILED);

    return retval;
}

int refda_exec_waiting(refda_agent_t *agent)
{

    refda_exec_seq_ptr_list_t ready;
    refda_exec_seq_ptr_list_init(ready);

    // lock only to collect the ready sequences
    // the sequences themselves will not be touched outside of this worker
    if (pthread_mutex_lock(&(agent->exec_state_mutex)))
    {
        CACE_LOG_ERR("failed to lock exec_state_mutex");
        return 2;
    }

    refda_exec_seq_list_it_t seq_it;
    for (refda_exec_seq_list_it(seq_it, agent->exec_state); !refda_exec_seq_list_end_p(seq_it);)
    {
        refda_exec_seq_t *seq = refda_exec_seq_list_ref(seq_it);

        if (refda_exec_item_list_empty_p(seq->items))
        {
            // Skip completed exec item
            //
            // Do not remove now because it will relocate seq in memory and cause
            // problems with pointers within items. We clean up after iterating.
            refda_exec_seq_list_next(seq_it);
            continue;
        }

        if (atomic_load(&(refda_exec_item_list_front(seq->items)->execution_stage)) == REFDA_EXEC_WAITING)
        {
            // still waiting
            continue;
        }

        CACE_LOG_DEBUG("pushing to ready");
        refda_exec_seq_ptr_list_push_back(ready, seq);
        refda_exec_seq_list_next(seq_it);
    }

    // Safely clear any completed sequences from the front of the queue
    while (!refda_exec_seq_list_empty_p(agent->exec_state)
           && refda_exec_item_list_empty_p(refda_exec_seq_list_front(agent->exec_state)->items))
    {
        refda_exec_seq_list_pop_front(NULL, agent->exec_state);
        CACE_LOG_DEBUG("Removed completed item from agent exec_state queue");
    }

    if (pthread_mutex_unlock(&(agent->exec_state_mutex)))
    {
        CACE_LOG_ERR("failed to unlock exec_state_mutex");
        return 2;
    }

    refda_exec_seq_ptr_list_it_t ready_it;
    for (refda_exec_seq_ptr_list_it(ready_it, ready); !refda_exec_seq_ptr_list_end_p(ready_it);
         refda_exec_seq_ptr_list_next(ready_it))
    {
        refda_exec_seq_t *seq = *refda_exec_seq_ptr_list_ref(ready_it);

        int res = refda_exec_run_seq(seq);
        if (res)
        {
            CACE_LOG_WARNING("execution of sequence PID %" PRIu64 " failed, continuing", seq->pid);
        }
    }
    refda_exec_seq_ptr_list_clear(ready);

    return 0;
}

/** Process a top-level incoming ARI which has already been verified
 * to be an EXECSET literal.
 */
static int refda_exec_exp_execset(refda_agent_t *agent, const refda_msgdata_t *msg)
{
    CHKERR1(agent);
    CHKERR1(msg);

    refda_runctx_ptr_t ctxptr;
    refda_runctx_ptr_init_new(ctxptr);

    if (refda_runctx_from(refda_runctx_ptr_ref(ctxptr), agent, msg))
    {
        return 2;
    }

    cace_ari_list_t *targets = &(msg->value.as_lit.value.as_execset->targets);

    cace_ari_list_it_t tgtit;
    for (cace_ari_list_it(tgtit, *targets); !cace_ari_list_end_p(tgtit); cace_ari_list_next(tgtit))
    {
        const cace_ari_t *tgt = cace_ari_list_cref(tgtit);

        if (pthread_mutex_lock(&(agent->exec_state_mutex)))
        {
            CACE_LOG_ERR("failed to lock exec_state_mutex");
            continue;
        }

        refda_exec_seq_t *seq = refda_exec_seq_list_push_back_new(agent->exec_state);

        seq->pid = agent->exec_next_pid++;
        // Even if an individual execution fails, continue on with others
        int res = refda_exec_exp_target(seq, ctxptr, tgt);
        if (res)
        {
            // clean up useless sequence
            refda_exec_seq_list_pop_back(NULL, agent->exec_state);
        }

        if (pthread_mutex_unlock(&(agent->exec_state_mutex)))
        {
            CACE_LOG_ERR("failed to unlock exec_state_mutex");
        }
    }

    refda_runctx_ptr_clear(ctxptr); // Clean up extra reference created by ptr_ref
    return 0;
}

void *refda_exec_worker(void *arg)
{
    refda_agent_t *agent = arg;
    CACE_LOG_INFO("Worker started");

    // run until explicitly told to stop via refda_agent_t::execs
    while (refda_exec_worker_iteration(agent))
    {}

    CACE_LOG_INFO("Worker stopped");
    return NULL;
}

bool refda_exec_worker_iteration(refda_agent_t *agent)
{
    refda_msgdata_t item;

    refda_timeline_it_t tl_it;
    refda_timeline_it(tl_it, agent->exec_timeline);
    if (!refda_timeline_end_p(tl_it))
    {
        const refda_timeline_event_t *next = refda_timeline_cref(tl_it);
        if (cace_log_is_enabled_for(LOG_DEBUG))
        {
            struct timespec nowtime;
            clock_gettime(CLOCK_REALTIME, &nowtime);

            struct timespec diff = timespec_sub(next->ts, nowtime);

            string_t buf;
            string_init(buf);
            cace_timeperiod_encode(buf, &diff);
            CACE_LOG_DEBUG("waiting for exec event or %s", string_get_cstr(buf));
            string_clear(buf);
        }

        sem_timedwait(&(agent->execs_sem), &(next->ts));

        struct timespec nowtime;
        clock_gettime(CLOCK_REALTIME, &nowtime);

        // execute appropriate callbacks (up to and including nowtime)
        refda_timeline_it(tl_it, agent->exec_timeline);
        while (!refda_timeline_end_p(tl_it))
        {
            const refda_timeline_event_t *next = refda_timeline_cref(tl_it);
            if (timespec_gt(next->ts, nowtime))
            {
                break;
            }

            CACE_LOG_DEBUG("running deferred callback");
            switch (next->purpose)
            {
                case REFDA_TIMELINE_EXEC:
                {
                    {
                        refda_ctrl_exec_ctx_t ctx;
                        refda_ctrl_exec_ctx_init(&ctx, next->exec.item);
                        (next->exec.callback)(&ctx);
                        refda_ctrl_exec_ctx_deinit(&ctx);
                    }
<<<<<<< HEAD

                    if (!((atomic_load(&(next->exec.item->execution_stage))) == REFDA_EXEC_WAITING))
=======
                    if (!(atomic_load(&(next->item->execution_stage)) == REFDA_EXEC_WAITING))
>>>>>>> 541850c0
                    {
                        refda_exec_ctrl_finish(next->exec.item);
                    }
                    break;
                }
                case REFDA_TIMELINE_SBR:
                {
                    (next->sbr.callback)(next->sbr.agent, next->sbr.sbr);
                    break;
                }
                case REFDA_TIMELINE_TBR:
                {
                    (next->tbr.callback)(next->tbr.agent, next->tbr.tbr);
                    break;
                }
                default:
                {
                    CACE_LOG_ERR("Unknown type of deferred callback %d", next->purpose);
                }
            }

            refda_timeline_remove(agent->exec_timeline, tl_it);
        }
    }
    else
    {
        CACE_LOG_DEBUG("waiting for exec event");
        sem_wait(&(agent->execs_sem));
    }

    // execs queue may still be empty if deferred callbacks were run
    if (refda_msgdata_queue_pop(&item, agent->execs))
    {
        // sentinel for end-of-input
        const bool at_end = cace_ari_is_undefined(&(item.value));
        if (!at_end)
        {
            refda_exec_exp_execset(agent, &item);
        }
        refda_msgdata_deinit(&item);
        if (at_end && refda_timeline_empty_p(agent->exec_timeline))
        {
            CACE_LOG_INFO("Got undefined exec, stopping");

            // flush the input queue but keep the daemon running
            refda_msgdata_t undef;
            refda_msgdata_init(&undef);
            refda_msgdata_queue_push_move(agent->rptgs, &undef);
            sem_post(&(agent->rptgs_sem));

            return false;
        }
    }

    // execute any waiting sequences
    refda_exec_waiting(agent);
    return true;
}

static int refda_exec_schedule_tbr(refda_agent_t *agent, refda_amm_tbr_desc_t *tbr, bool starting);

/** Execute a rule's action that has already been verified
 * Based on code from refda_exec_exp_execset
 */
static int refda_exec_rule_action(refda_agent_t *agent, refda_exec_seq_t *seq, const cace_ari_t *action)
{
    refda_runctx_ptr_t ctxptr;
    refda_runctx_ptr_init_new(ctxptr);

    refda_runctx_t *runctx = refda_runctx_ptr_ref(ctxptr);

    if (refda_runctx_from(runctx, agent, NULL))
    {
        return 2;
    }

    refda_runctx_ptr_set(seq->runctx, ctxptr);
    int res = refda_exec_exp_mac(runctx, seq, action);

    refda_runctx_ptr_clear(ctxptr); // Clean up extra reference created by ptr_ref
    return res;
}

/** Begin a single execution of a time based rule
 */
static void refda_exec_run_tbr(refda_agent_t *agent, refda_amm_tbr_desc_t *tbr)
{
    CHKERR1(agent);
    CHKERR1(tbr);

    if (!tbr->enabled)
    {
        CACE_LOG_INFO("TBR %p is not enabled", tbr);
        return;
    }

    if (refda_amm_tbr_desc_reached_max_exec_count(tbr))
    {
        CACE_LOG_INFO("TBR %p reached maximum execution count", tbr);
        refda_exec_tbr_disable(agent, tbr);
        return;
    }

    refda_exec_seq_t *seq = refda_exec_seq_list_push_back_new(agent->exec_state);
    seq->pid              = agent->exec_next_pid++;

    // Schedule next exec of rule now so time period is independent of macro expansion
    refda_exec_schedule_tbr(agent, tbr, false);

    // Expand rule and create exec items, CTRLs are run later by exec worker
    if (!refda_exec_rule_action(agent, seq, &(tbr->action)))
    {
        tbr->exec_count++;
        atomic_fetch_add(&agent->instr.num_tbrs_trig, 1);
    }

    return;
}

/** Compute the next scheduled time at which to run the TBR
 */
static int refda_exec_tbr_next_scheduled_time(struct timespec *schedtime, const refda_amm_tbr_desc_t *tbr,
                                              bool starting)
{
    if (starting)
    {
        if (cace_ari_is_lit_typed(&(tbr->start_time), CACE_ARI_TYPE_TP))
        {
            cace_ari_get_tp(&(tbr->start_time), schedtime);
        }
        else if (cace_ari_is_lit_typed(&(tbr->start_time), CACE_ARI_TYPE_TD))
        {
            cace_ari_get_td(&(tbr->start_time), schedtime);
            if (schedtime->tv_nsec == 0 && schedtime->tv_sec == 0)
            {
                // Rule is always active, start it now
                clock_gettime(CLOCK_REALTIME, schedtime);
            }
            else
            {
                // Start relative to rule's absolute reference time
                *schedtime = timespec_add(tbr->absolute_start_time, *schedtime);
            }
        }
        else
        {
            CACE_LOG_ERR("Invalid start time for TBR %p", tbr);
            return 2;
        }
    }
    else
    {
        clock_gettime(CLOCK_REALTIME, schedtime);
        *schedtime = timespec_add(*schedtime, tbr->period.as_lit.value.as_timespec);
    }

    return 0;
}

/**
 * Schedule execution of a time based rule
 */
static int refda_exec_schedule_tbr(refda_agent_t *agent, refda_amm_tbr_desc_t *tbr, bool starting)
{
    // Do not schedule TBR if it has reached its execution threshold
    if (refda_amm_tbr_desc_reached_max_exec_count(tbr))
    {
        CACE_LOG_INFO("TBR %p reached maximum execution count", tbr);
        refda_exec_tbr_disable(agent, tbr);
        return 0;
    }

    struct timespec schedtime;
    int             result = refda_exec_tbr_next_scheduled_time(&schedtime, tbr, starting);
    if (!result)
    {
        refda_timeline_event_t event = { .purpose      = REFDA_TIMELINE_TBR,
                                         .ts           = schedtime,
                                         .tbr.agent    = agent,
                                         .tbr.tbr      = tbr,
                                         .tbr.callback = refda_exec_run_tbr };
        refda_timeline_push(agent->exec_timeline, event);
    }

    return result;
}

int refda_exec_tbr_enable(refda_agent_t *agent, refda_amm_tbr_desc_t *tbr)
{
    CHKERR1(tbr);
    if (tbr->action.is_ref || tbr->action.as_lit.ari_type != CACE_ARI_TYPE_AC)
    {
        CACE_LOG_ERR("Invalid TBR %p action, unable to enable the rule", tbr);
        return 1;
    }

    // Adjust rule state
    tbr->enabled    = true;
    tbr->exec_count = 0; // Ensure count is reset when rule is enabled
    atomic_fetch_add(&agent->instr.num_tbrs, 1);

    // Schedule initial rule execution
    int result = refda_exec_schedule_tbr(agent, tbr, true);
    return result;
}

int refda_exec_tbr_disable(refda_agent_t *agent, refda_amm_tbr_desc_t *tbr)
{
    CHKERR1(tbr);
    tbr->enabled = false;
    atomic_fetch_sub(&agent->instr.num_tbrs, 1);
    return 0;
}

static int refda_exec_schedule_sbr(refda_agent_t *agent, refda_amm_sbr_desc_t *sbr);

static int refda_exec_check_sbr_condition(refda_agent_t *agent, refda_amm_sbr_desc_t *sbr, cace_ari_t *result)
{
    refda_runctx_t runctx;
    refda_runctx_init(&runctx);

    if (refda_runctx_from(&runctx, agent, NULL))
    {
        return 2;
    }

    cace_ari_t ari_res = CACE_ARI_INIT_UNDEFINED;
    int        res     = refda_eval_target(&runctx, &ari_res, &(sbr->condition));

    if (res)
    {
        CACE_LOG_ERR("Unable to evaluate SBR condition");
    }
    else
    {
        const cace_amm_type_t *typeobj = cace_amm_type_get_builtin(CACE_ARI_TYPE_BOOL);
        res                            = cace_amm_type_convert(typeobj, result, &ari_res);
        if (res)
        {
            CACE_LOG_ERR("Unable to convert SBR condition result to boolean");
        }
    }

    cace_ari_deinit(&ari_res);
    refda_runctx_deinit(&runctx);

    return res;
}

/** Begin a single run of a state based rule, evaluating its condition and
 * executing its action if necessary
 */
static void refda_exec_run_sbr(refda_agent_t *agent, refda_amm_sbr_desc_t *sbr)
{
    CHKERR1(agent);
    CHKERR1(sbr);

    if (!sbr->enabled)
    {
        CACE_LOG_INFO("SBR %p is not enabled", sbr);
        return;
    }

    if (refda_amm_sbr_desc_reached_max_exec_count(sbr))
    {
        CACE_LOG_INFO("SBR %p reached maximum execution count", sbr);
        refda_exec_sbr_disable(agent, sbr);
        return;
    }

    // Schedule next execution of the rule now, to ensure eval interval is
    // consistent and independent of condition complexity
    refda_exec_schedule_sbr(agent, sbr);

    // Check condition and execute action if necessary
    cace_ari_t ari_result = CACE_ARI_INIT_UNDEFINED;
    int        result     = refda_exec_check_sbr_condition(agent, sbr, &ari_result);

    if (!result)
    {
        bool bool_result = false;
        result           = cace_ari_get_bool(&ari_result, &bool_result);
        CACE_LOG_INFO("SBR %p condition is %d", sbr, bool_result);

        if (!result && bool_result)
        {
            refda_exec_seq_t *seq = refda_exec_seq_list_push_back_new(agent->exec_state);
            seq->pid              = agent->exec_next_pid++;

            if (!refda_exec_rule_action(agent, seq, &(sbr->action)))
            {
                sbr->exec_count++;
                atomic_fetch_add(&agent->instr.num_sbrs_trig, 1);
            }
        }
    }

    return;
}

/** Compute the next scheduled time at which to run the SBR
 */
static int refda_exec_sbr_next_scheduled_time(struct timespec *schedtime, const refda_amm_sbr_desc_t *sbr)
{
    if (cace_ari_is_lit_typed(&(sbr->min_interval), CACE_ARI_TYPE_TD))
    {
        struct timespec now;
        clock_gettime(CLOCK_REALTIME, &now);
        cace_ari_get_td(&(sbr->min_interval), schedtime);
        *schedtime = timespec_add(now, *schedtime);
    }
    else
    {
        CACE_LOG_ERR("Invalid minimum interval for SBR %p", sbr);
        return 2;
    }
    return 0;
}

/**
 * Schedule execution of a state based rule
 */
static int refda_exec_schedule_sbr(refda_agent_t *agent, refda_amm_sbr_desc_t *sbr)
{
    // Do not schedule SBR if it has reached its execution threshold
    if (refda_amm_sbr_desc_reached_max_exec_count(sbr))
    {
        CACE_LOG_INFO("SBR %p reached maximum execution count", sbr);
        return 0;
    }

    struct timespec schedtime;
    int             result = refda_exec_sbr_next_scheduled_time(&schedtime, sbr);
    if (!result)
    {
        refda_timeline_event_t event = { .purpose      = REFDA_TIMELINE_SBR,
                                         .ts           = schedtime,
                                         .sbr.agent    = agent,
                                         .sbr.sbr      = sbr,
                                         .sbr.callback = refda_exec_run_sbr };
        refda_timeline_push(agent->exec_timeline, event);
    }

    return result;
}

int refda_exec_sbr_enable(refda_agent_t *agent, refda_amm_sbr_desc_t *sbr)
{
    if (sbr->action.is_ref || sbr->action.as_lit.ari_type != CACE_ARI_TYPE_AC)
    {
        CACE_LOG_ERR("Invalid SBR %p action, unable to enable the rule", sbr);
        return 1;
    }

    if (sbr->condition.is_ref || sbr->condition.as_lit.ari_type != CACE_ARI_TYPE_AC)
    {
        CACE_LOG_ERR("Invalid SBR %p condition, unable to enable the rule", sbr);
        return 1;
    }

    // Adjust rule state
    sbr->enabled    = true;
    sbr->exec_count = 0; // Ensure count is reset when rule is enabled
    atomic_fetch_add(&agent->instr.num_sbrs, 1);

    // Schedule initial rule execution
    int result = refda_exec_schedule_sbr(agent, sbr);
    return result;
}

int refda_exec_sbr_disable(refda_agent_t *agent, refda_amm_sbr_desc_t *sbr)
{
    CHKERR1(sbr);
    sbr->enabled = false;
    atomic_fetch_sub(&agent->instr.num_sbrs, 1);
    return 0;
}<|MERGE_RESOLUTION|>--- conflicted
+++ resolved
@@ -433,12 +433,7 @@
                         (next->exec.callback)(&ctx);
                         refda_ctrl_exec_ctx_deinit(&ctx);
                     }
-<<<<<<< HEAD
-
                     if (!((atomic_load(&(next->exec.item->execution_stage))) == REFDA_EXEC_WAITING))
-=======
-                    if (!(atomic_load(&(next->item->execution_stage)) == REFDA_EXEC_WAITING))
->>>>>>> 541850c0
                     {
                         refda_exec_ctrl_finish(next->exec.item);
                     }
