/*
 * Copyright (c) 2011-2024 The Johns Hopkins University Applied Physics
 * Laboratory LLC.
 *
 * This file is part of the Delay-Tolerant Networking Management
 * Architecture (DTNMA) Tools package.
 *
 * Licensed under the Apache License, Version 2.0 (the "License");
 * you may not use this file except in compliance with the License.
 * You may obtain a copy of the License at
 *     http://www.apache.org/licenses/LICENSE-2.0
 * Unless required by applicable law or agreed to in writing, software
 * distributed under the License is distributed on an "AS IS" BASIS,
 * WITHOUT WARRANTIES OR CONDITIONS OF ANY KIND, either express or implied.
 * See the License for the specific language governing permissions and
 * limitations under the License.
 */
#include "exec.h"
#include "eval.h"
#include "ctrl_exec_ctx.h"
#include "valprod.h"
#include "reporting.h"
#include "amm/ctrl.h"
#include <cace/ari/text.h>
#include <cace/ari/text_util.h>
#include <cace/amm/lookup.h>
#include <cace/util/logging.h>
#include <cace/util/defs.h>
#include <timespec.h>

/** Finish the execution of an item.
 * Also report on a result if requested.
 */
static int refda_exec_ctrl_finish(refda_exec_item_t *item)
{
    if (cace_log_is_enabled_for(LOG_DEBUG))
    {
        string_t buf;
        string_init(buf);
        cace_ari_text_encode(buf, &(item->result), CACE_ARI_TEXT_ENC_OPTS_DEFAULT);
        CACE_LOG_DEBUG("execution finished with result %s", string_get_cstr(buf));
        string_clear(buf);
    }

    refda_runctx_t *runctx = refda_runctx_ptr_ref(item->seq->runctx);

    if (!cace_ari_is_null(&(runctx->nonce)))
    {
        // generate report regardless of success or failure
        CACE_LOG_DEBUG("Pushing execution result");
        refda_reporting_ctrl(runctx, &(item->ref), &(item->result));
    }

    // done with this item
    if (item->seq)
    {
        refda_exec_item_list_pop_front(NULL, item->seq->items);
    }

    return 0;
}

/** Execute a single CTRL, possibly deferring its finish.
 */
static int refda_exec_ctrl_start(refda_exec_seq_t *seq)
{
    refda_exec_item_t *item = refda_exec_item_list_front(seq->items);
    CHKERR1(item->deref.obj);
    refda_amm_ctrl_desc_t *ctrl = item->deref.obj->app_data.ptr;
    CHKERR1(ctrl);
    CHKERR1(ctrl->execute);

    if (cace_log_is_enabled_for(LOG_INFO))
    {
        string_t buf;
        string_init(buf);
        cace_ari_text_encode(buf, &(item->ref), CACE_ARI_TEXT_ENC_OPTS_DEFAULT);
        CACE_LOG_DEBUG("Execution item %s", string_get_cstr(buf));
        string_clear(buf);
    }
    if (atomic_load(&(item->execution_stage)) == REFDA_EXEC_PENDING)
    {
        refda_ctrl_exec_ctx_t ctx;
        refda_ctrl_exec_ctx_init(&ctx, item);
        (ctrl->execute)(&ctx);
        refda_ctrl_exec_ctx_deinit(&ctx);
        CACE_LOG_DEBUG("execution callback returned");
    }

    if (atomic_load(&(item->execution_stage)) == REFDA_EXEC_WAITING)
    {
        CACE_LOG_INFO("Control is still waiting to finish");
    }
    else
    {
        refda_exec_ctrl_finish(item);
    }

    return 0;
}

int refda_exec_run_seq(refda_exec_seq_t *seq)
{
    int retval = 0;
    while (!refda_exec_item_list_empty_p(seq->items))
    {
        if (atomic_load(&(refda_exec_item_list_front(seq->items)->execution_stage)) == REFDA_EXEC_WAITING)
        {
            // cannot complete at this time
            return 0;
        }

        retval = refda_exec_ctrl_start(seq);
        if (retval)
        {
            break;
        }
    }

    return retval;
}

/** Execute any ARI target (reference or literal).
 */
static int refda_exec_exp_item(refda_runctx_t *runctx, refda_exec_seq_t *seq, const cace_ari_t *target);

/** Execute an arbitrary object reference.
 */
static int refda_exec_exp_ref(refda_runctx_t *runctx, refda_exec_seq_t *seq, const cace_ari_t *target)
{
    int retval = 0;

    cace_amm_lookup_t deref;
    cace_amm_lookup_init(&deref);

    int res = cace_amm_lookup_deref(&deref, &(runctx->agent->objs), target);
    CACE_LOG_DEBUG("Lookup result %d", res);
    if (res)
    {
        retval = REFDA_EXEC_ERR_DEREF_FAILED;
    }

    if (!retval)
    {
        switch (deref.obj_type)
        {
            case CACE_ARI_TYPE_CTRL:
            {
                // expansion finished, execution comes later
                refda_exec_item_t *item = refda_exec_item_list_push_back_new(seq->items);
                item->seq               = seq;
                cace_ari_set_copy(&(item->ref), target);
                cace_amm_lookup_set_move(&(item->deref), &deref);
                cace_amm_lookup_init(&deref);
                break;
            }
            case CACE_ARI_TYPE_CONST:
            case CACE_ARI_TYPE_VAR:
            case CACE_ARI_TYPE_EDD:
            {
                refda_valprod_ctx_t prodctx;
                refda_valprod_ctx_init(&prodctx, runctx, target, &deref);
                retval = refda_valprod_run(&prodctx);
                if (!retval)
                {
                    // execute the produced value as a target
                    retval = refda_exec_exp_item(runctx, seq, &(prodctx.value));
                }
                refda_valprod_ctx_deinit(&prodctx);
                break;
            }
            default:
                retval = REFDA_EXEC_ERR_BAD_TYPE;
                break;
        }
    }

    cace_amm_lookup_deinit(&deref);

    return retval;
}

/** Execute a MAC-typed literal value.
 */
static int refda_exec_exp_mac(refda_runctx_t *runctx, refda_exec_seq_t *seq, const cace_ari_t *ari)
{
    cace_ari_list_t *items = &(ari->as_lit.value.as_ac->items);

    cace_ari_list_it_t it;
    for (cace_ari_list_it(it, *items); !cace_ari_list_end_p(it); cace_ari_list_next(it))
    {
        const cace_ari_t *item = cace_ari_list_cref(it);

        refda_exec_exp_item(runctx, seq, item);
    }

    return 0;
}

static int refda_exec_exp_item(refda_runctx_t *runctx, refda_exec_seq_t *seq, const cace_ari_t *target)
{
    int retval = 0;
    if (target->is_ref)
    {
        CACE_LOG_DEBUG("Expanding as reference");
        retval = refda_exec_exp_ref(runctx, seq, target);
    }
    else
    {
        if (!cace_amm_type_match(runctx->agent->mac_type, target))
        {
            CACE_LOG_WARNING("Attempt to execute a non-MAC literal");
            retval = REFDA_EXEC_ERR_BAD_TYPE;
        }
        else
        {
            CACE_LOG_DEBUG("Expanding as MAC");
            retval = refda_exec_exp_mac(runctx, seq, target);
        }
    }

    return retval;
}

int refda_exec_exp_target(refda_exec_seq_t *seq, refda_runctx_ptr_t runctxp, const cace_ari_t *target)
{
    CHKERR1(target);
    refda_runctx_t *runctx = refda_runctx_ptr_ref(runctxp);

    if (cace_log_is_enabled_for(LOG_DEBUG))
    {
        string_t buf;
        string_init(buf);
        cace_ari_text_encode(buf, target, CACE_ARI_TEXT_ENC_OPTS_DEFAULT);
        CACE_LOG_DEBUG("Expanding PID %" PRIu64 " target %s from source %s", seq->pid, m_string_get_cstr(buf),
                       m_string_get_cstr(runctx->mgr_ident));
        string_clear(buf);
    }

    refda_runctx_ptr_set(seq->runctx, runctxp);

    // FIXME: lock more fine-grained level
    REFDA_AGENT_LOCK(runctx->agent, REFDA_AGENT_ERR_LOCK_FAILED);

    int retval = refda_exec_exp_item(runctx, seq, target);

    // FIXME: lock more fine-grained level
    REFDA_AGENT_UNLOCK(runctx->agent, REFDA_AGENT_ERR_LOCK_FAILED);

    return retval;
}

int refda_exec_waiting(refda_agent_t *agent)
{

    refda_exec_seq_ptr_list_t ready;
    refda_exec_seq_ptr_list_init(ready);

    // lock only to collect the ready sequences
    // the sequences themselves will not be touched outside of this worker
    if (pthread_mutex_lock(&(agent->exec_state_mutex)))
    {
        CACE_LOG_ERR("failed to lock exec_state_mutex");
        return 2;
    }

    refda_exec_seq_list_it_t seq_it;
    for (refda_exec_seq_list_it(seq_it, agent->exec_state); !refda_exec_seq_list_end_p(seq_it);)
    {
        refda_exec_seq_t *seq = refda_exec_seq_list_ref(seq_it);

        if (refda_exec_item_list_empty_p(seq->items))
        {
            // Skip completed exec item
            //
            // Do not remove now because it will relocate seq in memory and cause
            // problems with pointers within items. We clean up after iterating.
            refda_exec_seq_list_next(seq_it);
            continue;
        }

        if (atomic_load(&(refda_exec_item_list_front(seq->items)->execution_stage)) == REFDA_EXEC_WAITING)
        {
            // still waiting
            continue;
        }

        CACE_LOG_DEBUG("pushing to ready");
        refda_exec_seq_ptr_list_push_back(ready, seq);
        refda_exec_seq_list_next(seq_it);
    }

    // Safely clear any completed sequences from the front of the queue
    while (!refda_exec_seq_list_empty_p(agent->exec_state)
           && refda_exec_item_list_empty_p(refda_exec_seq_list_front(agent->exec_state)->items))
    {
        refda_exec_seq_list_pop_front(NULL, agent->exec_state);
        CACE_LOG_DEBUG("Removed completed item from agent exec_state queue");
    }

    if (pthread_mutex_unlock(&(agent->exec_state_mutex)))
    {
        CACE_LOG_ERR("failed to unlock exec_state_mutex");
        return 2;
    }

    refda_exec_seq_ptr_list_it_t ready_it;
    for (refda_exec_seq_ptr_list_it(ready_it, ready); !refda_exec_seq_ptr_list_end_p(ready_it);
         refda_exec_seq_ptr_list_next(ready_it))
    {
        refda_exec_seq_t *seq = *refda_exec_seq_ptr_list_ref(ready_it);

        int res = refda_exec_run_seq(seq);
        if (res)
        {
            CACE_LOG_WARNING("execution of sequence PID %" PRIu64 " failed, continuing", seq->pid);
        }
    }
    refda_exec_seq_ptr_list_clear(ready);

    return 0;
}

/** Process a top-level incoming ARI which has already been verified
 * to be an EXECSET literal.
 */
static int refda_exec_exp_execset(refda_agent_t *agent, const refda_msgdata_t *msg)
{
    CHKERR1(agent);
    CHKERR1(msg);

    refda_runctx_ptr_t ctxptr;
    refda_runctx_ptr_init_new(ctxptr);

    if (refda_runctx_from(refda_runctx_ptr_ref(ctxptr), agent, msg))
    {
        return 2;
    }

    cace_ari_list_t *targets = &(msg->value.as_lit.value.as_execset->targets);

    cace_ari_list_it_t tgtit;
    for (cace_ari_list_it(tgtit, *targets); !cace_ari_list_end_p(tgtit); cace_ari_list_next(tgtit))
    {
        const cace_ari_t *tgt = cace_ari_list_cref(tgtit);

        if (pthread_mutex_lock(&(agent->exec_state_mutex)))
        {
            CACE_LOG_ERR("failed to lock exec_state_mutex");
            continue;
        }

        refda_exec_seq_t *seq = refda_exec_seq_list_push_back_new(agent->exec_state);

        seq->pid = agent->exec_next_pid++;
        // Even if an individual execution fails, continue on with others
        int res = refda_exec_exp_target(seq, ctxptr, tgt);
        if (res)
        {
            // clean up useless sequence
            refda_exec_seq_list_pop_back(NULL, agent->exec_state);
        }

        if (pthread_mutex_unlock(&(agent->exec_state_mutex)))
        {
            CACE_LOG_ERR("failed to unlock exec_state_mutex");
        }
    }

    refda_runctx_ptr_clear(ctxptr); // Clean up extra reference created by ptr_ref
    return 0;
}

void *refda_exec_worker(void *arg)
{
    refda_agent_t *agent = arg;
    CACE_LOG_INFO("Worker started");

    // run until explicitly told to stop via refda_agent_t::execs
    while (refda_exec_worker_iteration(agent))
    {}

    CACE_LOG_INFO("Worker stopped");
    return NULL;
}

bool refda_exec_worker_iteration(refda_agent_t *agent)
{
    refda_msgdata_t item;

    refda_timeline_it_t tl_it;
    refda_timeline_it(tl_it, agent->exec_timeline);
    if (!refda_timeline_end_p(tl_it))
    {
        const refda_timeline_event_t *next = refda_timeline_cref(tl_it);
        if (cace_log_is_enabled_for(LOG_DEBUG))
        {
            struct timespec nowtime;
            clock_gettime(CLOCK_REALTIME, &nowtime);

            struct timespec diff = timespec_sub(next->ts, nowtime);

            string_t buf;
            string_init(buf);
            cace_timeperiod_encode(buf, &diff);
            CACE_LOG_DEBUG("waiting for exec event or %s", string_get_cstr(buf));
            string_clear(buf);
        }

        sem_timedwait(&(agent->execs_sem), &(next->ts));

        struct timespec nowtime;
        clock_gettime(CLOCK_REALTIME, &nowtime);

        // execute appropriate callbacks (up to and including nowtime)
        refda_timeline_it(tl_it, agent->exec_timeline);
        while (!refda_timeline_end_p(tl_it))
        {
            const refda_timeline_event_t *next = refda_timeline_cref(tl_it);
            if (timespec_gt(next->ts, nowtime))
            {
                break;
            }

            CACE_LOG_DEBUG("running deferred callback");
            switch (next->purpose)
            {
                case REFDA_TIMELINE_EXEC:
                {
                    {
                        refda_ctrl_exec_ctx_t ctx;
                        refda_ctrl_exec_ctx_init(&ctx, next->exec.item);
                        (next->exec.callback)(&ctx);
                        refda_ctrl_exec_ctx_deinit(&ctx);
                    }
<<<<<<< HEAD
                    if (!(atomic_load(&(next->item->execution_stage)) == REFDA_EXEC_WAITING))
=======
                    if (!atomic_load(&(next->exec.item->waiting)))
>>>>>>> 3aec55a3
                    {
                        refda_exec_ctrl_finish(next->exec.item);
                    }
                    break;
                }
                case REFDA_TIMELINE_SBR:
                {
                    (next->sbr.callback)(next->sbr.agent, next->sbr.sbr);
                    break;
                }
                case REFDA_TIMELINE_TBR:
                {
                    (next->tbr.callback)(next->tbr.agent, next->tbr.tbr);
                    break;
                }
                default:
                {
                    CACE_LOG_ERR("Unknown type of deferred callback %d", next->purpose);
                }
            }

            refda_timeline_remove(agent->exec_timeline, tl_it);
        }
    }
    else
    {
        CACE_LOG_DEBUG("waiting for exec event");
        sem_wait(&(agent->execs_sem));
    }

    // execs queue may still be empty if deferred callbacks were run
    if (refda_msgdata_queue_pop(&item, agent->execs))
    {
        // sentinel for end-of-input
        const bool at_end = cace_ari_is_undefined(&(item.value));
        if (!at_end)
        {
            refda_exec_exp_execset(agent, &item);
        }
        refda_msgdata_deinit(&item);
        if (at_end && refda_timeline_empty_p(agent->exec_timeline))
        {
            CACE_LOG_INFO("Got undefined exec, stopping");

            // flush the input queue but keep the daemon running
            refda_msgdata_t undef;
            refda_msgdata_init(&undef);
            refda_msgdata_queue_push_move(agent->rptgs, &undef);
            sem_post(&(agent->rptgs_sem));

            return false;
        }
    }

    // execute any waiting sequences
    refda_exec_waiting(agent);
    return true;
}

static int refda_exec_schedule_tbr(refda_agent_t *agent, refda_amm_tbr_desc_t *tbr, bool starting);

/** Execute a rule's action that has already been verified
 * Based on code from refda_exec_exp_execset
 */
static int refda_exec_rule_action(refda_agent_t *agent, refda_exec_seq_t *seq, const cace_ari_t *action)
{
    refda_runctx_ptr_t ctxptr;
    refda_runctx_ptr_init_new(ctxptr);

    refda_runctx_t *runctx = refda_runctx_ptr_ref(ctxptr);

    if (refda_runctx_from(runctx, agent, NULL))
    {
        return 2;
    }

    refda_runctx_ptr_set(seq->runctx, ctxptr);
    int res = refda_exec_exp_mac(runctx, seq, action);

    refda_runctx_ptr_clear(ctxptr); // Clean up extra reference created by ptr_ref
    return res;
}

/** Begin a single execution of a time based rule
 */
static void refda_exec_run_tbr(refda_agent_t *agent, refda_amm_tbr_desc_t *tbr)
{
    CHKERR1(agent);
    CHKERR1(tbr);

    if (!tbr->enabled)
    {
        CACE_LOG_INFO("TBR %p is not enabled", tbr);
        return;
    }

    if (refda_amm_tbr_desc_reached_max_exec_count(tbr))
    {
        CACE_LOG_INFO("TBR %p reached maximum execution count", tbr);
        refda_exec_tbr_disable(agent, tbr);
        return;
    }

    refda_exec_seq_t *seq = refda_exec_seq_list_push_back_new(agent->exec_state);
    seq->pid              = agent->exec_next_pid++;

    // Schedule next exec of rule now so time period is independent of macro expansion
    refda_exec_schedule_tbr(agent, tbr, false);

    // Expand rule and create exec items, CTRLs are run later by exec worker
    if (!refda_exec_rule_action(agent, seq, &(tbr->action)))
    {
        tbr->exec_count++;
        atomic_fetch_add(&agent->instr.num_tbrs_trig, 1);
    }

    return;
}

/** Compute the next scheduled time at which to run the TBR
 */
static int refda_exec_tbr_next_scheduled_time(struct timespec *schedtime, const refda_amm_tbr_desc_t *tbr,
                                              bool starting)
{
    if (starting)
    {
        if (cace_ari_is_lit_typed(&(tbr->start_time), CACE_ARI_TYPE_TP))
        {
            cace_ari_get_tp(&(tbr->start_time), schedtime);
        }
        else if (cace_ari_is_lit_typed(&(tbr->start_time), CACE_ARI_TYPE_TD))
        {
            cace_ari_get_td(&(tbr->start_time), schedtime);
            if (schedtime->tv_nsec == 0 && schedtime->tv_sec == 0)
            {
                // Rule is always active, start it now
                clock_gettime(CLOCK_REALTIME, schedtime);
            }
            else
            {
                // Start relative to rule's absolute reference time
                *schedtime = timespec_add(tbr->absolute_start_time, *schedtime);
            }
        }
        else
        {
            CACE_LOG_ERR("Invalid start time for TBR %p", tbr);
            return 2;
        }
    }
    else
    {
        clock_gettime(CLOCK_REALTIME, schedtime);
        *schedtime = timespec_add(*schedtime, tbr->period.as_lit.value.as_timespec);
    }

    return 0;
}

/**
 * Schedule execution of a time based rule
 */
static int refda_exec_schedule_tbr(refda_agent_t *agent, refda_amm_tbr_desc_t *tbr, bool starting)
{
    // Do not schedule TBR if it has reached its execution threshold
    if (refda_amm_tbr_desc_reached_max_exec_count(tbr))
    {
        CACE_LOG_INFO("TBR %p reached maximum execution count", tbr);
        refda_exec_tbr_disable(agent, tbr);
        return 0;
    }

    struct timespec schedtime;
    int             result = refda_exec_tbr_next_scheduled_time(&schedtime, tbr, starting);
    if (!result)
    {
        refda_timeline_event_t event = { .purpose      = REFDA_TIMELINE_TBR,
                                         .ts           = schedtime,
                                         .tbr.agent    = agent,
                                         .tbr.tbr      = tbr,
                                         .tbr.callback = refda_exec_run_tbr };
        refda_timeline_push(agent->exec_timeline, event);
    }

    return result;
}

int refda_exec_tbr_enable(refda_agent_t *agent, refda_amm_tbr_desc_t *tbr)
{
    CHKERR1(tbr);
    if (tbr->action.is_ref || tbr->action.as_lit.ari_type != CACE_ARI_TYPE_AC)
    {
        CACE_LOG_ERR("Invalid TBR %p action, unable to enable the rule", tbr);
        return 1;
    }

    // Adjust rule state
    tbr->enabled    = true;
    tbr->exec_count = 0; // Ensure count is reset when rule is enabled
    atomic_fetch_add(&agent->instr.num_tbrs, 1);

    // Schedule initial rule execution
    int result = refda_exec_schedule_tbr(agent, tbr, true);
    return result;
}

int refda_exec_tbr_disable(refda_agent_t *agent, refda_amm_tbr_desc_t *tbr)
{
    CHKERR1(tbr);
    tbr->enabled = false;
    atomic_fetch_sub(&agent->instr.num_tbrs, 1);
    return 0;
}

static int refda_exec_schedule_sbr(refda_agent_t *agent, refda_amm_sbr_desc_t *sbr);

static int refda_exec_check_sbr_condition(refda_agent_t *agent, refda_amm_sbr_desc_t *sbr, cace_ari_t *result)
{
    refda_runctx_t runctx;
    refda_runctx_init(&runctx);

    if (refda_runctx_from(&runctx, agent, NULL))
    {
        return 2;
    }

    cace_ari_t ari_res = CACE_ARI_INIT_UNDEFINED;
    int        res     = refda_eval_target(&runctx, &ari_res, &(sbr->condition));

    if (res)
    {
        CACE_LOG_ERR("Unable to evaluate SBR condition");
    }
    else
    {
        const cace_amm_type_t *typeobj = cace_amm_type_get_builtin(CACE_ARI_TYPE_BOOL);
        res                            = cace_amm_type_convert(typeobj, result, &ari_res);
        if (res)
        {
            CACE_LOG_ERR("Unable to convert SBR condition result to boolean");
        }
    }

    cace_ari_deinit(&ari_res);
    refda_runctx_deinit(&runctx);

    return res;
}

/** Begin a single run of a state based rule, evaluating its condition and
 * executing its action if necessary
 */
static void refda_exec_run_sbr(refda_agent_t *agent, refda_amm_sbr_desc_t *sbr)
{
    CHKERR1(agent);
    CHKERR1(sbr);

    if (!sbr->enabled)
    {
        CACE_LOG_INFO("SBR %p is not enabled", sbr);
        return;
    }

    if (refda_amm_sbr_desc_reached_max_exec_count(sbr))
    {
        CACE_LOG_INFO("SBR %p reached maximum execution count", sbr);
        refda_exec_sbr_disable(agent, sbr);
        return;
    }

    // Schedule next execution of the rule now, to ensure eval interval is
    // consistent and independent of condition complexity
    refda_exec_schedule_sbr(agent, sbr);

    // Check condition and execute action if necessary
    cace_ari_t ari_result = CACE_ARI_INIT_UNDEFINED;
    int        result     = refda_exec_check_sbr_condition(agent, sbr, &ari_result);

    if (!result)
    {
        bool bool_result = false;
        result           = cace_ari_get_bool(&ari_result, &bool_result);
        CACE_LOG_INFO("SBR %p condition is %d", sbr, bool_result);

        if (!result && bool_result)
        {
            refda_exec_seq_t *seq = refda_exec_seq_list_push_back_new(agent->exec_state);
            seq->pid              = agent->exec_next_pid++;

            if (!refda_exec_rule_action(agent, seq, &(sbr->action)))
            {
                sbr->exec_count++;
                atomic_fetch_add(&agent->instr.num_sbrs_trig, 1);
            }
        }
    }

    return;
}

/** Compute the next scheduled time at which to run the SBR
 */
static int refda_exec_sbr_next_scheduled_time(struct timespec *schedtime, const refda_amm_sbr_desc_t *sbr)
{
    if (cace_ari_is_lit_typed(&(sbr->min_interval), CACE_ARI_TYPE_TD))
    {
        struct timespec now;
        clock_gettime(CLOCK_REALTIME, &now);
        cace_ari_get_td(&(sbr->min_interval), schedtime);
        *schedtime = timespec_add(now, *schedtime);
    }
    else
    {
        CACE_LOG_ERR("Invalid minimum interval for SBR %p", sbr);
        return 2;
    }
    return 0;
}

/**
 * Schedule execution of a state based rule
 */
static int refda_exec_schedule_sbr(refda_agent_t *agent, refda_amm_sbr_desc_t *sbr)
{
    // Do not schedule SBR if it has reached its execution threshold
    if (refda_amm_sbr_desc_reached_max_exec_count(sbr))
    {
        CACE_LOG_INFO("SBR %p reached maximum execution count", sbr);
        return 0;
    }

    struct timespec schedtime;
    int             result = refda_exec_sbr_next_scheduled_time(&schedtime, sbr);
    if (!result)
    {
        refda_timeline_event_t event = { .purpose      = REFDA_TIMELINE_SBR,
                                         .ts           = schedtime,
                                         .sbr.agent    = agent,
                                         .sbr.sbr      = sbr,
                                         .sbr.callback = refda_exec_run_sbr };
        refda_timeline_push(agent->exec_timeline, event);
    }

    return result;
}

int refda_exec_sbr_enable(refda_agent_t *agent, refda_amm_sbr_desc_t *sbr)
{
    if (sbr->action.is_ref || sbr->action.as_lit.ari_type != CACE_ARI_TYPE_AC)
    {
        CACE_LOG_ERR("Invalid SBR %p action, unable to enable the rule", sbr);
        return 1;
    }

    if (sbr->condition.is_ref || sbr->condition.as_lit.ari_type != CACE_ARI_TYPE_AC)
    {
        CACE_LOG_ERR("Invalid SBR %p condition, unable to enable the rule", sbr);
        return 1;
    }

    // Adjust rule state
    sbr->enabled    = true;
    sbr->exec_count = 0; // Ensure count is reset when rule is enabled
    atomic_fetch_add(&agent->instr.num_sbrs, 1);

    // Schedule initial rule execution
    int result = refda_exec_schedule_sbr(agent, sbr);
    return result;
}

int refda_exec_sbr_disable(refda_agent_t *agent, refda_amm_sbr_desc_t *sbr)
{
    CHKERR1(sbr);
    sbr->enabled = false;
    atomic_fetch_sub(&agent->instr.num_sbrs, 1);
    return 0;
}<|MERGE_RESOLUTION|>--- conflicted
+++ resolved
@@ -433,11 +433,8 @@
                         (next->exec.callback)(&ctx);
                         refda_ctrl_exec_ctx_deinit(&ctx);
                     }
-<<<<<<< HEAD
-                    if (!(atomic_load(&(next->item->execution_stage)) == REFDA_EXEC_WAITING))
-=======
-                    if (!atomic_load(&(next->exec.item->waiting)))
->>>>>>> 3aec55a3
+
+                    if (!((atomic_load(&(next->exec.item->execution_stage))) == REFDA_EXEC_WAITING))
                     {
                         refda_exec_ctrl_finish(next->exec.item);
                     }
