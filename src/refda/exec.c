/*
 * Copyright (c) 2011-2024 The Johns Hopkins University Applied Physics
 * Laboratory LLC.
 *
 * This file is part of the Delay-Tolerant Networking Management
 * Architecture (DTNMA) Tools package.
 *
 * Licensed under the Apache License, Version 2.0 (the "License");
 * you may not use this file except in compliance with the License.
 * You may obtain a copy of the License at
 *     http://www.apache.org/licenses/LICENSE-2.0
 * Unless required by applicable law or agreed to in writing, software
 * distributed under the License is distributed on an "AS IS" BASIS,
 * WITHOUT WARRANTIES OR CONDITIONS OF ANY KIND, either express or implied.
 * See the License for the specific language governing permissions and
 * limitations under the License.
 */
#include "exec.h"
#include "eval.h"
#include "ctrl_exec_ctx.h"
#include "valprod.h"
#include "reporting.h"
#include "amm/ctrl.h"
#include <cace/ari/text.h>
#include <cace/ari/text_util.h>
#include <cace/amm/lookup.h>
#include <cace/util/logging.h>
#include <cace/util/defs.h>
#include <timespec.h>

/** Finish the execution of an item.
 * Also report on a result if requested.
 */
static int refda_exec_ctrl_finish(refda_exec_item_t *item)
{
    if (cace_log_is_enabled_for(LOG_DEBUG))
    {
        string_t buf;
        string_init(buf);
        cace_ari_text_encode(buf, &(item->result), CACE_ARI_TEXT_ENC_OPTS_DEFAULT);
        CACE_LOG_DEBUG("execution finished with result %s", string_get_cstr(buf));
        string_clear(buf);
    }

    refda_runctx_t *runctx = refda_runctx_ptr_ref(item->seq->runctx);

    if (!cace_ari_is_null(&(runctx->nonce)))
    {
        // generate report regardless of success or failure
        CACE_LOG_DEBUG("Pushing execution result");
        refda_reporting_ctrl(runctx, &(item->ref), &(item->result));
    }

    // done with this item
    if (item->seq)
    {
        refda_exec_item_list_pop_front(NULL, item->seq->items);
    }

    return 0;
}

/** Execute a single CTRL, possibly deferring its finish.
 */
static int refda_exec_ctrl_start(refda_exec_seq_t *seq)
{
    refda_exec_item_t *item = refda_exec_item_list_front(seq->items);
    CHKERR1(item->deref.obj);
    refda_amm_ctrl_desc_t *ctrl = item->deref.obj->app_data.ptr;
    CHKERR1(ctrl);
    CHKERR1(ctrl->execute);

    if (cace_log_is_enabled_for(LOG_INFO))
    {
        string_t buf;
        string_init(buf);
        cace_ari_text_encode(buf, &(item->ref), CACE_ARI_TEXT_ENC_OPTS_DEFAULT);
        CACE_LOG_DEBUG("Execution item %s", string_get_cstr(buf));
        string_clear(buf);
    }
    if (atomic_load(&(item->execution_stage)) == REFDA_EXEC_PENDING)
    {
        refda_ctrl_exec_ctx_t ctx;
        refda_ctrl_exec_ctx_init(&ctx, item);
        (ctrl->execute)(&ctx);
        refda_ctrl_exec_ctx_deinit(&ctx);
        CACE_LOG_DEBUG("execution callback returned");
    }

    if (atomic_load(&(item->execution_stage)) == REFDA_EXEC_WAITING)
    {
        CACE_LOG_INFO("Control is still waiting to finish");
    }
    else
    {
        refda_exec_ctrl_finish(item);
    }

    return 0;
}

int refda_exec_run_seq(refda_exec_seq_t *seq)
{
    int retval = 0;
    while (!refda_exec_item_list_empty_p(seq->items))
    {
        if (atomic_load(&(refda_exec_item_list_front(seq->items)->execution_stage)) == REFDA_EXEC_WAITING)
        {
            // cannot complete at this time
            return 0;
        }

        retval = refda_exec_ctrl_start(seq);
        if (retval)
        {
            break;
        }
    }

    return retval;
}

/** Execute any ARI target (reference or literal).
 */
static int refda_exec_exp_item(refda_runctx_t *runctx, refda_exec_seq_t *seq, const cace_ari_t *target);

/** Execute an arbitrary object reference.
 */
static int refda_exec_exp_ref(refda_runctx_t *runctx, refda_exec_seq_t *seq, const cace_ari_t *target)
{
    int retval = 0;

    cace_amm_lookup_t deref;
    cace_amm_lookup_init(&deref);

    int res = cace_amm_lookup_deref(&deref, &(runctx->agent->objs), target);
    CACE_LOG_DEBUG("Lookup result %d", res);
    if (res)
    {
        retval = REFDA_EXEC_ERR_DEREF_FAILED;
    }

    if (!retval)
    {
        switch (deref.obj_type)
        {
            case CACE_ARI_TYPE_CTRL:
            {
                // expansion finished, execution comes later
                refda_exec_item_t *item = refda_exec_item_list_push_back_new(seq->items);
                item->seq               = seq;
                cace_ari_set_copy(&(item->ref), target);
                cace_amm_lookup_set_move(&(item->deref), &deref);
                cace_amm_lookup_init(&deref);
                break;
            }
            case CACE_ARI_TYPE_CONST:
            case CACE_ARI_TYPE_VAR:
            case CACE_ARI_TYPE_EDD:
            {
                refda_valprod_ctx_t prodctx;
                refda_valprod_ctx_init(&prodctx, runctx, target, &deref);
                retval = refda_valprod_run(&prodctx);
                if (!retval)
                {
                    // execute the produced value as a target
                    retval = refda_exec_exp_item(runctx, seq, &(prodctx.value));
                }
                refda_valprod_ctx_deinit(&prodctx);
                break;
            }
            default:
                retval = REFDA_EXEC_ERR_BAD_TYPE;
                break;
        }
    }

    cace_amm_lookup_deinit(&deref);

    return retval;
}

/** Execute a MAC-typed literal value.
 */
static int refda_exec_exp_mac(refda_runctx_t *runctx, refda_exec_seq_t *seq, const cace_ari_t *ari)
{
    cace_ari_list_t *items = &(ari->as_lit.value.as_ac->items);

    cace_ari_list_it_t it;
    for (cace_ari_list_it(it, *items); !cace_ari_list_end_p(it); cace_ari_list_next(it))
    {
        const cace_ari_t *item = cace_ari_list_cref(it);

        refda_exec_exp_item(runctx, seq, item);
    }

    return 0;
}

static int refda_exec_exp_item(refda_runctx_t *runctx, refda_exec_seq_t *seq, const cace_ari_t *target)
{
    int retval = 0;
    if (target->is_ref)
    {
        CACE_LOG_DEBUG("Expanding as reference");
        retval = refda_exec_exp_ref(runctx, seq, target);
    }
    else
    {
        if (!cace_amm_type_match(runctx->agent->mac_type, target))
        {
            CACE_LOG_WARNING("Attempt to execute a non-MAC literal");
            retval = REFDA_EXEC_ERR_BAD_TYPE;
        }
        else
        {
            CACE_LOG_DEBUG("Expanding as MAC");
            retval = refda_exec_exp_mac(runctx, seq, target);
        }
    }

    return retval;
}

int refda_exec_exp_target(refda_exec_seq_t *seq, refda_runctx_ptr_t runctxp, const cace_ari_t *target)
{
    CHKERR1(target);
    refda_runctx_t *runctx = refda_runctx_ptr_ref(runctxp);

    if (cace_log_is_enabled_for(LOG_DEBUG))
    {
        string_t buf;
        string_init(buf);
        cace_ari_text_encode(buf, target, CACE_ARI_TEXT_ENC_OPTS_DEFAULT);
        CACE_LOG_DEBUG("Expanding PID %" PRIu64 " target %s from source %s", seq->pid, m_string_get_cstr(buf),
                       m_string_get_cstr(runctx->mgr_ident));
        string_clear(buf);
    }

    refda_runctx_ptr_set(seq->runctx, runctxp);

    // FIXME: lock more fine-grained level
    REFDA_AGENT_LOCK(runctx->agent, REFDA_AGENT_ERR_LOCK_FAILED);

    int retval = refda_exec_exp_item(runctx, seq, target);

    // FIXME: lock more fine-grained level
    REFDA_AGENT_UNLOCK(runctx->agent, REFDA_AGENT_ERR_LOCK_FAILED);

    return retval;
}

int refda_exec_waiting(refda_agent_t *agent)
{

    refda_exec_seq_ptr_list_t ready;
    refda_exec_seq_ptr_list_init(ready);

    // lock only to collect the ready sequences
    // the sequences themselves will not be touched outside of this worker
    if (pthread_mutex_lock(&(agent->exec_state_mutex)))
    {
        CACE_LOG_ERR("failed to lock exec_state_mutex");
        return 2;
    }

    refda_exec_seq_list_it_t seq_it;
    for (refda_exec_seq_list_it(seq_it, agent->exec_state); !refda_exec_seq_list_end_p(seq_it);)
    {
        refda_exec_seq_t *seq = refda_exec_seq_list_ref(seq_it);

        if (refda_exec_item_list_empty_p(seq->items))
        {
            // Skip completed exec item
            //
            // Do not remove now because it will relocate seq in memory and cause
            // problems with pointers within items. We clean up after iterating.
            refda_exec_seq_list_next(seq_it);
            continue;
        }

        if (atomic_load(&(refda_exec_item_list_front(seq->items)->execution_stage)) == REFDA_EXEC_WAITING)
        {
            // still waiting
            continue;
        }

        CACE_LOG_DEBUG("pushing to ready");
        refda_exec_seq_ptr_list_push_back(ready, seq);
        refda_exec_seq_list_next(seq_it);
    }

    // Safely clear any completed sequences from the front of the queue
    while (!refda_exec_seq_list_empty_p(agent->exec_state)
           && refda_exec_item_list_empty_p(refda_exec_seq_list_front(agent->exec_state)->items))
    {
        refda_exec_seq_list_pop_front(NULL, agent->exec_state);
        CACE_LOG_DEBUG("Removed completed item from agent exec_state queue");
    }

    if (pthread_mutex_unlock(&(agent->exec_state_mutex)))
    {
        CACE_LOG_ERR("failed to unlock exec_state_mutex");
        return 2;
    }

    refda_exec_seq_ptr_list_it_t ready_it;
    for (refda_exec_seq_ptr_list_it(ready_it, ready); !refda_exec_seq_ptr_list_end_p(ready_it);
         refda_exec_seq_ptr_list_next(ready_it))
    {
        refda_exec_seq_t *seq = *refda_exec_seq_ptr_list_ref(ready_it);

        int res = refda_exec_run_seq(seq);
        if (res)
        {
            CACE_LOG_WARNING("execution of sequence PID %" PRIu64 " failed, continuing", seq->pid);
        }
    }
    refda_exec_seq_ptr_list_clear(ready);

    return 0;
}

/** Process a top-level incoming ARI which has already been verified
 * to be an EXECSET literal.
 */
static int refda_exec_exp_execset(refda_agent_t *agent, const refda_msgdata_t *msg)
{
    CHKERR1(agent);
    CHKERR1(msg);

    refda_runctx_ptr_t ctxptr;
    refda_runctx_ptr_init_new(ctxptr);

    if (refda_runctx_from(refda_runctx_ptr_ref(ctxptr), agent, msg))
    {
        return 2;
    }

    cace_ari_list_t *targets = &(msg->value.as_lit.value.as_execset->targets);

    cace_ari_list_it_t tgtit;
    for (cace_ari_list_it(tgtit, *targets); !cace_ari_list_end_p(tgtit); cace_ari_list_next(tgtit))
    {
        const cace_ari_t *tgt = cace_ari_list_cref(tgtit);

        if (pthread_mutex_lock(&(agent->exec_state_mutex)))
        {
            CACE_LOG_ERR("failed to lock exec_state_mutex");
            continue;
        }

        refda_exec_seq_t *seq = refda_exec_seq_list_push_back_new(agent->exec_state);

        seq->pid = agent->exec_next_pid++;
        // Even if an individual execution fails, continue on with others
        int res = refda_exec_exp_target(seq, ctxptr, tgt);
        if (res)
        {
            // clean up useless sequence
            refda_exec_seq_list_pop_back(NULL, agent->exec_state);
        }

        if (pthread_mutex_unlock(&(agent->exec_state_mutex)))
        {
            CACE_LOG_ERR("failed to unlock exec_state_mutex");
        }
    }

    refda_runctx_ptr_clear(ctxptr); // Clean up extra reference created by ptr_ref
    return 0;
}

void *refda_exec_worker(void *arg)
{
    refda_agent_t *agent = arg;
    CACE_LOG_INFO("Worker started");

    // run until explicitly told to stop via refda_agent_t::execs
    while (refda_exec_worker_iteration(agent))
    {}

    CACE_LOG_INFO("Worker stopped");
    return NULL;
}

bool refda_exec_worker_iteration(refda_agent_t *agent)
{
    refda_msgdata_t item;

    refda_timeline_it_t tl_it;
    refda_timeline_it(tl_it, agent->exec_timeline);
    if (!refda_timeline_end_p(tl_it))
    {
        const refda_timeline_event_t *next = refda_timeline_cref(tl_it);
        if (cace_log_is_enabled_for(LOG_DEBUG))
        {
            struct timespec nowtime;
            clock_gettime(CLOCK_REALTIME, &nowtime);

            struct timespec diff = timespec_sub(next->ts, nowtime);

            string_t buf;
            string_init(buf);
            cace_timeperiod_encode(buf, &diff);
            CACE_LOG_DEBUG("waiting for exec event or %s", string_get_cstr(buf));
            string_clear(buf);
        }

        sem_timedwait(&(agent->execs_sem), &(next->ts));

        struct timespec nowtime;
        clock_gettime(CLOCK_REALTIME, &nowtime);

        // execute appropriate callbacks (up to and including nowtime)
        refda_timeline_it(tl_it, agent->exec_timeline);
        while (!refda_timeline_end_p(tl_it))
        {
            const refda_timeline_event_t *next = refda_timeline_cref(tl_it);
            if (timespec_gt(next->ts, nowtime))
            {
                break;
            }

            CACE_LOG_DEBUG("running deferred callback");
            switch (next->purpose)
            {
                case REFDA_TIMELINE_EXEC:
                {
                    {
                        refda_ctrl_exec_ctx_t ctx;
                        refda_ctrl_exec_ctx_init(&ctx, next->exec.item);
                        (next->exec.callback)(&ctx);
                        refda_ctrl_exec_ctx_deinit(&ctx);
                    }
                    if (!atomic_load(&(next->exec.item->waiting)))
                    {
                        refda_exec_ctrl_finish(next->exec.item);
                    }
                    break;
                }
                case REFDA_TIMELINE_SBR:
                {
                    (next->sbr.callback)(next->sbr.agent, next->sbr.sbr);
                    break;
                }
<<<<<<< HEAD
                if (!(atomic_load(&(next->item->execution_stage)) == REFDA_EXEC_WAITING))
=======
                case REFDA_TIMELINE_TBR:
>>>>>>> 3aec55a3
                {
                    (next->tbr.callback)(next->tbr.agent, next->tbr.tbr);
                    break;
                }
                default:
                {
                    CACE_LOG_ERR("Unknown type of deferred callback %d", next->purpose);
                }
            }

            refda_timeline_remove(agent->exec_timeline, tl_it);
        }
    }
    else
    {
        CACE_LOG_DEBUG("waiting for exec event");
        sem_wait(&(agent->execs_sem));
    }

    // execs queue may still be empty if deferred callbacks were run
    if (refda_msgdata_queue_pop(&item, agent->execs))
    {
        // sentinel for end-of-input
        const bool at_end = cace_ari_is_undefined(&(item.value));
        if (!at_end)
        {
            refda_exec_exp_execset(agent, &item);
        }
        refda_msgdata_deinit(&item);
        if (at_end && refda_timeline_empty_p(agent->exec_timeline))
        {
            CACE_LOG_INFO("Got undefined exec, stopping");

            // flush the input queue but keep the daemon running
            refda_msgdata_t undef;
            refda_msgdata_init(&undef);
            refda_msgdata_queue_push_move(agent->rptgs, &undef);
            sem_post(&(agent->rptgs_sem));

            return false;
        }
    }

    // execute any waiting sequences
    refda_exec_waiting(agent);
    return true;
}

static int refda_exec_schedule_tbr(refda_agent_t *agent, refda_amm_tbr_desc_t *tbr, bool starting);

/** Execute a rule's action that has already been verified
 * Based on code from refda_exec_exp_execset
 */
static int refda_exec_rule_action(refda_agent_t *agent, refda_exec_seq_t *seq, const cace_ari_t *action)
{
    refda_runctx_ptr_t ctxptr;
    refda_runctx_ptr_init_new(ctxptr);

    refda_runctx_t *runctx = refda_runctx_ptr_ref(ctxptr);

    if (refda_runctx_from(runctx, agent, NULL))
    {
        return 2;
    }

    refda_runctx_ptr_set(seq->runctx, ctxptr);
    int res = refda_exec_exp_mac(runctx, seq, action);

    refda_runctx_ptr_clear(ctxptr); // Clean up extra reference created by ptr_ref
    return res;
}

/** Begin a single execution of a time based rule
 */
static void refda_exec_run_tbr(refda_agent_t *agent, refda_amm_tbr_desc_t *tbr)
{
    CHKERR1(agent);
    CHKERR1(tbr);

    if (!tbr->enabled)
    {
        CACE_LOG_INFO("TBR %p is not enabled", tbr);
        return;
    }

    if (refda_amm_tbr_desc_reached_max_exec_count(tbr))
    {
        CACE_LOG_INFO("TBR %p reached maximum execution count", tbr);
        refda_exec_tbr_disable(agent, tbr);
        return;
    }

    refda_exec_seq_t *seq = refda_exec_seq_list_push_back_new(agent->exec_state);
    seq->pid              = agent->exec_next_pid++;

    // Schedule next exec of rule now so time period is independent of macro expansion
    refda_exec_schedule_tbr(agent, tbr, false);

    // Expand rule and create exec items, CTRLs are run later by exec worker
    if (!refda_exec_rule_action(agent, seq, &(tbr->action)))
    {
        tbr->exec_count++;
        atomic_fetch_add(&agent->instr.num_tbrs_trig, 1);
    }

    return;
}

/** Compute the next scheduled time at which to run the TBR
 */
static int refda_exec_tbr_next_scheduled_time(struct timespec *schedtime, const refda_amm_tbr_desc_t *tbr,
                                              bool starting)
{
    if (starting)
    {
        if (cace_ari_is_lit_typed(&(tbr->start_time), CACE_ARI_TYPE_TP))
        {
            cace_ari_get_tp(&(tbr->start_time), schedtime);
        }
        else if (cace_ari_is_lit_typed(&(tbr->start_time), CACE_ARI_TYPE_TD))
        {
            cace_ari_get_td(&(tbr->start_time), schedtime);
            if (schedtime->tv_nsec == 0 && schedtime->tv_sec == 0)
            {
                // Rule is always active, start it now
                clock_gettime(CLOCK_REALTIME, schedtime);
            }
            else
            {
                // Start relative to rule's absolute reference time
                *schedtime = timespec_add(tbr->absolute_start_time, *schedtime);
            }
        }
        else
        {
            CACE_LOG_ERR("Invalid start time for TBR %p", tbr);
            return 2;
        }
    }
    else
    {
        clock_gettime(CLOCK_REALTIME, schedtime);
        *schedtime = timespec_add(*schedtime, tbr->period.as_lit.value.as_timespec);
    }

    return 0;
}

/**
 * Schedule execution of a time based rule
 */
static int refda_exec_schedule_tbr(refda_agent_t *agent, refda_amm_tbr_desc_t *tbr, bool starting)
{
    // Do not schedule TBR if it has reached its execution threshold
    if (refda_amm_tbr_desc_reached_max_exec_count(tbr))
    {
        CACE_LOG_INFO("TBR %p reached maximum execution count", tbr);
        refda_exec_tbr_disable(agent, tbr);
        return 0;
    }

    struct timespec schedtime;
    int             result = refda_exec_tbr_next_scheduled_time(&schedtime, tbr, starting);
    if (!result)
    {
        refda_timeline_event_t event = { .purpose      = REFDA_TIMELINE_TBR,
                                         .ts           = schedtime,
                                         .tbr.agent    = agent,
                                         .tbr.tbr      = tbr,
                                         .tbr.callback = refda_exec_run_tbr };
        refda_timeline_push(agent->exec_timeline, event);
    }

    return result;
}

int refda_exec_tbr_enable(refda_agent_t *agent, refda_amm_tbr_desc_t *tbr)
{
    CHKERR1(tbr);
    if (tbr->action.is_ref || tbr->action.as_lit.ari_type != CACE_ARI_TYPE_AC)
    {
        CACE_LOG_ERR("Invalid TBR %p action, unable to enable the rule", tbr);
        return 1;
    }

    // Adjust rule state
    tbr->enabled    = true;
    tbr->exec_count = 0; // Ensure count is reset when rule is enabled
    atomic_fetch_add(&agent->instr.num_tbrs, 1);

    // Schedule initial rule execution
    int result = refda_exec_schedule_tbr(agent, tbr, true);
    return result;
}

int refda_exec_tbr_disable(refda_agent_t *agent, refda_amm_tbr_desc_t *tbr)
{
    CHKERR1(tbr);
    tbr->enabled = false;
    atomic_fetch_sub(&agent->instr.num_tbrs, 1);
    return 0;
}

static int refda_exec_schedule_sbr(refda_agent_t *agent, refda_amm_sbr_desc_t *sbr);

static int refda_exec_check_sbr_condition(refda_agent_t *agent, refda_amm_sbr_desc_t *sbr, cace_ari_t *result)
{
    refda_runctx_t runctx;
    refda_runctx_init(&runctx);

    if (refda_runctx_from(&runctx, agent, NULL))
    {
        return 2;
    }

    cace_ari_t ari_res = CACE_ARI_INIT_UNDEFINED;
    int        res     = refda_eval_target(&runctx, &ari_res, &(sbr->condition));

    if (res)
    {
        CACE_LOG_ERR("Unable to evaluate SBR condition");
    }
    else
    {
        const cace_amm_type_t *typeobj = cace_amm_type_get_builtin(CACE_ARI_TYPE_BOOL);
        res                            = cace_amm_type_convert(typeobj, result, &ari_res);
        if (res)
        {
            CACE_LOG_ERR("Unable to convert SBR condition result to boolean");
        }
    }

    cace_ari_deinit(&ari_res);
    refda_runctx_deinit(&runctx);

    return res;
}

/** Begin a single run of a state based rule, evaluating its condition and
 * executing its action if necessary
 */
static void refda_exec_run_sbr(refda_agent_t *agent, refda_amm_sbr_desc_t *sbr)
{
    CHKERR1(agent);
    CHKERR1(sbr);

    if (!sbr->enabled)
    {
        CACE_LOG_INFO("SBR %p is not enabled", sbr);
        return;
    }

    if (refda_amm_sbr_desc_reached_max_exec_count(sbr))
    {
        CACE_LOG_INFO("SBR %p reached maximum execution count", sbr);
        refda_exec_sbr_disable(agent, sbr);
        return;
    }

    // Schedule next execution of the rule now, to ensure eval interval is
    // consistent and independent of condition complexity
    refda_exec_schedule_sbr(agent, sbr);

    // Check condition and execute action if necessary
    cace_ari_t ari_result = CACE_ARI_INIT_UNDEFINED;
    int        result     = refda_exec_check_sbr_condition(agent, sbr, &ari_result);

    if (!result)
    {
        bool bool_result = false;
        result           = cace_ari_get_bool(&ari_result, &bool_result);
        CACE_LOG_INFO("SBR %p condition is %d", sbr, bool_result);

        if (!result && bool_result)
        {
            refda_exec_seq_t *seq = refda_exec_seq_list_push_back_new(agent->exec_state);
            seq->pid              = agent->exec_next_pid++;

            if (!refda_exec_rule_action(agent, seq, &(sbr->action)))
            {
                sbr->exec_count++;
                atomic_fetch_add(&agent->instr.num_sbrs_trig, 1);
            }
        }
    }

    return;
}

/** Compute the next scheduled time at which to run the SBR
 */
static int refda_exec_sbr_next_scheduled_time(struct timespec *schedtime, const refda_amm_sbr_desc_t *sbr)
{
    if (cace_ari_is_lit_typed(&(sbr->min_interval), CACE_ARI_TYPE_TD))
    {
        struct timespec now;
        clock_gettime(CLOCK_REALTIME, &now);
        cace_ari_get_td(&(sbr->min_interval), schedtime);
        *schedtime = timespec_add(now, *schedtime);
    }
    else
    {
        CACE_LOG_ERR("Invalid minimum interval for SBR %p", sbr);
        return 2;
    }
    return 0;
}

/**
 * Schedule execution of a state based rule
 */
static int refda_exec_schedule_sbr(refda_agent_t *agent, refda_amm_sbr_desc_t *sbr)
{
    // Do not schedule SBR if it has reached its execution threshold
    if (refda_amm_sbr_desc_reached_max_exec_count(sbr))
    {
        CACE_LOG_INFO("SBR %p reached maximum execution count", sbr);
        return 0;
    }

    struct timespec schedtime;
    int             result = refda_exec_sbr_next_scheduled_time(&schedtime, sbr);
    if (!result)
    {
        refda_timeline_event_t event = { .purpose      = REFDA_TIMELINE_SBR,
                                         .ts           = schedtime,
                                         .sbr.agent    = agent,
                                         .sbr.sbr      = sbr,
                                         .sbr.callback = refda_exec_run_sbr };
        refda_timeline_push(agent->exec_timeline, event);
    }

    return result;
}

int refda_exec_sbr_enable(refda_agent_t *agent, refda_amm_sbr_desc_t *sbr)
{
    if (sbr->action.is_ref || sbr->action.as_lit.ari_type != CACE_ARI_TYPE_AC)
    {
        CACE_LOG_ERR("Invalid SBR %p action, unable to enable the rule", sbr);
        return 1;
    }

    if (sbr->condition.is_ref || sbr->condition.as_lit.ari_type != CACE_ARI_TYPE_AC)
    {
        CACE_LOG_ERR("Invalid SBR %p condition, unable to enable the rule", sbr);
        return 1;
    }

    // Adjust rule state
    sbr->enabled    = true;
    sbr->exec_count = 0; // Ensure count is reset when rule is enabled
    atomic_fetch_add(&agent->instr.num_sbrs, 1);

    // Schedule initial rule execution
    int result = refda_exec_schedule_sbr(agent, sbr);
    return result;
}

int refda_exec_sbr_disable(refda_agent_t *agent, refda_amm_sbr_desc_t *sbr)
{
    CHKERR1(sbr);
    sbr->enabled = false;
    atomic_fetch_sub(&agent->instr.num_sbrs, 1);
    return 0;
}<|MERGE_RESOLUTION|>--- conflicted
+++ resolved
@@ -433,7 +433,7 @@
                         (next->exec.callback)(&ctx);
                         refda_ctrl_exec_ctx_deinit(&ctx);
                     }
-                    if (!atomic_load(&(next->exec.item->waiting)))
+                    if (!(atomic_load(&(next->item->execution_stage)) == REFDA_EXEC_WAITING))
                     {
                         refda_exec_ctrl_finish(next->exec.item);
                     }
@@ -444,11 +444,7 @@
                     (next->sbr.callback)(next->sbr.agent, next->sbr.sbr);
                     break;
                 }
-<<<<<<< HEAD
-                if (!(atomic_load(&(next->item->execution_stage)) == REFDA_EXEC_WAITING))
-=======
                 case REFDA_TIMELINE_TBR:
->>>>>>> 3aec55a3
                 {
                     (next->tbr.callback)(next->tbr.agent, next->tbr.tbr);
                     break;
