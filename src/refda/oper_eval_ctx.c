/*
 * Copyright (c) 2011-2025 The Johns Hopkins University Applied Physics
 * Laboratory LLC.
 *
 * This file is part of the Delay-Tolerant Networking Management
 * Architecture (DTNMA) Tools package.
 *
 * Licensed under the Apache License, Version 2.0 (the "License");
 * you may not use this file except in compliance with the License.
 * You may obtain a copy of the License at
 *     http://www.apache.org/licenses/LICENSE-2.0
 * Unless required by applicable law or agreed to in writing, software
 * distributed under the License is distributed on an "AS IS" BASIS,
 * WITHOUT WARRANTIES OR CONDITIONS OF ANY KIND, either express or implied.
 * See the License for the specific language governing permissions and
 * limitations under the License.
 */
#include "oper_eval_ctx.h"
#include <cace/ari/text.h>
#include <cace/util/logging.h>
#include <cace/util/defs.h>

void refda_oper_eval_ctx_init(refda_oper_eval_ctx_t *obj)
{
    CHKVOID(obj);
    obj->evalctx = NULL;
    obj->deref   = NULL;
    obj->oper    = NULL;
    cace_ari_itemized_init(&(obj->operands));
    cace_ari_init(&(obj->result));
}

void refda_oper_eval_ctx_deinit(refda_oper_eval_ctx_t *obj)
{
    CHKVOID(obj);
    cace_ari_itemized_deinit(&(obj->operands));
    cace_ari_deinit(&(obj->result));
    obj->oper    = NULL;
    obj->deref   = NULL;
    obj->evalctx = NULL;
}

int refda_oper_eval_ctx_populate(refda_oper_eval_ctx_t *obj, const cace_amm_lookup_t *deref,
                                 const refda_amm_oper_desc_t *oper, refda_eval_ctx_t *eval)
{
    CHKERR1(obj);
    CHKERR1(deref);
    CHKERR1(oper);
    CHKERR1(eval);
    obj->evalctx = eval;
    obj->deref   = deref;
    obj->oper    = oper;

    cace_ari_itemized_reset(&(obj->operands));

    const size_t operand_size = cace_amm_named_type_array_size(oper->operand_types);
    if (cace_ari_list_size(eval->stack) < operand_size)
    {
        return 2;
    }

    cace_ari_array_resize(obj->operands.ordered, operand_size);

    int failcnt = 0;

    cace_amm_named_type_array_it_t typ_it;
    cace_ari_array_it_t            val_it;
    for (cace_amm_named_type_array_it(typ_it, oper->operand_types), cace_ari_array_it(val_it, obj->operands.ordered);
         !cace_amm_named_type_array_end_p(typ_it); cace_amm_named_type_array_next(typ_it), cace_ari_array_next(val_it))
    {
        const cace_amm_named_type_t *typ = cace_amm_named_type_array_cref(typ_it);

        cace_ari_t orig = CACE_ARI_INIT_UNDEFINED;
        cace_ari_list_pop_back_move(&orig, eval->stack);

        cace_ari_t *operand = cace_ari_array_ref(val_it);
        cace_named_ari_ptr_dict_set_at(obj->operands.named, m_string_get_cstr(typ->name), operand);

        int res = cace_amm_type_convert(&(typ->typeobj), operand, &orig);
        if (res)
        {
            if (cace_log_is_enabled_for(LOG_WARNING))
            {
<<<<<<< HEAD
                string_t buf;
                string_init(buf);
                cace_ari_text_encode(buf, &orig, CACE_ARI_TEXT_ENC_OPTS_DEFAULT);
                CACE_LOG_WARNING("failed to convert operand \"%s\" code %d from value %s", m_string_get_cstr(typ->name),
                                 res, m_string_get_cstr(buf));
                string_clear(buf);
=======
                m_string_t buf;
                m_string_init(buf);
                cace_ari_text_encode(buf, &orig, CACE_ARI_TEXT_ENC_OPTS_DEFAULT);
                CACE_LOG_WARNING("failed to convert operand \"%s\" code %d from value %s", m_string_get_cstr(typ->name),
                                 res, m_string_get_cstr(buf));
                m_string_clear(buf);
>>>>>>> 2455ef18
            }

            failcnt += 1;
        }
        cace_ari_deinit(&orig);
    }

    return failcnt ? 3 : 0;
}

bool refda_oper_eval_ctx_has_aparam_undefined(const refda_oper_eval_ctx_t *ctx)
{
    CHKFALSE(ctx);
    return ctx->deref->aparams.any_undefined;
}

const cace_ari_t *refda_oper_eval_ctx_get_aparam_index(const refda_oper_eval_ctx_t *ctx, size_t index)
{
    CHKNULL(ctx);
    return cace_ari_array_cget(ctx->deref->aparams.ordered, index);
}

const cace_ari_t *refda_oper_eval_ctx_get_aparam_name(const refda_oper_eval_ctx_t *ctx, const char *name)
{
    CHKNULL(ctx);
    return *cace_named_ari_ptr_dict_cget(ctx->deref->aparams.named, name);
}

bool refda_oper_eval_ctx_has_operand_undefined(const refda_oper_eval_ctx_t *ctx)
{
    CHKFALSE(ctx);
    return ctx->operands.any_undefined;
}

const cace_ari_t *refda_oper_eval_ctx_get_operand_index(const refda_oper_eval_ctx_t *ctx, size_t index)
{
    CHKNULL(ctx);
    return cace_ari_array_cget(ctx->operands.ordered, index);
}

const cace_ari_t *refda_oper_eval_ctx_get_operand_name(const refda_oper_eval_ctx_t *ctx, const char *name)
{
    CHKNULL(ctx);
    return *cace_named_ari_ptr_dict_cget(ctx->operands.named, name);
}

void refda_oper_eval_ctx_set_result_copy(refda_oper_eval_ctx_t *ctx, const cace_ari_t *value)
{
    cace_ari_set_copy(&(ctx->result), value);
}

void refda_oper_eval_ctx_set_result_move(refda_oper_eval_ctx_t *ctx, cace_ari_t *value)
{
    CHKVOID(ctx);
    cace_ari_set_move(&(ctx->result), value);
}<|MERGE_RESOLUTION|>--- conflicted
+++ resolved
@@ -81,21 +81,12 @@
         {
             if (cace_log_is_enabled_for(LOG_WARNING))
             {
-<<<<<<< HEAD
-                string_t buf;
-                string_init(buf);
-                cace_ari_text_encode(buf, &orig, CACE_ARI_TEXT_ENC_OPTS_DEFAULT);
-                CACE_LOG_WARNING("failed to convert operand \"%s\" code %d from value %s", m_string_get_cstr(typ->name),
-                                 res, m_string_get_cstr(buf));
-                string_clear(buf);
-=======
                 m_string_t buf;
                 m_string_init(buf);
                 cace_ari_text_encode(buf, &orig, CACE_ARI_TEXT_ENC_OPTS_DEFAULT);
                 CACE_LOG_WARNING("failed to convert operand \"%s\" code %d from value %s", m_string_get_cstr(typ->name),
                                  res, m_string_get_cstr(buf));
                 m_string_clear(buf);
->>>>>>> 2455ef18
             }
 
             failcnt += 1;
