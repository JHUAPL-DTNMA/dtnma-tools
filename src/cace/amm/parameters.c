--- conflicted
+++ resolved
@@ -66,19 +66,11 @@
         cace_ari_init(out);
         if (cace_amm_type_convert(typeobj, out, in))
         {
-<<<<<<< HEAD
-            string_t buf;
-            string_init(buf);
-            cace_ari_text_encode(buf, in, CACE_ARI_TEXT_ENC_OPTS_DEFAULT);
-            CACE_LOG_WARNING("Failed to convert key %s to UVAST type", m_string_get_cstr(buf));
-            string_clear(buf);
-=======
             m_string_t buf;
             m_string_init(buf);
             cace_ari_text_encode(buf, in, CACE_ARI_TEXT_ENC_OPTS_DEFAULT);
             CACE_LOG_WARNING("Failed to convert key %s to UVAST type", m_string_get_cstr(buf));
             m_string_clear(buf);
->>>>>>> 2455ef18
             return 3;
         }
     }
