--- conflicted
+++ resolved
@@ -100,11 +100,9 @@
                 cace_ari_t *aparam = cace_ari_array_get(obj->ordered, pix);
                 cace_named_ari_ptr_dict_set_at(obj->named, string_get_cstr(fparam->name), aparam);
 
-<<<<<<< HEAD
-                // No given parameter, don't care if default is undefined or not
-=======
->>>>>>> 9946d21f
+                // No given parameter, take default even if it is undefined value
                 cace_ari_set_copy(aparam, &(fparam->defval));
+
                 if (cace_ari_is_undefined(aparam))
                 {
                     obj->any_undefined = true;
