--- conflicted
+++ resolved
@@ -927,12 +927,6 @@
 
             cace_ari_set_ac(val, &name_ac);
         }
-<<<<<<< HEAD
-        cace_ari_tree_set_at(params, key, val);
-        cace_ari_deinit(&key);
-        cace_ari_deinit(&val);
-=======
->>>>>>> 7108cd9c
     }
     cace_ari_params_set_am(&(ref->params), params);
 }
