--- conflicted
+++ resolved
@@ -906,31 +906,16 @@
         cace_ari_deinit(&key);
 
         {
-<<<<<<< HEAD
             cace_ari_ac_t *name_ac = cace_ari_set_ac(&val, NULL);
-=======
-            cace_ari_ac_t name_ac;
-            cace_ari_ac_init(&name_ac);
->>>>>>> 7108cd9c
 
             cace_amm_type_array_it_t it;
             for (cace_amm_type_array_it(it, semtype->choices); !cace_amm_type_array_end_p(it);
                  cace_amm_type_array_next(it))
             {
-<<<<<<< HEAD
                 const cace_amm_type_t *choice   = cace_amm_type_array_ref(it);
-                cace_ari_t            *listitem = cace_ari_list_push_back_new(name_ac->items);
-                cace_amm_type_get_name(choice, listitem);
-            }
-=======
-                const cace_amm_type_t *choice = cace_amm_type_array_ref(it);
-
-                cace_ari_t *name_item = cace_ari_list_push_back_new(name_ac.items);
+                cace_ari_t            *name_item = cace_ari_list_push_back_new(name_ac->items);
                 cace_amm_type_get_name(choice, name_item);
             }
-
-            cace_ari_set_ac(val, &name_ac);
->>>>>>> 7108cd9c
         }
     }
     cace_ari_params_set_am(&(ref->params), params);
