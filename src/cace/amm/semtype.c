--- conflicted
+++ resolved
@@ -101,11 +101,7 @@
     const cace_amm_type_t *base = semtype->base;
     if (!base)
     {
-<<<<<<< HEAD
         CACE_LOG_CRIT("base type pointer invalid, binding must have failed");
-=======
-        CACE_LOG_CRIT("Attempting match on unbound type use");
->>>>>>> 58e55575
         return CACE_AMM_TYPE_MATCH_NEGATIVE;
     }
 
@@ -125,13 +121,8 @@
     const cace_amm_type_t *base = semtype->base;
     if (!base)
     {
-<<<<<<< HEAD
         CACE_LOG_CRIT("base type pointer invalid, binding must have failed");
         return CACE_AMM_ERR_CONVERT_NULLFUNC;
-=======
-        CACE_LOG_CRIT("Attempting convert on unbound type use");
-        return CACE_AMM_TYPE_MATCH_NEGATIVE;
->>>>>>> 58e55575
     }
 
     int res = cace_amm_type_convert(base, out, in);
@@ -902,7 +893,8 @@
         cace_ari_deinit(&key);
 
         cace_ari_tbl_t col_table;
-        cace_ari_tbl_init(&col_table, 2, 0);
+        cace_ari_tbl_init(&col_table);
+        cace_ari_tbl_reset(&col_table, 2, 0);
 
         cace_amm_named_type_array_it_t it;
         for (cace_amm_named_type_array_it(it, semtype->columns); !cace_amm_named_type_array_end_p(it);
@@ -920,7 +912,6 @@
             cace_amm_type_get_name(&col_item->typeobj, cace_ari_array_get(row, 1));
 
             cace_ari_tbl_move_row_array(&col_table, row);
-            cace_ari_array_clear(row);
         }
 
         cace_ari_set_tbl(val, &col_table);
