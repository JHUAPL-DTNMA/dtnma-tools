--- conflicted
+++ resolved
@@ -246,24 +246,8 @@
             m_string_printf(meta->src, URI_PREFIX "%s", saddr.sun_path);
             CACE_LOG_DEBUG("read datagram with %zd octets from %s", got, m_string_get_cstr(meta->src));
 
-<<<<<<< HEAD
             // stop when something received
             break;
-=======
-            if (cace_amp_msg_decode(data, msgbuf))
-            {
-                m_bstring_clear(msgbuf);
-                continue;
-            }
-            m_bstring_clear(msgbuf);
-
-            CACE_LOG_DEBUG("decoded %d ARI items in the datagram", cace_ari_list_size(data));
-            if (!cace_ari_list_empty_p(data))
-            {
-                // stop when something received
-                break;
-            }
->>>>>>> 22af299f
         }
         if (poll_sock->revents & (POLLERR | POLLHUP))
         {
