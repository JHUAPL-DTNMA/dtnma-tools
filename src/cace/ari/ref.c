--- conflicted
+++ resolved
@@ -24,135 +24,6 @@
 #include "cace/util/defs.h"
 #include <inttypes.h>
 
-<<<<<<< HEAD
-void cace_ari_idseg_init(cace_ari_idseg_t *idseg)
-{
-    memset(idseg, 0, sizeof(cace_ari_idseg_t));
-    idseg->form = CACE_ARI_IDSEG_NULL;
-}
-
-void cace_ari_idseg_deinit(cace_ari_idseg_t *obj)
-{
-    CHKVOID(obj);
-    if (obj->form == CACE_ARI_IDSEG_TEXT)
-    {
-        m_string_clear(obj->as_text);
-    }
-}
-
-void cace_ari_idseg_copy(cace_ari_idseg_t *obj, const cace_ari_idseg_t *src)
-{
-    CHKVOID(obj);
-    CHKVOID(src);
-    obj->form = src->form;
-    switch (src->form)
-    {
-        case CACE_ARI_IDSEG_NULL:
-            break;
-        case CACE_ARI_IDSEG_TEXT:
-            m_string_set(obj->as_text, src->as_text);
-            break;
-        case CACE_ARI_IDSEG_INT:
-            obj->as_int = src->as_int;
-            break;
-    }
-}
-
-size_t cace_ari_idseg_hash(const cace_ari_idseg_t *obj)
-{
-    CHKRET(obj, 0);
-
-    M_HASH_DECL(accum);
-    M_HASH_UP(accum, M_HASH_DEFAULT(obj->form));
-    switch (obj->form)
-    {
-        case CACE_ARI_IDSEG_NULL:
-            break;
-        case CACE_ARI_IDSEG_TEXT:
-            M_HASH_UP(accum, m_string_hash(obj->as_text));
-            break;
-        case CACE_ARI_IDSEG_INT:
-            M_HASH_UP(accum, M_HASH_DEFAULT(obj->as_int));
-            break;
-    }
-    return M_HASH_FINAL(accum);
-}
-
-int cace_ari_idseg_cmp(const cace_ari_idseg_t *left, const cace_ari_idseg_t *right)
-{
-    CHKRET(left, -2);
-    CHKRET(right, -2);
-
-    if (left->form != right->form)
-    {
-        return M_CMP_DEFAULT(left->form, right->form);
-    }
-    switch (left->form)
-    {
-        case CACE_ARI_IDSEG_NULL:
-            return 0;
-        case CACE_ARI_IDSEG_INT:
-            return M_CMP_DEFAULT(left->as_int, right->as_int);
-        case CACE_ARI_IDSEG_TEXT:
-            return m_string_cmp(left->as_text, right->as_text);
-        default:
-            return -2;
-    }
-}
-
-bool cace_ari_idseg_equal(const cace_ari_idseg_t *left, const cace_ari_idseg_t *right)
-{
-    CHKFALSE(left);
-    CHKFALSE(right);
-    if (left->form != right->form)
-    {
-        return false;
-    }
-    switch (left->form)
-    {
-        case CACE_ARI_IDSEG_NULL:
-            return true;
-        case CACE_ARI_IDSEG_TEXT:
-            return m_string_equal_p(left->as_text, right->as_text);
-        case CACE_ARI_IDSEG_INT:
-            return left->as_int == right->as_int;
-        default:
-            return false;
-    }
-}
-
-void cace_ari_idseg_init_text(cace_ari_idseg_t *idseg, m_string_t text)
-{
-    idseg->form       = CACE_ARI_IDSEG_TEXT;
-    m_string_t *value = &(idseg->as_text);
-    m_string_init_move(*value, text);
-}
-
-void cace_ari_idseg_derive_form(cace_ari_idseg_t *idseg)
-{
-    CHKVOID(idseg);
-    if (idseg->form != CACE_ARI_IDSEG_TEXT)
-    {
-        // nothing to do
-        return;
-    }
-
-    const char *instr = m_string_get_cstr(idseg->as_text);
-    // text IDs are disjoint from numeric IDs
-    if ((instr[0] == '-') || isdigit(instr[0]))
-    {
-        char             *end;
-        cace_ari_int_id_t tmp = strtoll(instr, &end, 0);
-
-        m_string_clear(idseg->as_text);
-
-        idseg->form   = CACE_ARI_IDSEG_INT;
-        idseg->as_int = tmp;
-    }
-}
-
-=======
->>>>>>> bca14bd2
 void cace_ari_date_init(cace_ari_date_t *obj)
 {
     obj->valid = false;
