%define api.pure full
%lex-param {void *scanner}
%parse-param {void *scanner}{cace_ari_text_str_t *input}

%define parse.trace
%define parse.error verbose

%{
#include "cace/amm/typing.h"
#include "cace/ari/text_str_parse.h"
#include "cace/ari/text_str_scan.h"
#include "cace/ari/text_val_parse.h"
#include "cace/ari/text_util.h"
#include "cace/ari/text.h"
#include "cace/config.h"
#include <stdlib.h>

#define YYMALLOC(size) CACE_MALLOC(size)
#define YYFREE(ptr) CACE_FREE(ptr)

static int cace_model_split_rev(cace_ari_objpath_t *path, cace_ari_idseg_t *seg);
static int cace_validate_objpath(cace_ari_objpath_t *path);
static int cace_ari_lit_from_text(yyscan_t *scanner, cace_ari_text_str_t *input, cace_ari_lit_t *lit, cace_ari_type_t *typ, m_string_t val);

int yydebug = 0;
%}

%code requires
{
#include "cace/ari/base.h"
#include "cace/ari/containers.h"
#include <m-string.h>
#include <m-dict.h>

typedef struct {
    /// The input stream
    FILE *src;
    /// The final result ARI
    cace_ari_t *ari;
    /// Optional error text storage
    char **errm;
    
    /// Storage for container parameters
    size_t tbl_c;
} cace_ari_text_str_t;

// Match the definition in generated C file
typedef void * yyscan_t;

/** Handle an error in ARI text decoding.
 *
 * @param scanner The scanner state at error.
 * @param[in,out] input The input struct to update.
 * @param format The specific error message format string.
 */
void cace_ari_text_str_error(yyscan_t *scanner, cace_ari_text_str_t *input, char const *format, ...);

}

/* Generate YYSTYPE from these types: */
%union {
  cace_ari_t ari;
  
  cace_ari_lit_t lit;
  cace_ari_type_t ari_type;
  cace_named_ari_dict_t litparams;
  struct cace_ari_report_s *report;
  
  cace_ari_ref_t objref;
  cace_ari_objpath_t objpath;
  cace_ari_idseg_t idseg;
  cace_ari_params_t params;
  
  m_string_t text;
}

%token T_ARI_PREFIX
%token T_SLASH
%token T_COMMA
%token T_LPAREN
%token T_RPAREN
%token T_EQ
%token T_SC

%type <lit> ssp-literal
%type <lit> acbracket
%type <lit> aclist
%type <lit> ambracket
%type <lit> amlist
%type <litparams> litparamlist
%type <lit> tblrowlist
%type <lit> reportsbracket
%type <lit> reportslist
%type <report> report
%token <ari_type> T_LITTYPE
%token T_LITTYPE_AC
%token T_LITTYPE_AM
%token T_LITTYPE_TBL
%token T_LITTYPE_EXECSET
%token T_LITTYPE_RPTSET

%token T_REF_ABS ///< start of absolute reference ARI
%token T_REF_REL_DOT
%token T_REF_REL_DOTDOT
%token <idseg> T_IDSEG
%token <text> T_VALSEG

%type <objref> ssp-ref
%type <objpath> objpath
%type <params> params
%type <objpath> nspath

%type <ari> ari
%type <ari> ssp

%destructor { m_string_clear($$); } <text>
%destructor { cace_named_ari_dict_clear($$); } <litparams>
%destructor { cace_ari_lit_deinit(&$$); } <lit>
%destructor { if ($$) { cace_ari_report_deinit($$); CACE_FREE($$); } } <report>
%destructor { cace_ari_ref_deinit(&$$); } <objref>
%destructor { cace_ari_objpath_deinit(&$$); } <objpath>
%destructor { cace_ari_idseg_deinit(&$$); } <idseg>
%destructor { cace_ari_deinit(&$$); } <ari>

%start setinput

%%

setinput : ari YYEOF {
    cace_ari_init_move(input->ari, &$1);
}

ari:
    T_ARI_PREFIX ssp { $$ = $2; }
    | ssp { $$ = $1; }
;

ssp:
    ssp-ref { *cace_ari_init_objref(&$$) = $1; }
    | ssp-literal { *cace_ari_init_lit(&$$) = $1; }
;

ssp-literal:
    T_VALSEG {
        int res = cace_ari_lit_from_text(scanner, input, &$$, NULL, $1);
        m_string_clear($1);
        if (res) { YYERROR; }
    }
    | T_LITTYPE T_VALSEG {
        int res = cace_ari_lit_from_text(scanner, input, &$$, &$1, $2);
        m_string_clear($2);
        if (res) { YYERROR; }
    }
    | T_LITTYPE_AC acbracket {
        $$ = $2;
    }
    | T_LITTYPE_AM ambracket {
        $$ = $2;
    }
    | T_LITTYPE_TBL litparamlist {
        m_string_t key;
        m_string_init_set_cstr(key, "c");
        cace_ari_t *found_c = cace_named_ari_dict_get($2, key);
        m_string_clear(key);

        bool valid = false;
        size_t ncols = 0;
        if (found_c)
        {
            valid = (cace_ari_get_uvast(found_c, &ncols) == 0);
        }
        if (!valid)
        {
            cace_ari_text_str_error(scanner, input, "TBL has invalid key \"c\": %s", m_string_get_cstr(key));
            YYERROR;
        }
        input->tbl_c = ncols;
    } tblrowlist {
        cace_named_ari_dict_clear($2); // parameter still kept up to this point
        $$ = $4;
    }
    | T_LITTYPE_EXECSET litparamlist acbracket {
        m_string_t key;
        m_string_init_set_cstr(key, "n");
        cace_ari_t *found_n = cace_named_ari_dict_get($2, key);
        m_string_clear(key);

        if (found_n)
        {
            if (found_n->is_ref)
            {
                cace_ari_deinit(found_n);
                found_n = NULL;
            }
            else
            {
                switch (found_n->as_lit.prim_type)
                {
                    case CACE_ARI_PRIM_NULL:
                    case CACE_ARI_PRIM_UINT64:
                    case CACE_ARI_PRIM_BSTR:
                        break;
                    case CACE_ARI_PRIM_INT64:
                        if (found_n->as_lit.value.as_int64 < 0)
                        {
                          cace_ari_deinit(found_n);
                          found_n = NULL;
                        }
                        break;
                    default:
                        cace_ari_deinit(found_n);
                        found_n = NULL;
                }
            }
        }
        if (!found_n)
        {
            cace_named_ari_dict_clear($2);
            cace_ari_lit_deinit(&$3);
            cace_ari_text_str_error(scanner, input, "EXECSET has invalid key \"n\": %s", m_string_get_cstr(key));
            YYERROR;
        }

        cace_ari_lit_init_container(&$$, CACE_ARI_TYPE_EXECSET);
        cace_ari_init_move(&($$.value.as_execset->nonce), found_n);
        cace_named_ari_dict_clear($2);

        cace_ari_list_move($$.value.as_execset->targets, $3.value.as_ac->items);
        cace_ari_list_init($3.value.as_ac->items);
        cace_ari_lit_deinit(&$3);
    }
    | T_LITTYPE_RPTSET litparamlist reportsbracket {
        m_string_t key;
        m_string_init_set_cstr(key, "n");
        cace_ari_t *found_n = cace_named_ari_dict_get($2, key);
        m_string_clear(key);

        m_string_init_set_cstr(key, "r");
        cace_ari_t *found_r = cace_named_ari_dict_get($2, key);
        m_string_clear(key);

        if (found_n)
        {
            if (found_n->is_ref)
            {
                cace_ari_deinit(found_n);
                found_n = NULL;
            }
            else
            {
                switch (found_n->as_lit.prim_type)
                {
                    case CACE_ARI_PRIM_NULL:
                    case CACE_ARI_PRIM_UINT64:
                    case CACE_ARI_PRIM_BSTR:
                        break;
                    case CACE_ARI_PRIM_INT64:
                        if (found_n->as_lit.value.as_int64 < 0)
                        {
                          cace_ari_deinit(found_n);
                          found_n = NULL;
                        }
                        break;
                    default:
                        cace_ari_deinit(found_n);
                        found_n = NULL;
                }
            }
        }
        if (!found_n)
        {
            cace_named_ari_dict_clear($2);
            cace_ari_lit_deinit(&$3);
            cace_ari_text_str_error(scanner, input, "RPTSET has invalid key \"n\": %s", m_string_get_cstr(key));
            YYERROR;
        }

        if (found_r)
        {
            if (found_r->is_ref)
            {
                cace_ari_deinit(found_r);
                found_r = NULL;
            }
            else
            {
              cace_ari_t tmp;
              cace_ari_init(&tmp);
              int err = cace_amm_type_convert(cace_amm_type_get_builtin(CACE_ARI_TYPE_TP), &tmp, found_r);
              if (err) 
              {
                cace_ari_deinit(found_r);
                cace_ari_deinit(&tmp);
                found_r = NULL;
              }
              else
              {
                cace_ari_set_move(found_r, &tmp);
                cace_ari_deinit(&tmp);
              }
            }
        }
        if (!found_r)
        {
            cace_named_ari_dict_clear($2);
            cace_ari_lit_deinit(&$3);
            cace_ari_text_str_error(scanner, input, "RPTSET has invalid key \"r\": %s", m_string_get_cstr(key));
            YYERROR;
        }

        $$ = $3;
        cace_ari_init_move(&($$.value.as_rptset->nonce), found_n);
        cace_ari_init_move(&($$.value.as_rptset->reftime), found_r);
        cace_named_ari_dict_clear($2);
    }
;

acbracket:
    T_LPAREN T_RPAREN {
        cace_ari_lit_init_container(&$$, CACE_ARI_TYPE_AC);
    }
    | T_LPAREN aclist T_RPAREN {
        $$ = $2;
    }
;

aclist:
    ari {
        cace_ari_lit_init_container(&$$, CACE_ARI_TYPE_AC);
        cace_ari_t *item = cace_ari_list_push_back_new($$.value.as_ac->items);
        *item = $1;
    }
    | aclist T_COMMA ari {
        $$ = $1;
        cace_ari_t *item = cace_ari_list_push_back_new($$.value.as_ac->items);
        *item = $3;
    }
;

ambracket:
    T_LPAREN T_RPAREN {
        cace_ari_lit_init_container(&$$, CACE_ARI_TYPE_AM);
    }
    | T_LPAREN amlist T_RPAREN {
        $$ = $2;
    }
;

amlist:
    ari T_EQ ari {
        cace_ari_lit_init_container(&$$, CACE_ARI_TYPE_AM);
        cace_ari_t *val = cace_ari_tree_safe_get($$.value.as_am->items, $1);
        cace_ari_set_move(val, &$3);
        cace_ari_deinit(&$1);
    }
    | amlist T_COMMA ari T_EQ ari {
        $$ = $1;
        cace_ari_t *val = cace_ari_tree_safe_get($$.value.as_am->items, $3);
        cace_ari_set_move(val, &$5);
        cace_ari_deinit(&$3);
    }
;

litparamlist:
    %empty {
        cace_named_ari_dict_init($$);
    }
    | litparamlist T_VALSEG T_EQ ari T_SC {
        cace_named_ari_dict_init_move($$, $1);
        cace_string_tolower($2);
        cace_ari_t *val = cace_named_ari_dict_get($$, $2);
        if (val) { // Detect duplicate keys
            cace_named_ari_dict_clear($$);
            m_string_clear($2);
            cace_ari_text_str_error(scanner, input, "Parameter list has duplicate key: %s", m_string_get_cstr($2));
            YYERROR;
        }
        val = cace_named_ari_dict_safe_get($$, $2);
        cace_ari_set_move(val, &$4);
        m_string_clear($2);
    }
;

tblrowlist:
    %empty {
        cace_ari_lit_init_container(&$$, CACE_ARI_TYPE_TBL);
        // count taken from "litparamlist" rule
        $$.value.as_tbl->ncols = input->tbl_c;
    }
    | tblrowlist acbracket {
        $$ = $1;

        int res = cace_ari_tbl_move_row_ac($$.value.as_tbl, $2.value.as_ac);
        cace_ari_lit_deinit(&$2);
        if (res)
        {
            cace_ari_lit_deinit(&$$);
            cace_ari_text_str_error(scanner, input, "Table row size is mismatched from table");
            YYERROR;
        }
    }
;

reportsbracket:
    T_LPAREN T_RPAREN {
        cace_ari_lit_init_container(&$$, CACE_ARI_TYPE_RPTSET);
    }
    | T_LPAREN reportslist T_RPAREN {
        $$ = $2;
    }
;

reportslist:
    report {
        cace_ari_lit_init_container(&$$, CACE_ARI_TYPE_RPTSET);
        cace_ari_report_list_push_back_move($$.value.as_rptset->reports, $1);
        CACE_FREE($1);
    }
    | reportslist T_COMMA report {
        $$ = $1;
        cace_ari_report_list_push_back_move($$.value.as_rptset->reports, $3);
        CACE_FREE($3);
    }
;

report:
    litparamlist acbracket {
        $$ = CACE_MALLOC(sizeof(struct cace_ari_report_s));
        cace_ari_report_init($$);

        m_string_t key;
        m_string_init_set_cstr(key, "t");
        cace_ari_t *found_t = cace_named_ari_dict_get($1, key);
        m_string_clear(key);

        m_string_init_set_cstr(key, "s");
        cace_ari_t *found_s = cace_named_ari_dict_get($1, key);
        m_string_clear(key);

        if (found_t)
        {
            if (found_t->is_ref)
            {
                cace_ari_deinit(found_t);
                found_t = NULL;
            }
            else
            {
                cace_ari_t tmp;
                cace_ari_init(&tmp);
                int err = cace_amm_type_convert(cace_amm_type_get_builtin(CACE_ARI_TYPE_TD), &tmp, found_t);
                if (err) 
                {
                  cace_ari_deinit(found_t);
                  cace_ari_deinit(&tmp);
                  found_t = NULL;
                }
                else 
                {
                  cace_ari_set_move(found_t, &tmp);
                  cace_ari_deinit(&tmp);
                }
            }
        }
        if (!found_t)
        {
            cace_named_ari_dict_clear($1);
            cace_ari_lit_deinit(&$2);
            cace_ari_text_str_error(scanner, input, "RPT has invalid key \"t\": %s", m_string_get_cstr(key));
            YYERROR;
        }

        if (found_s)
        {
            if (!(found_s->is_ref))
            {
                cace_ari_deinit(found_s);
                found_s = NULL;
            }
            else
            {
                if (!found_s->as_ref.objpath.has_ari_type) 
                {
                  cace_ari_deinit(found_s);
                  found_s = NULL;
                }
            }
        }
        if (!found_s)
        {
            cace_named_ari_dict_clear($1);
            cace_ari_lit_deinit(&$2);
            cace_ari_text_str_error(scanner, input, "RPT has invalid key \"s\": %s", m_string_get_cstr(key));
            YYERROR;
        }

        cace_ari_init_move(&($$->reltime), found_t);
        cace_ari_init_move(&($$->source), found_s);
        cace_named_ari_dict_clear($1);

        cace_ari_list_move($$->items, $2.value.as_ac->items);
        cace_ari_list_init($2.value.as_ac->items);
        cace_ari_lit_deinit(&$2);
    }
;

ssp-ref:
    objpath { $$.objpath = $1; $$.params.state = CACE_ARI_PARAMS_NONE; }
    | objpath params { $$.objpath = $1; $$.params = $2; }
    | nspath { $$.objpath = $1; $$.params.state = CACE_ARI_PARAMS_NONE; }
    | nspath T_SLASH { $$.objpath = $1; $$.params.state = CACE_ARI_PARAMS_NONE; }
;

objpath:
    T_REF_ABS T_IDSEG T_IDSEG T_IDSEG T_IDSEG {
        // absolute object reference
        cace_ari_objpath_init(&$$);
        $$.org_id = $2;
        $$.type_id = $4;
        $$.obj_id = $5;
        if (cace_model_split_rev(&$$, &$3))
        {
            cace_ari_objpath_deinit(&$$);
            cace_ari_text_str_error(scanner, input, "Invalid model revision");
            YYERROR;
        }
        if (cace_validate_objpath(&$$))
        {
            cace_ari_objpath_deinit(&$$);
            cace_ari_text_str_error(scanner, input, "Invalid object type");
            YYERROR;
        }
    }
    | T_REF_REL_DOTDOT T_IDSEG T_IDSEG T_IDSEG {
        // org-relative reference
        cace_ari_objpath_init(&$$);
        $$.type_id = $3;
        $$.obj_id = $4;
        if (cace_model_split_rev(&$$, &$2))
        {
            cace_ari_objpath_deinit(&$$);
            cace_ari_text_str_error(scanner, input, "Invalid model revision");
            YYERROR;
        }
        if (cace_validate_objpath(&$$))
        {
            cace_ari_objpath_deinit(&$$);
            cace_ari_text_str_error(scanner, input, "Invalid object type");
            YYERROR;
        }
    }
    | T_REF_REL_DOT T_IDSEG T_IDSEG {
        // model-relative reference
        cace_ari_objpath_init(&$$);
        $$.type_id = $2;
        $$.obj_id = $3;
        if (cace_validate_objpath(&$$))
        {
            cace_ari_objpath_deinit(&$$);
            cace_ari_text_str_error(scanner, input, "Invalid object type");
            YYERROR;
        }
    }
;

nspath:
    T_REF_ABS T_IDSEG T_IDSEG {
        // absolute namespace
        cace_ari_objpath_init(&$$);
        $$.org_id = $2;
        if (cace_model_split_rev(&$$, &$3))
        {
            cace_ari_objpath_deinit(&$$);
            cace_ari_text_str_error(scanner, input, "Invalid model revision");
            YYERROR;
        }
        cace_validate_objpath(&$$);
    }
    | T_REF_REL_DOTDOT T_IDSEG {
        // org-relative namespace
        cace_ari_objpath_init(&$$);
        if (cace_model_split_rev(&$$, &$2))
        {
            cace_ari_objpath_deinit(&$$);
            cace_ari_text_str_error(scanner, input, "Invalid model revision");
            YYERROR;
        }
        cace_validate_objpath(&$$);
    }
    | T_REF_REL_DOT {
        // model-relative namespace
        cace_ari_objpath_init(&$$);
    }
;

params:
    T_LPAREN T_RPAREN { $$.state = CACE_ARI_PARAMS_NONE; }
    | T_LPAREN aclist T_RPAREN { $$.state = CACE_ARI_PARAMS_AC; $$.as_ac = $2.value.as_ac; }
    | T_LPAREN amlist T_RPAREN { $$.state = CACE_ARI_PARAMS_AM; $$.as_am = $2.value.as_am; }
;

%%

int cace_ari_text_decode(cace_ari_t *ari, const m_string_t text, char **errm)
{
    return cace_ari_text_decode_cstr(ari, m_string_get_cstr(text), m_string_size(text) + 1, errm);
}

int cace_ari_text_decode_cstr(cace_ari_t *ari, const char *text_ptr, size_t text_len, char **errm)
{

    yyscan_t scanner;
    int res;
    cace_ari_text_str_t input = {
<<<<<<< HEAD
      .src = fmemopen((void *)m_string_get_cstr(text), m_string_size(text) + 1, "r"),
=======
      .src = fmemopen((void *)text_ptr, text_len, "r"),
>>>>>>> bca14bd2
      .ari = ari,
      .errm = errm,
    };

    cace_ari_text_str_lex_init_extra(&input, &scanner);
    cace_ari_text_str_set_in(input.src, scanner);
    res = cace_ari_text_str_parse(scanner, &input);
    cace_ari_text_str_lex_destroy(scanner);
    fclose(input.src);

    return res;
}

static int cace_model_split_rev(cace_ari_objpath_t *path, cace_ari_idseg_t *seg)
{
    // pop off revision date if present
    int retval = 0;
    const size_t rev_at = m_string_search_char(seg->as_text, '@', 0);
    if (rev_at != M_STRING_FAILURE)
    {
        cace_ari_date_from_text(&path->model_rev, m_string_get_cstr(seg->as_text) + rev_at + 1);
        m_string_left(seg->as_text, rev_at);
        retval = path->model_rev.valid ? 0 : 2;
    }
    path->model_id = *seg;
    return retval;
}

static int cace_validate_objpath(cace_ari_objpath_t *path)
{
    cace_ari_idseg_derive_form(&path->org_id);
    cace_ari_idseg_derive_form(&path->model_id);
    cace_ari_idseg_derive_form(&path->type_id);
    cace_ari_idseg_derive_form(&path->obj_id);

    int err = cace_ari_objpath_derive_type(path);
    return err;
}

int cace_ari_lit_from_text(yyscan_t *scanner, cace_ari_text_str_t *input, cace_ari_lit_t *lit, cace_ari_type_t *typ, m_string_t val)
{
    *lit = (cace_ari_lit_t){
        .has_ari_type = (!!typ),
        .ari_type = (typ ? *typ : CACE_ARI_TYPE_NULL),
    };

    const char *errm = NULL;
    int res = cace_ari_text_valseg_decode(lit, m_string_get_cstr(val), &errm);
    if (res)
    {
        cace_ari_text_str_error(scanner, input, "%s", errm);
        if (errm)
        {
            CACE_FREE((char *)errm);
        }
        return 1;
    }
    return 0;
}

void cace_ari_text_str_error(yyscan_t *scanner, cace_ari_text_str_t *input, char const *format, ...)
{
    if (!input || !(input->errm))
    {
        return;
    }

    m_string_t str;
    m_string_init(str);
    m_string_cat_printf(str, "Parse error at %d:", cace_ari_text_str_get_column(scanner));
    {
        va_list val;
        va_start(val, format);
        m_string_vprintf(str, format, val);
        va_end(val);
    }

    *(input->errm) = m_string_clear_get_cstr(str);
}<|MERGE_RESOLUTION|>--- conflicted
+++ resolved
@@ -612,11 +612,7 @@
     yyscan_t scanner;
     int res;
     cace_ari_text_str_t input = {
-<<<<<<< HEAD
-      .src = fmemopen((void *)m_string_get_cstr(text), m_string_size(text) + 1, "r"),
-=======
       .src = fmemopen((void *)text_ptr, text_len, "r"),
->>>>>>> bca14bd2
       .ari = ari,
       .errm = errm,
     };
