--- conflicted
+++ resolved
@@ -68,11 +68,7 @@
                         }
                         break;
                     case 'a':
-<<<<<<< HEAD
-                        string_set_str(own_eid, optarg);
-=======
                         m_string_set_cstr(own_eid, optarg);
->>>>>>> 2455ef18
                         break;
                     case 'h':
                     default:
@@ -106,11 +102,7 @@
 
     if (!retval)
     {
-<<<<<<< HEAD
-        CACE_LOG_DEBUG("Running as endpoint %s", string_get_cstr(own_eid));
-=======
         CACE_LOG_DEBUG("Running as endpoint %s", m_string_get_cstr(own_eid));
->>>>>>> 2455ef18
         mgr.mif.send = cace_amp_socket_send;
         mgr.mif.recv = cace_amp_socket_recv;
         mgr.mif.ctx  = &sock;
