/*
 * Copyright (c) 2011-2024 The Johns Hopkins University Applied Physics
 * Laboratory LLC.
 *
 * This file is part of the Delay-Tolerant Networking Management
 * Architecture (DTNMA) Tools package.
 *
 * Licensed under the Apache License, Version 2.0 (the "License");
 * you may not use this file except in compliance with the License.
 * You may obtain a copy of the License at
 *     http://www.apache.org/licenses/LICENSE-2.0
 * Unless required by applicable law or agreed to in writing, software
 * distributed under the License is distributed on an "AS IS" BASIS,
 * WITHOUT WARRANTIES OR CONDITIONS OF ANY KIND, either express or implied.
 * See the License for the specific language governing permissions and
 * limitations under the License.
 */

#if defined(HAVE_MYSQL) || defined(HAVE_POSTGRESQL)
#include <string.h>
#include <arpa/inet.h>
#include <m-bstring.h>

#include "nm_sql.h"

#include <cace/ari/cbor.h>
#include <cace/amm/typing.h>
#include <cace/amm/semtype.h>
#include <cace/util/logging.h>
#include <cace/ari/text.h>
#include <cace/ari/text_util.h>

/* Number of threads interacting with the database.
 - DB Polling Thread - Check for reports pending transmission
 - Mgr Report Rx Thread - Log received reports
 - UI - If we add UI functions to query the DB, a separate connection will be needed.
*/
typedef enum db_con_t
{
    DB_CTRL_CON, // Primary connection for receiving outgoing controls from database
    DB_RPT_CON,  // Primary connection associated with Mgr rx thread. All activities in this thread will execute within
                 // transactions.
    MGR_NUM_SQL_CONNECTIONS
} db_con_t;

/* Global connection to the MYSQL Server. */
#ifdef HAVE_MYSQL
static MYSQL *gConn[MGR_NUM_SQL_CONNECTIONS];
#endif // HAVE_MYSQL
#ifdef HAVE_POSTGRESQL
static PGconn *gConn[MGR_NUM_SQL_CONNECTIONS];
#endif // HAVE_POSTGRESQL
static refdm_db_t *gParms;
static uint8_t     gInTxn;
int db_log_always = 1; // If set, always log raw CBOR of incoming messages for debug purposes, otherwise log errors
                       // only. TODO: Add UI or command-line option to change setting at runtime

// Private functions
#ifdef HAVE_MYSQL
static MYSQL_STMT *db_mgr_sql_prepare(size_t idx, const char *query);
#endif // HAVE_MYSQL
#ifdef HAVE_POSTGRESQL
static char *db_mgr_sql_prepare(size_t idx, const char *query, char *stmtName, int nParams, const Oid *paramTypes);
#endif // HAVE_POSTGRESQL

cace_ari_ac_t *db_query_ac(size_t dbidx, int ac_id);

/* Prepared query definitions
 *
 * This enumeration provides a consistent interface for selecting a
 * given query.  For simplicity, the same list of queries are used
 * across all database connections/threads, though most queries are
 * only utilized by a particular thread at this time.  This listing
 * may include some queries not being used at this time.
 */
enum queries
{
    AC_CREATE = 0,
    AC_INSERT,
    AC_GET,

    ARI_GET,
    ARI_GET_META,
    ARI_INSERT_CTRL, // TODO: Additional variants may be needed for other ARI typess

    ARI_MAPS_INSERT,

    ARI_RPTSET_INSERT,

    ARI_TBL_INSERT,

<<<<<<< HEAD
    DB_LOG_MSG,
=======
    REFDM_DB_LOG_MSG,
>>>>>>> 423ca10f
    MGR_NUM_QUERIES
};

#ifdef HAVE_MYSQL
static MYSQL_STMT *queries[MGR_NUM_SQL_CONNECTIONS][MGR_NUM_QUERIES];
#endif // HAVE_MYSQL
#ifdef HAVE_POSTGRESQL
static char *queries[MGR_NUM_SQL_CONNECTIONS][MGR_NUM_QUERIES];
#endif // HAVE_POSTGRESQL

/******** SQL Utility Macros ******************/
#ifdef HAVE_MYSQL
#define dbprep_bind_res_cmn(idx, var, type)    \
    bind_res[idx].buffer_type = type;          \
    bind_res[idx].buffer      = (char *)var;   \
    bind_res[idx].is_null     = &is_null[idx]; \
    bind_res[idx].error       = &is_err[idx];
#endif // HAVE_MYSQL

#ifdef HAVE_MYSQL
#define dbprep_bind_param_cmn(idx, var, type)   \
    bind_param[idx].buffer_type = type;         \
    bind_param[idx].buffer      = (char *)&var; \
    bind_param[idx].is_null     = 0;            \
    bind_param[idx].error       = 0;
#endif // HAVE_MYSQL

#ifdef HAVE_POSTGRESQL
static void double_to_nbo(double in, double *out)
{
    uint64_t *i = (uint64_t *)&in;
    uint32_t *r = (uint32_t *)out;

    /* convert input to network byte order */
    r[0] = htonl((uint32_t)((*i) >> 32));
    r[1] = htonl((uint32_t)*i);
}

static void vast_to_nbo(cace_ari_vast in, cace_ari_vast *out)
{
    uint64_t *i = (uint64_t *)&in;
    uint32_t *r = (uint32_t *)out;

    /* convert input to network byte order */
    r[0] = htonl((uint32_t)((*i) >> 32));
    r[1] = htonl((uint32_t)*i);
}
#endif // HAVE_POSTGRESQL

#ifdef HAVE_MYSQL
#define dbprep_bind_param_bool(idx, var)   dbprep_bind_param_cmn(idx, var, MYSQL_TYPE_LONG);
#define dbprep_bind_param_int(idx, var)    dbprep_bind_param_cmn(idx, var, MYSQL_TYPE_LONG);
#define dbprep_bind_param_short(idx, var)  dbprep_bind_param_cmn(idx, var, MYSQL_TYPE_SHORT);
#define dbprep_bind_param_float(idx, var)  dbprep_bind_param_cmn(idx, var, MYSQL_TYPE_FLOAT);
#define dbprep_bind_param_double(idx, var) dbprep_bind_param_cmn(idx, var, MYSQL_TYPE_DOUBLE);
#define dbprep_bind_param_bigint(idx, var) dbprep_bind_param_cmn(idx, var, MYSQL_TYPE_LONGLONG);
#endif // HAVE_MYSQL
#ifdef HAVE_POSTGRESQL
#define dbprep_bind_param_bool(idx, var)        \
    net8Vals[idx]     = (uint8_t)var;           \
    paramValues[idx]  = (char *)&net8Vals[idx]; \
    paramLengths[idx] = sizeof(net8Vals[idx]);  \
    paramFormats[idx] = 1; /* binary */
#define dbprep_bind_param_int(idx, var)          \
    net32Vals[idx]    = htonl((uint32_t)var);    \
    paramValues[idx]  = (char *)&net32Vals[idx]; \
    paramLengths[idx] = sizeof(net32Vals[idx]);  \
    paramFormats[idx] = 1; /* binary */
#define dbprep_bind_param_short(idx, var)        \
    net16Vals[idx]    = htons((uint16_t)var);    \
    paramValues[idx]  = (char *)&net16Vals[idx]; \
    paramLengths[idx] = sizeof(net16Vals[idx]);  \
    paramFormats[idx] = 1; /* binary */
#define dbprep_bind_param_float(idx, var)           \
    net32Vals[idx]    = htonl(*((uint32_t *)&var)); \
    paramValues[idx]  = (char *)&net32Vals[idx];    \
    paramLengths[idx] = sizeof(net32Vals[idx]);     \
    paramFormats[idx] = 1; /* binary */
#define dbprep_bind_param_double(idx, var)         \
    double_to_nbo(var, (double *)&net64Vals[idx]); \
    paramValues[idx]  = (char *)&net64Vals[idx];   \
    paramLengths[idx] = sizeof(net64Vals[idx]);    \
    paramFormats[idx] = 1; /* binary */
#define dbprep_bind_param_bigint(idx, var)         \
    vast_to_nbo(var, (uint64_t *)&net64Vals[idx]); \
    paramValues[idx]  = (char *)&net64Vals[idx];   \
    paramLengths[idx] = sizeof(net64Vals[idx]);    \
    paramFormats[idx] = 1; /* binary */
#endif                     // HAVE_POSTGRESQL

#ifdef HAVE_MYSQL
#define dbprep_bind_param_str(idx, var)                              \
    size_t len_##var              = (var == NULL) ? 0 : strlen(var); \
    bind_param[idx].buffer_length = len_##var;                       \
    bind_param[idx].length        = &len_##var;                      \
    bind_param[idx].buffer_type   = MYSQL_TYPE_STRING;               \
    bind_param[idx].buffer        = (m_string_t *)var;               \
    bind_param[idx].is_null       = 0;                               \
    bind_param[idx].error         = 0;

#define dbprep_bind_param_null(idx)                \
    bind_param[idx].buffer_type = MYSQL_TYPE_NULL; \
    bind_param[idx].buffer      = 0;               \
    bind_param[idx].is_null     = 0;               \
    bind_param[idx].error       = 0;
#endif // HAVE_MYSQL
#ifdef HAVE_POSTGRESQL
#define dbprep_bind_param_str(idx, var)                  \
    paramValues[idx]  = var;                             \
    paramLengths[idx] = 0; /* ignored for text format */ \
    paramFormats[idx] = 0; /* text */
#define dbprep_bind_param_null(idx) \
    paramValues[idx]  = NULL;       \
    paramLengths[idx] = 0;          \
    paramFormats[idx] = 1;
#define dbprep_bind_param_byte(idx, var, length) \
    paramValues[idx]  = (const char *)var;       \
    paramLengths[idx] = length;                  \
    paramFormats[idx] = 1;
#endif // HAVE_POSTGRESQL

#ifdef HAVE_MYSQL
#define dbprep_bind_res_int(idx, var)   dbprep_bind_res_cmn(idx, &var, MYSQL_TYPE_LONG);
#define dbprep_bind_res_short(idx, var) dbprep_bind_res_cmn(idx, &var, MYSQL_TYPE_SHORT);
#define dbprep_bind_res_str(idx, var, len)             \
    dbprep_bind_res_cmn(idx, &var, MYSQL_TYPE_STRING); \
    bind_res[idx].buffer_length = len;
#define dbprep_bind_res_int_ptr(idx, var) dbprep_bind_res_cmn(idx, var, MYSQL_TYPE_LONG);

#define dbprep_dec_res_int(idx, var) \
    int var;                         \
    dbprep_bind_res_int(idx, var);
#endif // HAVE_MYSQL

#ifdef HAVE_MYSQL
/* NOTE: my_bool is replaceed with 'bool' for MySQL 8.0.1+, but is still used for MariaDB
 *  A build flag may be needed to switch between them based on My/Maria-SQL version to support both.
 */
#define dbprep_declare(dbidx, idx, params, cols) \
    MYSQL_STMT   *stmt = queries[dbidx][idx];    \
    MYSQL_BIND    bind_res[cols];                \
    MYSQL_BIND    bind_param[params];            \
    bool          is_null[cols];                 \
    bool          is_err[cols];                  \
    unsigned long lengths[params];               \
    memset(bind_res, 0, sizeof(bind_res));       \
    memset(bind_param, 0, sizeof(bind_param));   \
    int return_status;
#endif // HAVE_MYSQL
#ifdef HAVE_POSTGRESQL
#define dbprep_declare(dbidx, idx, params, cols)       \
    PGconn     *conn     = gConn[dbidx];               \
    char       *stmtName = queries[dbidx][idx];        \
    int         nParams  = params;                     \
    const char *paramValues[nParams];                  \
    int         paramLengths[nParams];                 \
    int         paramFormats[nParams];                 \
    int         resultFormat = 1; /* binary results */ \
    PGresult   *res;                                   \
    uint8_t     net8Vals[nParams];                     \
    uint16_t    net16Vals[nParams];                    \
    uint32_t    net32Vals[nParams];                    \
    uint64_t    net64Vals[nParams];
#endif // HAVE_POSTGRESQL

#ifdef HAVE_POSTGRESQL
#define dbexec_prepared \
    res = PQexecPrepared(conn, stmtName, nParams, paramValues, paramLengths, paramFormats, resultFormat);
#define dbtest_result(expected) ((PQresultStatus(res) == expected) ? 0 : 1)
#endif // HAVE_POSTGRESQL

#ifdef HAVE_MYSQL
#define DB_CHKVOID(status)     \
    if (status != 0)           \
    {                          \
        query_log_err(status); \
        return;                \
    }
#define DB_CHKINT(status)      \
    if (status != 0)           \
    {                          \
        query_log_err(status); \
        return 0;              \
    }
#define DB_CHKNULL(status)     \
    if (status != 0)           \
    {                          \
        query_log_err(status); \
        return NULL;           \
    }
#define DB_CHKUSR(status, usr) \
    if (status != 0)           \
    {                          \
        query_log_err(status); \
        usr;                   \
    }
#endif // HAVE_MYSQL
#ifdef HAVE_POSTGRESQL
#define DB_CHKVOID(status)     \
    if (status != 0)           \
    {                          \
        query_log_err(status); \
        PQclear(res);          \
        return;                \
    }
#define DB_CHKINT(status)      \
    if (status != 0)           \
    {                          \
        query_log_err(status); \
        PQclear(res);          \
        return 0;              \
    }
#define DB_CHKNULL(status)     \
    if (status != 0)           \
    {                          \
        query_log_err(status); \
        PQclear(res);          \
        return NULL;           \
    }
#define DB_CHKUSR(status, usr) \
    if (status != 0)           \
    {                          \
        query_log_err(status); \
        PQclear(res);          \
        usr;                   \
    }
#endif // HAVE_POSTGRESQL

#ifdef HAVE_MYSQL
#define query_log_err(status)                                                                    \
    CACE_LOG_ERR("ERROR at %s %i: %s (errno: %d)\n", __FILE__, __LINE__, mysql_stmt_error(stmt), \
                 mysql_stmt_errno(stmt));
#endif // HAVE_MYSQL
#ifdef HAVE_POSTGRESQL
#define query_log_err(status) \
    CACE_LOG_ERR("ERROR at %s %i: %s (errno: %d)\n", __FILE__, __LINE__, PQresultErrorMessage(res), status);
#endif // HAVE_POSTGRESQL

<<<<<<< HEAD
void db_log_msg(const char *file, int line, const char *fun, int level, size_t dbidx, const char *format, ...)
=======
void refdm_db_log_msg(const char *file, int line, const char *fun, int level, size_t dbidx, const char *format, ...)
>>>>>>> 423ca10f
{
    ;
    if (dbidx >= MGR_NUM_SQL_CONNECTIONS || gConn[dbidx] == NULL)
    {
        // DB Not connected or invalid idx
        return;
    }

    va_list    val;
    m_string_t msg;
    m_string_init(msg);
    va_start(val, format);
    m_string_vprintf(msg, format, val);
    va_end(val);
    dbprep_declare(dbidx, REFDM_DB_LOG_MSG, 5, 0);
    dbprep_bind_param_str(0, m_string_get_cstr(msg));
    dbprep_bind_param_int(1, level);
    dbprep_bind_param_str(2, fun);
    dbprep_bind_param_str(3, file);
    dbprep_bind_param_int(4, line);
    ;
#ifdef HAVE_MYSQL
    DB_CHKVOID(mysql_stmt_bind_param(stmt, bind_param));
    DB_CHKVOID(mysql_stmt_execute(stmt));
#endif // HAVE_MYSQL
#ifdef HAVE_POSTGRESQL
    dbexec_prepared;
    DB_CHKVOID(dbtest_result(PGRES_COMMAND_OK))
    PQclear(res);
#endif // HAVE_POSTGRESQL
}

/******************************************************************************
 *
 * \par Function Name: db_mgt_txn_commit
 *
 * \par Commits a transaction in the database, if we are in a txn.
 *
 * \par Notes:
 *   - This function is not multi-threaded. We assume that we are the only
 *     input into the database and that there is only one "active" transaction
 *     at a time.
 *   - This function does not support nested transactions.
 *
 * Modification History:
 *  MM/DD/YY  AUTHOR         DESCRIPTION
 *  --------  ------------   ---------------------------------------------
 *  01/26/17  E. Birrane     Initial implementation (JHU/APL).
 *****************************************************************************/

static inline void db_mgt_txn_commit(int dbidx)
{
    if (dbidx < MGR_NUM_SQL_CONNECTIONS && gConn[dbidx] != NULL)
    {
#ifdef HAVE_MYSQL
        mysql_commit(gConn[dbidx]);
#endif // HAVE_MYSQL
#ifdef HAVE_POSTGRESQL
        PGresult *res = PQexec(gConn[dbidx], "END");
        PQclear(res);
#endif // HAVE_POSTGRESQL]);
    }
}

/******************************************************************************
 *
 * \par Function Name: refdm_db_mgt_init
 *
 * \par Initializes the gConnection to the database.
 *
 * \retval 0 Failure
 *        !0 Success
 *
 * \param[in]  server - The machine hosting the SQL database.
 * \param[in]  user - The username for the SQL database.
 * \param[in]  pwd - The password for this user.
 * \param[in]  database - The database housing the DTNMP tables.
 *
 * Modification History:
 *  MM/DD/YY  AUTHOR         DESCRIPTION
 *  --------  ------------   ---------------------------------------------
 *  07/12/13  S. Jacobs      Initial implementation,
 *  01/26/17  E. Birrane     Update to AMP 3.5.0 (JHU/APL)
 *****************************************************************************/
<<<<<<< HEAD
uint32_t db_mgt_init(refdm_db_t *parms, uint32_t clear, uint32_t log)
=======
uint32_t refdm_db_mgt_init(refdm_db_t *parms, uint32_t clear, uint32_t log)
>>>>>>> 423ca10f
{
    CACE_LOG_INFO("setting up db connect for ctrl");

    refdm_db_mgt_init_con(DB_CTRL_CON, parms);

    CACE_LOG_INFO("setting up db connect for rpts");

    refdm_db_mgt_init_con(DB_RPT_CON, parms);

    // A mysql_commit or mysql_rollback will automatically start a new transaction as the old one is closed
    if (gConn[DB_RPT_CON] != NULL)
    {
#ifdef HAVE_MYSQL
        mysql_autocommit(gConn[DB_RPT_CON], 0);
#endif // HAVE_MYSQL
#ifdef HAVE_POSTGRESQL
// TODO postgresql : turn off autocommit
#endif // HAVE_POSTGRESQL
       // DB_LOG_INFO(DB_CTRL_CON, "NM Manager Connections Initialized");
    }

    CACE_LOG_INFO("-->0");
    return 0;
}

/** Initialize specified (thread-specific) SQL connection and prepared queries
 *  Prepared queries are connection specific.  While we may not use all prepared statements for all connections,
 *initializing the same sets everywhere simplifies management.
 **/
<<<<<<< HEAD
uint32_t db_mgt_init_con(size_t idx, refdm_db_t *parms)
=======
uint32_t refdm_db_mgt_init_con(size_t idx, refdm_db_t *parms)
>>>>>>> 423ca10f
{

    if (gConn[idx] == NULL)
    {
#ifdef HAVE_MYSQL
        gConn[idx] = mysql_init(NULL);
#endif // HAVE_MYSQL
        gParms = parms;
        gInTxn = 0;

#ifdef HAVE_MYSQL
        if (!mysql_real_connect(gConn[idx], parms->server, parms->username, parms->password, parms->database, 0, NULL,
                                0))
        {
            if (gConn[idx] != NULL)
            {
                mysql_close(gConn[idx]);
            }

#endif // HAVE_MYSQL
#ifdef HAVE_POSTGRESQL
            gConn[idx] =
                PQsetdbLogin(parms->server, NULL, NULL, NULL, parms->database, parms->username, parms->password);
            if (gConn[idx] == NULL)
            {
                CACE_LOG_WARNING("SQL Error: Null connection object returned");
            }
            else if (PQstatus(gConn[idx]) != CONNECTION_OK)
            {
                CACE_LOG_WARNING("SQL Error: %s", PQerrorMessage(gConn[idx]));
                PQfinish(gConn[idx]);
#endif                             // HAVE_POSTGRESQL
                gConn[idx] = NULL; // This was previously before the log entry which is likely a mistake
                CACE_LOG_INFO("--> 0");
                return 0;
            }

// Initialize prepared queries
#ifdef HAVE_MYSQL

#endif // HAVE_MYSQL
#ifdef HAVE_POSTGRESQL

            // rptt sets
            queries[idx][ARI_RPTSET_INSERT] = db_mgr_sql_prepare(
                idx, "call sp__insert_ari_rpt_set($1::int4, $2::varchar, $3::varchar, $4::bytea, $5::varchar)",
                "ARI_RPTSET_INSERT", 5, NULL);
            // correlator_nonce, reference_time, entries , agent_id, ari_rptt_id

            // tables
            // in p_ari_tblt_id INT, p_num_entries INT, p_table_entry varchar,  p_agent_id varchar)
            queries[idx][ARI_TBL_INSERT] = db_mgr_sql_prepare(
                idx, "call SP__insert_ari_tbl($1::int4, $2::int4, $3::varchar, $4::bytea, $5::varchar)",
                "ARI_TBL_INSERT", 5,
                NULL); // rpt_id, entries

            queries[idx][REFDM_DB_LOG_MSG] =
                db_mgr_sql_prepare(idx,
                                   "INSERT INTO DB_LOG_INFO (msg,level,source,file,line) "
                                   "VALUES($1::varchar,$2::int4,$3::varchar,$4::varchar,$5::int4)",
                                   "REFDM_DB_LOG_MSG", 5, NULL);
#endif // HAVE_POSTGRESQL
        }

        CACE_LOG_INFO("refdm_db_mgt_init -->1");
        return 1;
    }

    /******************************************************************************
     *
     * \par Function Name: refdm_db_mgt_close
     *
     * \par Close the database gConnection.
     *
     * Modification History:
     *  MM/DD/YY  AUTHOR         DESCRIPTION
     *  --------  ------------   ---------------------------------------------
     *  07/12/13  S. Jacobs      Initial implementation,
     *****************************************************************************/

    void refdm_db_mgt_close()
    {
        CACE_LOG_INFO("refdm_db_mgt_close", "()");

        for (int i = 0; i < MGR_NUM_SQL_CONNECTIONS; i++)
        {
            refdm__db_mgt_close_conn(i);
        }
        CACE_LOG_INFO("refdm_db_mgt_close", "-->.");
    }
    void refdm__db_mgt_close_conn(size_t idx)
    {
        if (gConn[idx] != NULL)
        {
// Free prepared queries (mysql_stmt_close())
#ifdef HAVE_MYSQL
            for (int i = 0; i < MGR_NUM_QUERIES; i++)
            {
                mysql_stmt_close(queries[idx][i]);
            }
#endif // HAVE_MYSQL
#ifdef HAVE_POSTGRESQL
/*  There is no libpq function for deleting a prepared statement,
        the SQL DEALLOCATE statement can be used for that purpose but
        if you do not explicitly deallocate a prepared statement, it is deallocated when the session ends.
        So no actuaion should be needed*/
#endif // HAVE_POSTGRESQL
// Close the connection
#ifdef HAVE_MYSQL
            mysql_close(gConn[idx]);
            mysql_library_end();
#endif // HAVE_MYSQL
#ifdef HAVE_POSTGRESQL
            /* close the connection to the database and cleanup */
            PQfinish(gConn[idx]);
#endif // HAVE_POSTGRESQL

            gConn[idx] = NULL;
        }
    }

    /******************************************************************************
     *
     * \par Function Name: refdm_db_mgt_connected
     *
     * \par Checks to see if the database connection is still active and, if not,
     *      try to reconnect up to some configured number of times.
     *
     * \par Notes:
     *
     * \retval !0 Error
     *          0 Success
     *
     * Modification History:
     *  MM/DD/YY  AUTHOR         DESCRIPTION
     *  --------  ------------   ---------------------------------------------
     *  08/27/15  E. Birrane     Updated to try and reconnect to DB.
     *****************************************************************************/

    int refdm_db_mgt_connected(size_t idx)
    {
        int     result    = -1;
        uint8_t num_tries = 0;

        if (gConn[idx] == NULL)
        {
            return -1;
        }

#ifdef HAVE_MYSQL
        result = mysql_ping(gConn[idx]);
#endif // HAVE_MYSQL
#if defined(HAVE_POSTGRESQL)
        result = (PQstatus(gConn[idx]) == CONNECTION_OK) ? 0 : 1;
#endif // HAVE_POSTGRESQL
        if (result != 0)
        {
            while (num_tries < SQL_CONN_TRIES)
            {
                // FIXME: Passing in gParms to a fn that assigns gParms
                /* NOTES/FIXME: Does this relate to gMbrDB.sql_info? If not, we have a disconnect in parameters
                 * nm_mgr.c HAVE_MYSQL passes gMgrDB.sql_info to refdm_db_mgt_init which does the connection
                 */
                refdm_db_mgt_init_con(idx, gParms);
#ifdef HAVE_MYSQL
                if ((result = mysql_ping(gConn[idx])) == 0)
#endif // HAVE_MYSQL
#ifdef HAVE_POSTGRESQL
                    if ((result = (PQstatus(gConn[idx]) == CONNECTION_OK) ? 0 : 1) == 0)
                    {
#endif // HAVE_POSTGRESQL

                        if (idx == DB_RPT_CON)
                        {
// Disable autocommit to ensure all queries are executed within a transaction to ensure consistency
// A mysql_commit or mysql_rollback will automatically start a new transaction as the old one is closed
#ifdef HAVE_MYSQL
                            mysql_autocommit(gConn[DB_RPT_CON], 0);
#endif // HAVE_MYSQL
#ifdef HAVE_POSTGRESQL
// TODO postgresql : turn off autocommit
#endif // HAVE_POSTGRESQL
                        }
                        DB_LOG_INFO(idx, "NM DB Connection Restored", NULL, NULL);
                        return 0;
                    }

                num_tries++;
            }
        }

        return result;
    }

#ifdef HAVE_MYSQL
    static MYSQL_STMT *db_mgr_sql_prepare(size_t idx, const char *query)
    {
        MYSQL_STMT *rtv = mysql_stmt_init(gConn[idx]);
        if (rtv == NULL)
        {
            CACE_LOG_ERR("Failed to allocate statement", NULL);
            return rtv;
        }

        if (mysql_stmt_prepare(rtv, query, strlen(query)) != 0)
        {
            CACE_LOG_ERR("Failed to prepare %s: errno %d, error= %s", query, mysql_stmt_errno(rtv),
                         mysql_stmt_error(rtv));
            mysql_stmt_close(rtv);
            return NULL;
        }
        return rtv;
    }
#endif // HAVE_MYSQL
#ifdef HAVE_POSTGRESQL
    static char *db_mgr_sql_prepare(size_t idx, const char *query, char *stmtName, int nParams, const Oid *paramTypes)
    {
        PGresult *pgresult = PQprepare(gConn[idx], stmtName, query, nParams, paramTypes);

        if (pgresult == NULL)
        { // out of memory or failure to send the conmmand at all
            CACE_LOG_ERR("Failed to allocate statement %s", query);
        }

        if (PQresultStatus(pgresult) != PGRES_COMMAND_OK)
        {
            CACE_LOG_ERR("Failed to prepare %s: errno %d, error= %s", query, PQresultStatus(pgresult),
                         PQresultErrorMessage(pgresult));
            /* there is no libpq function for deleting a prepared statement, the SQL DEALLOCATE statement can be used
               for that purpose but if you do not explicitly deallocate a prepared statement, it is deallocated when the
               session ends. So no actuaion should be needed*/
        }

        PQclear(pgresult);
        return stmtName;
    }
#endif // HAVE_POSTGRESQL

    /******************************************************************************
     *
     * \par Function Name: refdm_db_mgt_query_fetch
     *
     * \par Runs a fetch in the database given a query and returns the result, if
     *      a result field is provided..
     *
     * \return -1 - System Error
     *         0   - Non-fatal issue.
     *         >0         - The index of the inserted item.
     *
     * \param[out] res    - The result.
     * \param[in]  format - Format to build query
     * \param[in]  ...    - Var args to build query given format string.
     *
     * \par Notes:
     *   - The res structure should be a pointer but without being allocated. This
     *     function will create the storage.
     *   - If res is NULL that's ok, but no result will be returned.
     *
     * Modification History:
     *  MM/DD/YY  AUTHOR         DESCRIPTION
     *  --------  ------------   ---------------------------------------------
     *  01/26/17  E. Birrane     Initial implementation (JHU/APL).
     *****************************************************************************/

#ifdef HAVE_MYSQL
    int32_t refdm_db_mgt_query_fetch(MYSQL_RES * *res, char *format, ...)
#endif // HAVE_MYSQL
#ifdef HAVE_POSTGRESQL
        int32_t refdm_db_mgt_query_fetch(PGresult * *res, char *format, ...)
#endif // HAVE_POSTGRESQL
    {
        char   query[1024];
        size_t idx = DB_RPT_CON; // TODO

        DB_LOG_INFO(idx, "(%p,%p)", res, format);

        /* Step 0: Sanity check. */
        if (format == NULL)
        {
            DB_LOG_ERR(idx, "Bad Args.", NULL);
            DB_LOG_ERR(idx, "-->%d", 0);
            return 0;
        }

        /*
         * Step 1: Assert the DB connection. This should not only check
         *         the connection as well as try and re-establish it.
         */
        if (refdm_db_mgt_connected(idx) == 0)
        {
            va_list args;

            va_start(args, format); // format is last parameter before "..."
            vsnprintf(query, 1024, format, args);
            va_end(args);

#ifdef HAVE_MYSQL
            if (mysql_query(gConn[idx], query))
            {
#endif // HAVE_MYSQL
#ifdef HAVE_POSTGRESQL
                *res = PQexec(gConn[idx], query);
                if ((PQresultStatus(*res) != PGRES_TUPLES_OK) && (PQresultStatus(*res) != PGRES_COMMAND_OK))
                {
                    PQclear(*res);
#endif // HAVE_POSTGRESQL
                    CACE_LOG_ERR("Database Error: %s",
#ifdef HAVE_MYSQL
                                 mysql_error(gConn[idx])
#endif // HAVE_MYSQL
#ifdef HAVE_POSTGRESQL
                                     PQerrorMessage(gConn[idx])
#endif // HAVE_POSTGRESQL
                    );
                    CACE_LOG_INFO("-->%d", 0);
                    return 0;
                }

#ifdef HAVE_MYSQL
                if ((*res = mysql_store_result(gConn[idx])) == NULL)
                {
                    CACE_LOG_ERR("Can't get result.", NULL);
                    CACE_LOG_INFO("-->%d", 0);
                    return 0;
                }
#endif // HAVE_MYSQL
#ifdef HAVE_POSTGRESQL
                PQclear(*res);
#endif // HAVE_POSTGRESQL
            }
            else
            {
                CACE_LOG_ERR("DB not connected.", NULL);
                CACE_LOG_INFO("-->%d", -1);
                return -1;
            }

            CACE_LOG_INFO("-->%d", 1);
            return 1;
        }

        /******************************************************************************
         *
         * \par Function Name: refdm_db_mgt_query_insert
         *
         * \par Runs an insert in the database given a query and returns the
         *      index of the inserted item.
         *
         * \return -1 - System Error
         *         0   - Non-fatal issue.
         *         >0         - The index of the inserted item.
         *
         * \param[out] idx    - The index of the inserted row.
         * \param[in]  format - Format to build query
         * \param[in]  ...    - Var args to build query given format string.
         *
         * \par Notes:
         *   - The idx may be NULL if the insert index is not needed.
         *
         * Modification History:
         *  MM/DD/YY  AUTHOR         DESCRIPTION
         *  --------  ------------   ---------------------------------------------
         *  01/26/17  E. Birrane     Initial implementation (JHU/APL).
         *****************************************************************************/

<<<<<<< HEAD
        int32_t db_mgt_query_insert(uint32_t * idx, char *format, ...)
=======
        int32_t refdm_db_mgt_query_insert(uint32_t * idx, char *format, ...)
>>>>>>> 423ca10f
        {
            char   query[SQL_MAX_QUERY];
            size_t db_idx = DB_RPT_CON; // TODO

<<<<<<< HEAD
            DB_LOG_INFO(db_idx, "db_mgt_query_insert", "(%p,%p)", idx, format);

            if (db_mgt_connected(db_idx) == 0)
=======
            DB_LOG_INFO(db_idx, "refdm_db_mgt_query_insert", "(%p,%p)", idx, format);

            if (refdm_db_mgt_connected(db_idx) == 0)
>>>>>>> 423ca10f
            {
                va_list args;

                va_start(args, format); // format is last parameter before "..."
                if (vsnprintf(query, SQL_MAX_QUERY, format, args) == SQL_MAX_QUERY)
                {
                    CACE_LOG_ERR("query is too long. Maximum length is %d", SQL_MAX_QUERY);
                }
                va_end(args);

#ifdef HAVE_MYSQL
                if (mysql_query(gConn[db_idx], query))
                {
#endif // HAVE_MYSQL
#ifdef HAVE_POSTGRESQL
                    PGresult *res = PQexec(gConn[db_idx], query);
                    if (dbtest_result(PGRES_COMMAND_OK) != 0 && dbtest_result(PGRES_TUPLES_OK) != 0)
                    {
                        PQclear(res);
#endif // HAVE_POSTGRESQL
                        CACE_LOG_ERR("Database Error: %s",
#ifdef HAVE_MYSQL
                                     mysql_error(gConn[db_idx])
#endif // HAVE_MYSQL
#ifdef HAVE_POSTGRESQL
                                         PQerrorMessage(gConn[db_idx])
#endif // HAVE_POSTGRESQL
                        );
                        CACE_LOG_INFO("-->%d", 0);
                        return 0;
                    }

                    if (idx != NULL)
                    {
#ifdef HAVE_MYSQL
                        if ((*idx = (uint32_t)mysql_insert_id(gConn[db_idx])) == 0)
#endif // HAVE_MYSQL
#ifdef HAVE_POSTGRESQL
                            // requires query string to include "RETURNING id"
                            char *iptr = PQgetvalue(res, 0, 0);
                        *idx = ntohl(*((uint32_t *)iptr));
                        if (*idx == 0)
#endif // HAVE_POSTGRESQL
                        {
                            CACE_LOG_ERR("Unknown last inserted row.", NULL);
                            CACE_LOG_INFO("-->%d", 0);
                            return 0;
                        }
                    }
#ifdef HAVE_POSTGRESQL
                    PQclear(res);
#endif // HAVE_POSTGRESQL
                }
                else
                {
                    CACE_LOG_ERR("DB not connected.", NULL);
                    CACE_LOG_INFO("-->%d", -1);
                    return -1;
                }

                CACE_LOG_INFO("-->%d", 1);
                return 1;
            }

            /******************************************************************************
             *
             * \par Function Name: db_fetch_reg_agent
             *
             * \par Creates an adm_reg_agent_t structure from the database.
             *
             * \retval NULL Failure
             *        !NULL The built adm_reg_agent_t  structure.
             *
             * \param[in] id - The Primary Key of the desired registered agent.
             *
             * Modification History:
             *  MM/DD/YY  AUTHOR         DESCRIPTION
             *  --------  ------------   ---------------------------------------------
             *  07/12/13  S. Jacobs      Initial implementation,
             *  01/25/17  E. Birrane     Update to AMP 3.5.0 (JHU/APL)
             *****************************************************************************/
<<<<<<< HEAD
            refdm_agent_t *db_fetch_agent(int32_t id)
=======
            refdm_agent_t *refdm_db_fetch_agent(int32_t id)
>>>>>>> 423ca10f
            {
                refdm_agent_t *result = NULL;
#ifdef HAVE_MYSQL
                MYSQL_RES *res = NULL;
                MYSQL_ROW  row;
#endif // HAVE_MYSQL
#ifdef HAVE_POSTGRESQL
                PGresult *res = NULL;
#endif // HAVE_POSTGRESQL

                CACE_LOG_INFO("(%d)", id);

                /* Step 1: Grab the OID row. */
<<<<<<< HEAD
                if (db_mgt_query_fetch(&res, "SELECT * FROM registered_agents WHERE registered_agents_id=%d", id) != 1)
=======
                if (refdm_db_mgt_query_fetch(&res, "SELECT * FROM registered_agents WHERE registered_agents_id=%d", id)
                    != 1)
>>>>>>> 423ca10f
                {
                    CACE_LOG_ERR("Cant fetch agent %d", id);
                    return NULL;
                }

#ifdef HAVE_MYSQL
                if ((row = mysql_fetch_row(res)) != NULL)
#endif // HAVE_MYSQL
#ifdef HAVE_POSTGRESQL
                    int name_fnum = PQfnumber(res, "agent_id_string");
                if (PQntuples(res) != 0)
#endif // HAVE_POSTGRESQL
                {
                    m_string_t eid;
                    m_string_init(eid);
#ifdef HAVE_MYSQL
                    m_string_set_cstr(eid, row[1]);
#endif // HAVE_MYSQL
#ifdef HAVE_POSTGRESQL
                    m_string_set_cstr(eid, PQgetvalue(res, 0, name_fnum));
#endif // HAVE POSTGRESQL

                    /* Step 3: Create structure for agent */
                    refdm_agent_init(result);
                    m_string_set(result->eid, eid);
                }

#ifdef HAVE_MYSQL
                mysql_free_result(res);
#endif // HAVE_MYSQL
#ifdef HAVE_POSTGRESQL
                PQclear(res);
#endif // HAVE_POSTGRESQL

                CACE_LOG_INFO("-->%p", result);
                return result;
            }

            /******************************************************************************
             *
             * \par Function Name: db_fetch_reg_agent_idx
             *
             * \par Retrieves the index associated with an agent's EID.
             *
             * \retval 0 Failure
             *        !0 The index of the agent.
             *
             * \param[in] eid - The EID of the agent being queried.
             *
             * Modification History:
             *  MM/DD/YY  AUTHOR         DESCRIPTION
             *  --------  ------------   ---------------------------------------------
             *  08/29/15  E. Birrane     Initial implementation,
             *  01/25/17  E. Birrane     Update to AMP 3.5.0 (JHU/APL)
             *****************************************************************************/

<<<<<<< HEAD
            int32_t db_fetch_agent_idx(string_t * eid)
=======
            int32_t refdm_db_fetch_agent_idx(string_t * eid)
>>>>>>> 423ca10f
            {
                int32_t result = 0;
#ifdef HAVE_MYSQL
                MYSQL_RES *res = NULL;
                MYSQL_ROW  row;
#endif // HAVE_MYSQL
#ifdef HAVE_POSTGRESQL
                PGresult *res = NULL;
#endif // HAVE_POSTGRESQL

                CACE_LOG_INFO("(%p)", eid);

                /* Step 0: Sanity Check.*/
                if (eid == NULL)
                {
                    CACE_LOG_ERR("Bad Args.", NULL);
                    CACE_LOG_INFO("-->%d", 0);
                    return 0;
                }

                /* Step 1: Grab the OID row. */
<<<<<<< HEAD
                if (db_mgt_query_fetch(&res, "SELECT * FROM registered_agents WHERE agent_id_string='%s'",
                                       m_string_get_cstr(*eid))
=======
                if (refdm_db_mgt_query_fetch(&res, "SELECT * FROM registered_agents WHERE agent_id_string='%s'",
                                             m_string_get_cstr(*eid))
>>>>>>> 423ca10f
                    != 1)
                {
                    CACE_LOG_ERR("Can't fetch", NULL);
                    CACE_LOG_INFO("-->%d", 0);
                    return 0;
                }

/* Step 2: Parse information out of the returned row. */
#ifdef HAVE_MYSQL
                if ((row = mysql_fetch_row(res)) != NULL)
                {
                    result = atoi(row[0]);
#endif // HAVE_MYSQL
#ifdef HAVE_POSTGRESQL
                    int agent_id_fnum = PQfnumber(res, "registered_agents_id");
                    if (PQntuples(res) != 0)
                    {
                        result = atoi(PQgetvalue(res, 0, agent_id_fnum));
#endif // HAVE_POSTGRESQL
                    }
                    else
                    {
                        CACE_LOG_ERR("Did not find EID with ID of %s\n", m_string_get_cstr(*eid));
                    }

/* Step 3: Free database resources. */
#ifdef HAVE_MYSQL
                    mysql_free_result(res);
#endif // HAVE_MYSQL
#ifdef HAVE_POSTGRESQL
                    PQclear(res);
#endif // HAVE_POSTGRESQL

                    CACE_LOG_INFO("-->%d", result);
                    return result;
                }

                /**
                 * @param val - Report
                 * @param agent - agent table set being inserted in
                 * @param status - Set to 0 if
                 * parsing fails, but not modified on
                 * success
                 * @returns  Set ID, or 0 on error
                 */
<<<<<<< HEAD
                uint32_t db_insert_msg_rpt_set(cace_ari_t * val, refdm_agent_t * agent, int *status)
                {
                    CACE_LOG_INFO("logging report set in db started");
                    uint32_t rtv = 0;

                    int dbstatus;

=======
                uint32_t refdm_db_insert_msg_rpt_set(cace_ari_t * val, refdm_agent_t * agent, int *status)
                {
                    CACE_LOG_INFO("logging report set in db started");

                    uint32_t rtv = 0;

                    int dbstatus;

>>>>>>> 423ca10f
                    cace_ari_rptset_t *rpt_set = cace_ari_get_rptset(val);

                    // correlator_nonce INT,
                    int64_t nonce_id = rpt_set->nonce.as_lit.value.as_int64;

                    // reference_time INT not null,
                    struct timespec ref_time = rpt_set->reftime.as_lit.value.as_timespec;
                    string_t        tp;
                    string_init(tp);
                    cace_utctime_encode(tp, &(rpt_set->reftime.as_lit.value.as_timespec), true);

                    // report_list varchar as string ,
                    string_t rpt;
                    string_init(rpt);
                    cace_ari_text_encode(rpt, val, CACE_ARI_TEXT_ENC_OPTS_DEFAULT);

                    // report_list varchar as cbor,
                    cace_data_t cbordata;
                    cace_data_init(&cbordata);
                    cace_ari_cbor_encode(&cbordata, val);

                    dbprep_declare(DB_RPT_CON, ARI_RPTSET_INSERT, 5, 1);

                    // correlator_nonce, reference_time, entries ,
                    dbprep_bind_param_int(0, nonce_id);
                    dbprep_bind_param_str(1, string_get_cstr(tp));
                    dbprep_bind_param_str(2, string_get_cstr(rpt));
                    dbprep_bind_param_byte(3, cbordata.ptr, cbordata.len);
                    dbprep_bind_param_str(4, string_get_cstr(agent->eid));

#ifdef HAVE_MYSQL
                    mysql_stmt_bind_param(stmt, bind_param);
                    dbprep_bind_res_int(0, rtv);
                    mysql_stmt_execute(stmt);
                    mysql_stmt_bind_result(stmt, bind_res);
#endif // HAVE_MYSQL

#ifdef HAVE_POSTGRESQL
                    dbexec_prepared;
#endif // HAVE_POSTGRESQL

                    // cleaning up vars
                    string_clear(tp);
                    string_clear(rpt);
                    cace_data_deinit(&cbordata);
                    return rtv;
                }

                /**
                 * @param val - table set
                 * @param agent - agent table set being inserted in
                 * @param status - Set to 0 if
                 * parsing fails, but not modified on
                 * success
                 * @returns Report Set ID, or 0 on error
                 */
<<<<<<< HEAD
                uint32_t db_insert_msg_tbl(cace_ari_t * val, refdm_agent_t * agent, int *status)
=======
                uint32_t refdm_db_insert_msg_tbl(cace_ari_t * val, refdm_agent_t * agent, int *status)
>>>>>>> 423ca10f
                {
                    CACE_LOG_INFO("logging table set in db started");
                    uint32_t rtv = 0;

                    int dbstatus;

                    /// Row-major array of values
                    // cace_ari_array_t items;
                    cace_ari_tbl_t *tbl = cace_ari_get_tbl(val);

                    // num columns INT,
                    int64_t num_cols = tbl->ncols;

                    // table items varchar,
                    string_t items;
                    string_init(items);
                    cace_ari_text_encode(items, val, CACE_ARI_TEXT_ENC_OPTS_DEFAULT);

                    // table items varchar as cbor,
                    cace_data_t cbordata;
                    cace_data_init(&cbordata);
                    cace_ari_cbor_encode(&cbordata, val);

                    dbprep_declare(DB_RPT_CON, ARI_TBL_INSERT, 5, 1);
                    // num cols, tblt,  entries , agent_id
                    dbprep_bind_param_int(0, num_cols);
                    dbprep_bind_param_int(1, -1); // todo handle table templates
                    dbprep_bind_param_str(2, string_get_cstr(items));
                    dbprep_bind_param_byte(3, cbordata.ptr, cbordata.len);
                    dbprep_bind_param_str(4, string_get_cstr(agent->eid));

#ifdef HAVE_MYSQL
                    mysql_stmt_bind_param(stmt, bind_param);
                    dbprep_bind_res_int(0, rtv);
                    mysql_stmt_execute(stmt);
                    mysql_stmt_bind_result(stmt, bind_res);
#endif // HAVE_MYSQL

#ifdef HAVE_POSTGRESQL
                    dbexec_prepared;

#endif // HAVE_POSTGRESQL
       // cleaning up vars
                    string_clear(items);
                    cace_data_deinit(&cbordata);

                    return rtv;
                }
#endif /* ifdef HAVE_MYSQL  or HAVE_POSTGRESQL*/<|MERGE_RESOLUTION|>--- conflicted
+++ resolved
@@ -89,11 +89,7 @@
 
     ARI_TBL_INSERT,
 
-<<<<<<< HEAD
-    DB_LOG_MSG,
-=======
     REFDM_DB_LOG_MSG,
->>>>>>> 423ca10f
     MGR_NUM_QUERIES
 };
 
@@ -332,11 +328,7 @@
     CACE_LOG_ERR("ERROR at %s %i: %s (errno: %d)\n", __FILE__, __LINE__, PQresultErrorMessage(res), status);
 #endif // HAVE_POSTGRESQL
 
-<<<<<<< HEAD
-void db_log_msg(const char *file, int line, const char *fun, int level, size_t dbidx, const char *format, ...)
-=======
 void refdm_db_log_msg(const char *file, int line, const char *fun, int level, size_t dbidx, const char *format, ...)
->>>>>>> 423ca10f
 {
     ;
     if (dbidx >= MGR_NUM_SQL_CONNECTIONS || gConn[dbidx] == NULL)
@@ -421,11 +413,7 @@
  *  07/12/13  S. Jacobs      Initial implementation,
  *  01/26/17  E. Birrane     Update to AMP 3.5.0 (JHU/APL)
  *****************************************************************************/
-<<<<<<< HEAD
-uint32_t db_mgt_init(refdm_db_t *parms, uint32_t clear, uint32_t log)
-=======
 uint32_t refdm_db_mgt_init(refdm_db_t *parms, uint32_t clear, uint32_t log)
->>>>>>> 423ca10f
 {
     CACE_LOG_INFO("setting up db connect for ctrl");
 
@@ -455,11 +443,7 @@
  *  Prepared queries are connection specific.  While we may not use all prepared statements for all connections,
  *initializing the same sets everywhere simplifies management.
  **/
-<<<<<<< HEAD
-uint32_t db_mgt_init_con(size_t idx, refdm_db_t *parms)
-=======
 uint32_t refdm_db_mgt_init_con(size_t idx, refdm_db_t *parms)
->>>>>>> 423ca10f
 {
 
     if (gConn[idx] == NULL)
@@ -825,24 +809,14 @@
          *  01/26/17  E. Birrane     Initial implementation (JHU/APL).
          *****************************************************************************/
 
-<<<<<<< HEAD
-        int32_t db_mgt_query_insert(uint32_t * idx, char *format, ...)
-=======
         int32_t refdm_db_mgt_query_insert(uint32_t * idx, char *format, ...)
->>>>>>> 423ca10f
         {
             char   query[SQL_MAX_QUERY];
             size_t db_idx = DB_RPT_CON; // TODO
 
-<<<<<<< HEAD
-            DB_LOG_INFO(db_idx, "db_mgt_query_insert", "(%p,%p)", idx, format);
-
-            if (db_mgt_connected(db_idx) == 0)
-=======
             DB_LOG_INFO(db_idx, "refdm_db_mgt_query_insert", "(%p,%p)", idx, format);
 
             if (refdm_db_mgt_connected(db_idx) == 0)
->>>>>>> 423ca10f
             {
                 va_list args;
 
@@ -924,11 +898,7 @@
              *  07/12/13  S. Jacobs      Initial implementation,
              *  01/25/17  E. Birrane     Update to AMP 3.5.0 (JHU/APL)
              *****************************************************************************/
-<<<<<<< HEAD
-            refdm_agent_t *db_fetch_agent(int32_t id)
-=======
             refdm_agent_t *refdm_db_fetch_agent(int32_t id)
->>>>>>> 423ca10f
             {
                 refdm_agent_t *result = NULL;
 #ifdef HAVE_MYSQL
@@ -942,12 +912,8 @@
                 CACE_LOG_INFO("(%d)", id);
 
                 /* Step 1: Grab the OID row. */
-<<<<<<< HEAD
-                if (db_mgt_query_fetch(&res, "SELECT * FROM registered_agents WHERE registered_agents_id=%d", id) != 1)
-=======
                 if (refdm_db_mgt_query_fetch(&res, "SELECT * FROM registered_agents WHERE registered_agents_id=%d", id)
                     != 1)
->>>>>>> 423ca10f
                 {
                     CACE_LOG_ERR("Cant fetch agent %d", id);
                     return NULL;
@@ -1004,11 +970,7 @@
              *  01/25/17  E. Birrane     Update to AMP 3.5.0 (JHU/APL)
              *****************************************************************************/
 
-<<<<<<< HEAD
-            int32_t db_fetch_agent_idx(string_t * eid)
-=======
             int32_t refdm_db_fetch_agent_idx(string_t * eid)
->>>>>>> 423ca10f
             {
                 int32_t result = 0;
 #ifdef HAVE_MYSQL
@@ -1030,13 +992,8 @@
                 }
 
                 /* Step 1: Grab the OID row. */
-<<<<<<< HEAD
-                if (db_mgt_query_fetch(&res, "SELECT * FROM registered_agents WHERE agent_id_string='%s'",
-                                       m_string_get_cstr(*eid))
-=======
                 if (refdm_db_mgt_query_fetch(&res, "SELECT * FROM registered_agents WHERE agent_id_string='%s'",
                                              m_string_get_cstr(*eid))
->>>>>>> 423ca10f
                     != 1)
                 {
                     CACE_LOG_ERR("Can't fetch", NULL);
@@ -1082,15 +1039,6 @@
                  * success
                  * @returns  Set ID, or 0 on error
                  */
-<<<<<<< HEAD
-                uint32_t db_insert_msg_rpt_set(cace_ari_t * val, refdm_agent_t * agent, int *status)
-                {
-                    CACE_LOG_INFO("logging report set in db started");
-                    uint32_t rtv = 0;
-
-                    int dbstatus;
-
-=======
                 uint32_t refdm_db_insert_msg_rpt_set(cace_ari_t * val, refdm_agent_t * agent, int *status)
                 {
                     CACE_LOG_INFO("logging report set in db started");
@@ -1099,7 +1047,6 @@
 
                     int dbstatus;
 
->>>>>>> 423ca10f
                     cace_ari_rptset_t *rpt_set = cace_ari_get_rptset(val);
 
                     // correlator_nonce INT,
@@ -1156,11 +1103,7 @@
                  * success
                  * @returns Report Set ID, or 0 on error
                  */
-<<<<<<< HEAD
-                uint32_t db_insert_msg_tbl(cace_ari_t * val, refdm_agent_t * agent, int *status)
-=======
                 uint32_t refdm_db_insert_msg_tbl(cace_ari_t * val, refdm_agent_t * agent, int *status)
->>>>>>> 423ca10f
                 {
                     CACE_LOG_INFO("logging table set in db started");
                     uint32_t rtv = 0;
