--- conflicted
+++ resolved
@@ -65,14 +65,7 @@
 #if defined(HAVE_MYSQL) || defined(HAVE_POSTGRESQL)
     /* Copy the message group to the database tables */
     int db_status = 0;
-<<<<<<< HEAD
-    db_insert_msg_rpt_set(val, agent, &db_status);
-#endif
-
-=======
     refdm_db_insert_msg_rpt_set(val, agent, &db_status);
-#endif
->>>>>>> 423ca10f
     {
         bool wrote = false;
         pthread_mutex_lock(&agent->log_mutex);
