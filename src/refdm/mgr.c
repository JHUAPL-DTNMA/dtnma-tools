/*
 * Copyright (c) 2011-2024 The Johns Hopkins University Applied Physics
 * Laboratory LLC.
 *
 * This file is part of the Delay-Tolerant Networking Management
 * Architecture (DTNMA) Tools package.
 *
 * Licensed under the Apache License, Version 2.0 (the "License");
 * you may not use this file except in compliance with the License.
 * You may obtain a copy of the License at
 *     http://www.apache.org/licenses/LICENSE-2.0
 * Unless required by applicable law or agreed to in writing, software
 * distributed under the License is distributed on an "AS IS" BASIS,
 * WITHOUT WARRANTIES OR CONDITIONS OF ANY KIND, either express or implied.
 * See the License for the specific language governing permissions and
 * limitations under the License.
 */

/*****************************************************************************
 ** \file nm_mgr.c
 **
 ** File Name: nm_mgr.c
 **
 ** Subsystem:
 **          Network Manager Application
 **
 ** Description: This file implements the DTNMP Manager user interface
 **
 ** Notes:
 **
 ** Assumptions:
 **
 ** Modification History:
 **  MM/DD/YY  AUTHOR          DESCRIPTION
 **  --------  ------------    ---------------------------------------------
 **  09/01/11  V. Ramachandran Initial Implementation (JHU/APL)
 **  08/19/13  E. Birrane      Documentation clean up and code review comments. (JHU/APL)
 **  08/21/16  E. Birrane      Update to AMP v02 (Secure DTN - NASA: NNX14CS58P)
 **  10/06/18  E. Birrane     Update to AMP v0.5 (JHU/APL)
 *****************************************************************************/

#include "mgr.h"

#include "ingress.h"
#ifdef USE_CIVETWEB
#include "nm_rest.h"
#endif
#include <cace/util/logging.h>
#include <cace/util/defs.h>

#if defined(HAVE_MYSQL) || defined(HAVE_POSTGRESQL)
#include "nm_sql.h"
#endif

void refdm_mgr_init(refdm_mgr_t *mgr)
{
    CHKVOID(mgr);

    memset(mgr, 0, sizeof(refdm_mgr_t));
    mgr->mgr_ui_mode = MGR_UI_DEFAULT;

    mgr->agent_log_cfg = (refdm_agent_autologging_cfg_t) {
        // Defaults (nominal, disabled on startup)
        .enabled    = 0,  // Disabled by default
        .rx_rpt     = 0,  // Log Parsed Report on receipt
        .limit      = 50, // Number of reports per file before rotation
        .agent_dirs = 0,  // Create discrete sub-folders per agent
        .dir        = "." // root log directory will be the working directory mgr started from as default
    };

    cace_daemon_run_init(&(mgr->running));
    cace_threadset_init(mgr->threads);
    refdm_agent_list_init(mgr->agent_list);
    refdm_agent_dict_init(mgr->agent_dict);
    pthread_mutex_init(&(mgr->agent_mutex), NULL);

#if defined(CIVETWEB_FOUND)
    mgr->rest_listen_port = 8089;
    mgr->rest             = NULL;
#endif
#if defined(HAVE_MYSQL) || defined(HAVE_POSTGRESQL)

    // setting sql info
    mgr->sql_info.server   = strdup(getenv("DB_HOST"));
    mgr->sql_info.username = strdup(getenv("DB_USER"));
    mgr->sql_info.password = strdup(getenv("DB_PASSWORD"));
    mgr->sql_info.database = strdup(getenv("DB_NAME"));

    pthread_mutex_init(&(mgr->sql_lock), NULL);
<<<<<<< HEAD
    db_mgt_init(&(mgr->sql_info), 0, 1);
=======
    refdm_db_mgt_init(&(mgr->sql_info), 0, 1);
>>>>>>> 423ca10f
#endif
}

void refdm_mgr_deinit(refdm_mgr_t *mgr)
{
    CHKVOID(mgr);

#if defined(HAVE_MYSQL) || defined(HAVE_POSTGRESQL)
    refdm_db_mgt_close();
    free(mgr->sql_info.server);
    free(mgr->sql_info.username);
    free(mgr->sql_info.password);
    free(mgr->sql_info.database);
    pthread_mutex_destroy(&(mgr->sql_lock));
#endif

    pthread_mutex_destroy(&(mgr->agent_mutex));
    refdm_agent_dict_clear(mgr->agent_dict);
    {
        refdm_agent_list_it_t it;
        for (refdm_agent_list_it(it, mgr->agent_list); !refdm_agent_list_end_p(it); refdm_agent_list_next(it))
        {
            refdm_agent_t *agent = *refdm_agent_list_ref(it);
            refdm_agent_deinit(agent);
            CACE_FREE(agent);
        }
    }
    refdm_agent_list_clear(mgr->agent_list);
    cace_threadset_clear(mgr->threads);
    cace_daemon_run_cleanup(&(mgr->running));
}

int refdm_mgr_start(refdm_mgr_t *mgr)
{
    cace_threadinfo_t threadinfo[3] = {
        { &refdm_ingress_worker, "refdm_ingress" },
        //        { &ui_thread, "nm_mgr_ui" },
        { NULL, NULL },
    };

    if (cace_threadset_start(mgr->threads, threadinfo, sizeof(threadinfo) / sizeof(cace_threadinfo_t), mgr))
    {
        return 2;
    }

#ifdef USE_CIVETWEB
    refdm_nm_rest_start(&(mgr->rest), mgr);
#endif

    return 0;
}

int refdm_mgr_stop(refdm_mgr_t *mgr)
{
    /* Notify threads */
    cace_daemon_run_stop(&mgr->running);

#ifdef USE_CIVETWEB
    refdm_nm_rest_stop(mgr->rest);
    mgr->rest = NULL;
#endif

    cace_threadset_join(mgr->threads);

    return 0;
}

refdm_agent_t *refdm_mgr_agent_add(refdm_mgr_t *mgr, const char *agent_eid)
{
    CHKNULL(mgr);
    CHKNULL(agent_eid);

    if (pthread_mutex_lock(&(mgr->agent_mutex)))
    {
        CACE_LOG_ERR("failed to lock mutex");
        return NULL;
    }

    refdm_agent_t *agent = NULL;
    if (!refdm_agent_dict_get(mgr->agent_dict, agent_eid))
    {
        // agent does not already exist
        agent = CACE_MALLOC(sizeof(refdm_agent_t));
        refdm_agent_init(agent);
        string_set_str(agent->eid, agent_eid);

        // key is pointer to own member data
        CACE_LOG_INFO("adding agent for %s", string_get_cstr(agent->eid));
        refdm_agent_list_push_back(mgr->agent_list, agent);
        refdm_agent_dict_set_at(mgr->agent_dict, string_get_cstr(agent->eid), agent);
    }

    if (pthread_mutex_unlock(&(mgr->agent_mutex)))
    {
        CACE_LOG_ERR("failed to unlock mutex");
    }

    if (agent)
    {
        refdm_agent_rotate_log(agent, &mgr->agent_log_cfg, true);
    }

    return agent;
}

refdm_agent_t *refdm_mgr_agent_get_eid(refdm_mgr_t *mgr, const char *eid)
{
    CHKNULL(mgr);
    CHKNULL(eid);

    if (pthread_mutex_lock(&(mgr->agent_mutex)))
    {
        CACE_LOG_ERR("failed to lock mutex");
        return NULL;
    }

    refdm_agent_t **got = refdm_agent_dict_get(mgr->agent_dict, eid);

    if (pthread_mutex_unlock(&(mgr->agent_mutex)))
    {
        CACE_LOG_ERR("failed to unlock mutex");
    }

    return got ? *got : NULL;
}

refdm_agent_t *refdm_mgr_agent_get_index(refdm_mgr_t *mgr, size_t index)
{
    CHKNULL(mgr);

    if (pthread_mutex_lock(&(mgr->agent_mutex)))
    {
        CACE_LOG_ERR("failed to lock mutex");
        return NULL;
    }

    refdm_agent_t **got = refdm_agent_list_get(mgr->agent_list, index);

    if (pthread_mutex_unlock(&(mgr->agent_mutex)))
    {
        CACE_LOG_ERR("failed to unlock mutex");
    }

    return got ? *got : NULL;
}

void refdm_mgr_clear_reports(refdm_mgr_t *mgr _U_, refdm_agent_t *agent)
{
    cace_ari_list_reset(agent->rptsets);
}<|MERGE_RESOLUTION|>--- conflicted
+++ resolved
@@ -87,11 +87,7 @@
     mgr->sql_info.database = strdup(getenv("DB_NAME"));
 
     pthread_mutex_init(&(mgr->sql_lock), NULL);
-<<<<<<< HEAD
-    db_mgt_init(&(mgr->sql_info), 0, 1);
-=======
     refdm_db_mgt_init(&(mgr->sql_info), 0, 1);
->>>>>>> 423ca10f
 #endif
 }
 
