--- conflicted
+++ resolved
@@ -98,19 +98,11 @@
 int32_t refdm_db_mgt_query_insert(uint32_t *idx, char *format, ...);
 
 /* Functions to process outgoing  tables and reprots. */
-<<<<<<< HEAD
-uint32_t db_insert_msg_rpt_set(cace_ari_t *val, refdm_agent_t *agent, int *status);
-uint32_t db_insert_msg_tbl(cace_ari_t *val, refdm_agent_t *agent, int *status);
-
-refdm_agent_t *db_fetch_agent(int32_t id);
-int32_t        db_fetch_agent_idx(string_t *sender);
-=======
 uint32_t refdm_db_insert_msg_rpt_set(cace_ari_t *val, refdm_agent_t *agent, int *status);
 uint32_t refdm_db_insert_msg_tbl(cace_ari_t *val, refdm_agent_t *agent, int *status);
 
 refdm_agent_t *refdm_db_fetch_agent(int32_t id);
 int32_t        refdm_db_fetch_agent_idx(string_t *sender);
->>>>>>> 423ca10f
 string_t      *db_fetch_ari_col(int idx);
 
 // If set, always log CBOR-encoded inputs and outputs to DB for debug purposes.  Received reports shall always be logged
@@ -120,21 +112,12 @@
 /** Utility function to insert debug or error informational messages into the database.
  * NOTE: If operating within a transaction, caller is responsible for committing transaction.
  **/
-<<<<<<< HEAD
-void db_log_msg(const char *filename, int lineno, const char *funcname, int level, size_t dbidx, const char *format,
-                ...);
-
-#define DB_LOG_INFO(...) db_log_msg(__FILE__, __LINE__, __func__, LOG_INFO, __VA_ARGS__)
-#define DB_LOG_WARN(...) db_log_msg(__FILE__, __LINE__, __func__, LOG_WARNING, __VA_ARGS__)
-#define DB_LOG_ERR(...)  db_log_msg(__FILE__, __LINE__, __func__, LOG_ERR, __VA_ARGS__)
-=======
 void refdm_db_log_msg(const char *filename, int lineno, const char *funcname, int level, size_t dbidx,
                       const char *format, ...);
 
 #define DB_LOG_INFO(...) refdm_db_log_msg(__FILE__, __LINE__, __func__, LOG_INFO, __VA_ARGS__)
 #define DB_LOG_WARN(...) refdm_db_log_msg(__FILE__, __LINE__, __func__, LOG_WARNING, __VA_ARGS__)
 #define DB_LOG_ERR(...)  refdm_db_log_msg(__FILE__, __LINE__, __func__, LOG_ERR, __VA_ARGS__)
->>>>>>> 423ca10f
 
 #ifdef __cplusplus
 }
