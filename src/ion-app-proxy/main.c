/*
 * Copyright (c) 2011-2025 The Johns Hopkins University Applied Physics
 * Laboratory LLC.
 *
 * This file is part of the Delay-Tolerant Networking Management
 * Architecture (DTNMA) Tools package.
 *
 * Licensed under the Apache License, Version 2.0 (the "License");
 * you may not use this file except in compliance with the License.
 * You may obtain a copy of the License at
 *     http://www.apache.org/licenses/LICENSE-2.0
 * Unless required by applicable law or agreed to in writing, software
 * distributed under the License is distributed on an "AS IS" BASIS,
 * WITHOUT WARRANTIES OR CONDITIONS OF ANY KIND, either express or implied.
 * See the License for the specific language governing permissions and
 * limitations under the License.
 */
#include "cace/amp/proxy_msg.h"
#include "cace/amp/ion_bp.h"
#include "cace/ari/text.h"
#include "cace/util/threadset.h"
#include "cace/util/logging.h"
#include "cace/util/defs.h"
#include <m-bstring.h>
#include <m-shared-ptr.h>
#include <m-buffer.h>
#include <signal.h>
#include <getopt.h>
#include <errno.h>
#include <sys/poll.h>
#include <sys/socket.h>
#include <sys/un.h>
#include <bp.h>
#if defined(HAVE_LIBSYSTEMD)
#include <systemd/sd-daemon.h>
#endif

static int  mgr_parse_args(int argc, char *const argv[]);
static void show_usage(const char *argv0);

typedef struct
{
    /// Peer EID value
    cace_ari_t peer;
    /// Application data
    m_bstring_t data;
} prox_item_t;

static void prox_item_init(prox_item_t *obj)
{
    cace_ari_init(&obj->peer);
    m_bstring_init(obj->data);
}

static void prox_item_deinit(prox_item_t *obj)
{
    m_bstring_clear(obj->data);
    cace_ari_deinit(&obj->peer);
}

/// M*LIB oplist for prox_item_t
#define M_OPL_prox_item_t() \
    (INIT(API_2(prox_item_init)), CLEAR(API_2(prox_item_deinit)), INIT_SET(0), INIT_MOVE(0), SET(0), MOVE(0))

// Thread-unsafe shared pointer for move semantics
M_SHARED_WEAK_PTR_DEF(prox_item_ptr, prox_item_t)

/// thread safe running state
static cace_daemon_run_t running;
/// logging filter
static int log_limit = LOG_WARNING;
/// Local listening socket path
static char *arg_path_listen = NULL;
/// Socket FD for listening
static int sock_listen = -1;
/// Socket FD for traffic
static int sock_conn = -1;
/// Local BP endpoint ID
static char *arg_eid = NULL;
/// ION interface struct
static BpSAP ion_sap;

#define PROX_ITEM_QUEUE_DEPTH 10
// Thread safe queue of shared pointers
M_BUFFER_DEF(prox_item_queue, prox_item_ptr_t *, PROX_ITEM_QUEUE_DEPTH, M_BUFFER_QUEUE | M_BUFFER_PUSH_INIT_POP_MOVE,
             M_SHARED_PTR_OPLIST(prox_item_ptr, M_OPL_prox_item_t()))

/// Items outgoing to the BPA
static prox_item_queue_t outgoing;
/// Items incoming from the BPA
static prox_item_queue_t incoming;
/// Thread states
static cace_threadset_t threads;

/** Thread work function for the socket side.
 */
static void *sock_worker(void *arg _U_)
{
    int res;
    CACE_LOG_INFO("Starting worker");

    m_bstring_t msgbuf;
    m_bstring_init(msgbuf);

    while (cace_daemon_run_get(&running))
    {
        const bool can_send = !prox_item_queue_empty_p(incoming);
        if ((sock_conn >= 0) && can_send)
        {
            CACE_LOG_INFO("Polling with sendable items");
        }

        struct pollfd pfds[] = {
            { .fd = sock_listen, .events = POLLIN | POLLERR | POLLHUP },
            { .fd = sock_conn, .events = (can_send ? POLLOUT : 0) | POLLIN | POLLERR | POLLHUP },
        };

        // Wait up to 1 second
        res = poll(pfds, sizeof(pfds) / sizeof(struct pollfd), 1000);
        if (res < 0)
        {
            CACE_LOG_ERR("Failed to poll with errno %d", errno);
            break;
        }
        else if (res == 0)
        {
            // nothing ready, but maybe daemon is shutting down
            continue;
        }

        // Handle listening socket
        if (pfds[0].revents & (POLLERR | POLLHUP))
        {
            // input has closed
            CACE_LOG_INFO("Stopping due to hangup");
            cace_daemon_run_stop(&running);
        }
        if (pfds[0].revents & POLLIN)
        {
            if (sock_conn < 0)
            {
                CACE_LOG_INFO("Accepting incoming connection");
                sock_conn = accept(sock_listen, NULL, NULL);
                continue;
            }
            else
            {
                CACE_LOG_INFO("Ignoring incoming connection");
            }
        }

        // Handle accepted user socket
        if ((sock_conn >= 0) && (pfds[1].revents & (POLLERR | POLLHUP)))
        {
            // input has closed
            CACE_LOG_INFO("Disconnecting due to hangup");
            shutdown(sock_conn, SHUT_RDWR);
            close(sock_conn);
            sock_conn = -1;
        }
        if ((sock_conn >= 0) && (pfds[1].revents & POLLOUT))
        {
            prox_item_ptr_t *item_ptr;
            // if there is actually an item present at this point
            if (prox_item_queue_pop_blocking(&item_ptr, incoming, true))
            {
                prox_item_t *item = prox_item_ptr_ref(item_ptr);

                const size_t   data_size  = m_bstring_size(item->data);
                const uint8_t *data_begin = m_bstring_view(item->data, 0, data_size);

                res = cace_amp_proxy_msg_send(sock_conn, &(item->peer), data_begin, data_size);
                if (res)
                {
                    shutdown(sock_conn, SHUT_RDWR);
                }

                // done with the item
                prox_item_ptr_release(item_ptr);
            }
        }
        if ((sock_conn >= 0) && (pfds[1].revents & POLLIN))
        {
            prox_item_ptr_t *item_ptr = prox_item_ptr_new();
            prox_item_t     *item     = prox_item_ptr_ref(item_ptr);

            res = cace_amp_proxy_msg_recv(sock_conn, &(item->peer), item->data);
            if (res)
            {
                CACE_LOG_ERR("Failed proxy_if_recv()");
                if (prox_item_queue_empty_p(incoming))
                {
                    // shutdown only when nothing to send
                    shutdown(sock_conn, SHUT_RDWR);
                }
                prox_item_ptr_release(item_ptr);
            }
            else
            {
                prox_item_queue_push(outgoing, item_ptr);
            }
        }
    }

    m_bstring_clear(msgbuf);

    CACE_LOG_INFO("Stopping worker");
    return NULL;
}

/** Thread work function for the BP sending (outgoing).
 */
static void *bp_send_worker(void *ctx _U_)
{
    CACE_LOG_INFO("Starting worker");

    while (cace_daemon_run_get(&running))
    {
        prox_item_ptr_t *item_ptr;
        // if there is actually an item present at this point
        if (prox_item_queue_pop_blocking(&item_ptr, outgoing, true))
        {
            prox_item_t *item = prox_item_ptr_ref(item_ptr);

            // Create ADU as ZCO
            int result = 0;

            // FIXME guard SDR by mutex?
            Sdr sdr = bp_get_sdr();

            const size_t msg_size   = m_bstring_size(item->data);
            Object       bundleData = 0;
            {
                if (!sdr_begin_xn(sdr))
                {
                    CACE_LOG_ERR("Failed sdr_begin_xn()");
                }
                else
                {
                    uint8_t *msg_begin = m_bstring_acquire_access(item->data, 0, msg_size);

                    bundleData = sdr_malloc(sdr, msg_size);
                    if (bundleData)
                    {
                        // FIXME: the signature should be const
                        sdr_write(sdr, bundleData, (char *)msg_begin, msg_size);
                    }
                    m_bstring_release_access(item->data);

                    if (sdr_end_xn(sdr))
                    {
                        CACE_LOG_ERR("Failed sdr_end_xn()");
                    }

                    if (!bundleData)
                    {
                        CACE_LOG_ERR("Error allocating bundle SDR for data size %zd", msg_size);
                        result = 2;
                    }
                }
            }

            Object bundleZco = 0;
            if (result == 0)
            {
                const int coarsePriority = 0;
                bundleZco = ionCreateZco(ZcoSdrSource, bundleData, 0, msg_size, coarsePriority, 0, ZcoOutbound, NULL);
                if ((bundleZco == 0) || (bundleZco == (Object)ERROR))
                {
                    CACE_LOG_ERR("Failed ionCreateZco() for data size %zd", msg_size);
                    result = 3;

                    if (!sdr_begin_xn(sdr))
                    {
                        CACE_LOG_ERR("Failed sdr_begin_xn()");
                    }
                    else
                    {
                        sdr_free(sdr, bundleData);

                        if (sdr_end_xn(sdr))
                        {
                            CACE_LOG_ERR("Failed sdr_end_xn()");
                        }
                    }
                }
            }

            // This is pointer-to-non-const because of ION API issue
            const char *dest_eid = NULL;
            if (result == 0)
            {
                dest_eid = cace_ari_cget_tstr_cstr(&item->peer);
                if (!dest_eid)
                {
<<<<<<< HEAD
                    string_t buf;
                    string_init(buf);
=======
                    m_string_t buf;
                    m_string_init(buf);
>>>>>>> 2455ef18
                    cace_ari_text_encode(buf, &item->peer, CACE_ARI_TEXT_ENC_OPTS_DEFAULT);
                    CACE_LOG_ERR("This transport can only send to text URI destinations, not %s",
                                 m_string_get_cstr(buf));
                    m_string_clear(buf);

                    result = 4;
                }
            }

            if (result == 0)
            {
                CACE_LOG_INFO("Sending bundle ADU to %s with %zd octets", dest_eid, msg_size);

                const int             lifetime_s    = 500;
                const int             priority      = BP_STD_PRIORITY;
                const BpCustodySwitch custodySwitch = NoCustodyRequested;
                const int             rrFlags       = 0;
                const int             ackRequested  = 0;
                BpAncillaryData       ancData       = { 0 };
                ancData.flags                       = BP_RELIABLE | BP_BEST_EFFORT;

                int result = bp_send(ion_sap,
                                     (char *)dest_eid, // destination
                                     NULL,             // report-to
                                     lifetime_s,       // lifetime in seconds
                                     priority,         // Class-of-Service / Priority
                                     custodySwitch,    // Custody Switch
                                     rrFlags,          // SRR Flags
                                     ackRequested,     // ACK Requested
                                     &ancData,         // ancillary data
                                     bundleZco,        // ADU
                                     NULL              // bundleObj
                );
                if (result <= 0)
                {
                    CACE_LOG_ERR("Failed bp_send() to %s", dest_eid);

                    if (!sdr_begin_xn(sdr))
                    {
                        CACE_LOG_ERR("Failed sdr_begin_xn()");
                    }
                    zco_destroy(sdr, bundleZco);
                    if (sdr_end_xn(sdr))
                    {
                        CACE_LOG_ERR("Failed sdr_end_xn()");
                    }
                }
            }

            // done with the item
            prox_item_ptr_release(item_ptr);
        }
    }

    CACE_LOG_INFO("Stopping worker");
    return NULL;
}

/** Thread work function for the BP receiving (incoming).
 */
static void *bp_recv_worker(void *ctx _U_)
{
    CACE_LOG_INFO("Starting worker");

    m_bstring_t msgbuf;
    m_bstring_init(msgbuf);

    while (cace_daemon_run_get(&running))
    {
        BpDelivery dlv;
        if (bp_receive(ion_sap, &dlv, BP_BLOCKING) < 0)
        {
            continue;
        }
        CACE_LOG_INFO("Result of bp_receive() is %d", dlv.result);
        switch (dlv.result)
        {
            case BpEndpointStopped:
                CACE_LOG_INFO("Endpoint stopped");
                // need to restart
                cace_daemon_run_stop(&running);
                continue;
            case BpReceptionTimedOut:
            case BpReceptionInterrupted:
                // fall through to ending logic above
                continue;

            case BpPayloadPresent:
                // fall through to payload handling below
                break;
        }

        {
            // FIXME guard SDR by mutex?
            Sdr sdr = bp_get_sdr();

            ZcoReader  reader;
            const vast pyldSize = zco_source_data_length(sdr, dlv.adu);
            zco_start_receiving(dlv.adu, &reader);

            vast result = -1;
            if (!sdr_begin_xn(sdr))
            {
                CACE_LOG_ERR("Failed sdr_begin_xn()");
            }
            else
            {
                m_bstring_resize(msgbuf, pyldSize);
                const size_t msg_size  = m_bstring_size(msgbuf);
                uint8_t     *msg_begin = m_bstring_acquire_access(msgbuf, 0, msg_size);

                result = zco_receive_source(sdr, &reader, msg_size, (char *)msg_begin);
                m_bstring_release_access(msgbuf);
                if (sdr_end_xn(sdr))
                {
                    CACE_LOG_ERR("Failed sdr_end_xn()");
                }
            }
            if (result < 0)
            {
                CACE_LOG_ERR("Cannot receive payload");
                m_bstring_reset(msgbuf);
                continue;
            }
        }

        prox_item_ptr_t *item_ptr = prox_item_ptr_new();
        {
            prox_item_t *item = prox_item_ptr_ref(item_ptr);
            cace_ari_set_tstr(&item->peer, dlv.bundleSourceEid, true);
            m_bstring_move(item->data, msgbuf);
            m_bstring_init(msgbuf);
            CACE_LOG_INFO("Received bundle ADU from %s with %zd octets", dlv.bundleSourceEid,
                          m_bstring_size(item->data));
        }
        bp_release_delivery(&dlv, 1);

        prox_item_queue_push(incoming, item_ptr);
    }

    m_bstring_clear(msgbuf);

    CACE_LOG_INFO("Stopping worker");
    return NULL;
}

static void daemon_signal_handler(int signum)
{
    CACE_LOG_INFO("Received signal %d", signum);
    cace_daemon_run_stop(&running);
}

int main(int argc, char *argv[])
{
    // keep track of failure state
    int retval = 0;

    cace_openlog();
    prox_item_queue_init(outgoing, PROX_ITEM_QUEUE_DEPTH);
    prox_item_queue_init(incoming, PROX_ITEM_QUEUE_DEPTH);

    /* Step 1: Process Command Line Arguments. */
    if (mgr_parse_args(argc, argv))
    {
        retval = 1;
    }
    cace_log_set_least_severity(log_limit);
    CACE_LOG_DEBUG("Proxy starting up with log limit %d", log_limit);

    if (retval || (arg_path_listen == NULL))
    {
        show_usage(argv[0]);
    }

    if (!retval)
    {
        /* Step 2:  Attach to ION. */
        if (ionAttach() < 0)
        {
            CACE_LOG_ERR("Proxy can't attach to ION");
            retval = 2;
        }
        else
        {
            CACE_LOG_INFO("Attached to ION");
        }
    }

    if (!retval)
    {
        if (bp_attach() < 0)
        {
            CACE_LOG_ERR("Failed to attach to BP");
            retval = 3;
        }
    }

    if (!retval)
    {
        if (bp_open(arg_eid, &ion_sap) < 0)
        {
            CACE_LOG_ERR("Failed to open EID %s", arg_eid);
            retval = 4;
        }
        else
        {
            CACE_LOG_INFO("Opened endpoint with EID: %s", arg_eid);
        }
    }

    if (!retval)
    {
        struct sigaction act;
        memset(&act, 0, sizeof(struct sigaction));
        act.sa_handler = daemon_signal_handler;
        sigaction(SIGINT, &act, NULL);
        sigaction(SIGTERM, &act, NULL);
    }

    if (!retval)
    {
        // Configure listening socket
        sock_listen = socket(AF_UNIX, SOCK_SEQPACKET, 0);
        if (sock_listen == -1)
        {
            CACE_LOG_ERR("Failed to create socket %d", errno);
            retval = 5;
        }
    }

    struct sockaddr_un laddr;
    laddr.sun_family = AF_UNIX;
    if (!retval)
    {
        char *sun_end = stpncpy(laddr.sun_path, arg_path_listen, sizeof(laddr.sun_path));
        if (sun_end - laddr.sun_path >= (ssize_t)sizeof(laddr.sun_path))
        {
            CACE_LOG_ERR("given path that is too long to fit in sockaddr_un");
            retval = 6;
        }
    }

    if (!retval)
    {
        // preemptive unlink
        unlink(laddr.sun_path);

        CACE_LOG_INFO("Binding to socket %s", laddr.sun_path);
        int res = bind(sock_listen, (struct sockaddr *)&laddr, sizeof(laddr));
        if (res)
        {
            CACE_LOG_ERR("Failed to bind socket %s with errno %d", laddr.sun_path, errno);
            retval = 7;
        }
    }

    if (!retval)
    {
        int res = listen(sock_listen, 1);
        if (res)
        {
            CACE_LOG_ERR("Failed to listen on socket with errno %d", errno);
            retval = 8;
        }
    }

    if (!retval)
    {
        cace_threadinfo_t threadinfo[] = {
            { &sock_worker, "sock_worker" },
            { &bp_send_worker, "bp_send_worker" },
            { &bp_recv_worker, "bp_recv_worker" },
        };
        if (cace_threadset_start(threads, threadinfo, sizeof(threadinfo) / sizeof(cace_threadinfo_t), NULL))
        {
            CACE_LOG_ERR("Failed to start work threads");
            retval = 9;
        }
    }

    if (!retval)
    {
#if defined(HAVE_LIBSYSTEMD)
        sd_notify(0, "READY=1");
#endif

        // block until stopped
        cace_daemon_run_wait(&running);
#if defined(HAVE_LIBSYSTEMD)
        sd_notify(0, "STOPPING=1");
#endif
    }

    bp_close(ion_sap);
    // interrupt any reading
    if (sock_conn >= 0)
    {
        shutdown(sock_conn, SHUT_RDWR);
        close(sock_conn);
    }

    CACE_LOG_INFO("Shutting down proxy");
    if (cace_threadset_join(threads))
    {
        CACE_LOG_ERR("Failed to join work threads");
    }
    bp_detach();
    ionDetach();

    prox_item_queue_clear(outgoing);
    prox_item_queue_clear(incoming);
    cace_closelog();

    CACE_LOG_INFO("Exiting after cleanup");
    return retval;
}

/**
 * Parse optional command line arguments
 */
int mgr_parse_args(int argc, char *const argv[])
{
    int                  i;
    int                  c;
    int                  option_index   = 0;
    static struct option long_options[] = {
        { "log-level", required_argument, 0, 'l' },
        { "bind", required_argument, 0, 'b' },
        { "eid", required_argument, 0, 'e' },
        { "help", no_argument, 0, 'h' },
    };
    while ((c = getopt_long(argc, argv, ":hl:b:e:", long_options, &option_index)) != -1)
    {
        switch (c)
        {
            case 'l':
                if (cace_log_get_severity(&log_limit, optarg))
                {
                    show_usage(argv[0]);
                    return 1;
                }
                break;
            case 'e':
                arg_eid = optarg;
                break;
            case 'b':
                arg_path_listen = optarg;
                break;
            case 'h':
                return 3;
            default:
                fprintf(stderr, "Error parsing arguments\n");
                return 2;
        }
    }

    // Check for any remaining unrecognized arguments
    if ((argc - optind) != 0)
    {
        fprintf(stderr, "%d unrecognized arguments:\n", (argc - optind));
        for (i = optind; i < argc; i++)
        {
            printf("\t%s\n", argv[i]);
        }
        return 4;
    }
    return 0;
}

static void show_usage(const char *argv0)
{
    fprintf(stderr, "Usage: %s [options]\n", argv0);
    fprintf(stderr, "Supported Options:\n");
    fprintf(stderr, " -b <path> The path to open a listening socket on.\n");
    fprintf(stderr, " -e <EID> The EID to register the manager endpoint on.\n");
}<|MERGE_RESOLUTION|>--- conflicted
+++ resolved
@@ -293,13 +293,8 @@
                 dest_eid = cace_ari_cget_tstr_cstr(&item->peer);
                 if (!dest_eid)
                 {
-<<<<<<< HEAD
-                    string_t buf;
-                    string_init(buf);
-=======
                     m_string_t buf;
                     m_string_init(buf);
->>>>>>> 2455ef18
                     cace_ari_text_encode(buf, &item->peer, CACE_ARI_TEXT_ENC_OPTS_DEFAULT);
                     CACE_LOG_ERR("This transport can only send to text URI destinations, not %s",
                                  m_string_get_cstr(buf));
