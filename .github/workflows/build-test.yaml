--- conflicted
+++ resolved
@@ -54,14 +54,10 @@
           DEPS_BUILD_ION: ${{matrix.deps=='full' && '1' || '0'}}
         run: ./deps.sh
       - name: Prep
-<<<<<<< HEAD
         run: |
-          ./prep.sh -DBUILD_DOCS=OFF -DBUILD_TESTING=ON \
+          ./prep.sh -DBUILD_DOCS_API=OFF -DBUILD_DOCS_MAN=OFF -DBUILD_TESTING=ON \
               -DARI_TEXT_PARSE=${{matrix.deps=='full' && 'ON' || 'OFF'}} \
               -DTRANSPORT_ION_BP=${{matrix.deps=='full' && 'ON' || 'OFF'}}
-=======
-        run: ./prep.sh -DBUILD_DOCS_API=OFF -DBUILD_DOCS_MAN=OFF -DBUILD_TESTING=ON -DARI_TEXT_PARSE=${{matrix.deps=='full' && 'ON' || 'OFF'}}
->>>>>>> 2f230fb6
       - name: Build
         run: ./build.sh
       - name: Test
@@ -97,36 +93,8 @@
               cmake ninja-build \
               ruby pkg-config build-essential patch autoconf libtool \
               flex libfl-dev bison libpcre2-dev civetweb libcivetweb-dev libssl-dev libcjson-dev libsystemd-dev \
-<<<<<<< HEAD
               binutils \
               valgrind gcovr xmlstarlet python3-venv
-=======
-              valgrind gcovr xmlstarlet
-      - name: ccache
-        uses: hendrikmuhs/ccache-action@v1.2
-        with:
-          create-symlink: true
-      - name: Dependencies
-        run: ./deps.sh
-      - name: Prep
-        run: ./prep.sh -DBUILD_DOCS_API=OFF -DBUILD_DOCS_MAN=OFF -DBUILD_TESTING=OFF
-      - name: Build
-        run: ./build.sh
-      - name: Install
-        run: ./build.sh install
-      - name: Test Prep
-        run: |
-          sudo apt-get update && sudo apt-get install -y \
-          python3 python3-venv
-      - name: Test
-        run: ./item-test/run.sh
-
-  item-test-rhel:
-    name: Built-Item Test (RHEL 9)
-    runs-on: ubuntu-24.04
-    container: quay.io/centos/centos:stream9
-    steps:
->>>>>>> 2f230fb6
       - name: Set up OS
         if: startsWith(matrix.os, 'centos')
         run: |
