--- conflicted
+++ resolved
@@ -10,9 +10,6 @@
 
 jobs:
   unit-test:
-<<<<<<< HEAD
-    runs-on: ubuntu-22.04
-=======
     strategy:
       fail-fast: false
       matrix:
@@ -21,7 +18,6 @@
     name: Unit Test (${{matrix.os}} deps=${{matrix.deps}})
     runs-on: ${{ matrix.os == 'centos-9' && 'ubuntu-24.04' || matrix.os }}
     container: ${{ matrix.os == 'centos-9' && 'quay.io/centos/centos:stream9' || null }}
->>>>>>> 45a1ed09
     steps:
       - name: Set up OS
         if: startsWith(matrix.os, 'ubuntu')
@@ -81,10 +77,6 @@
           SRC_COV_PERC=$(xmlstarlet sel -t -v 'floor(/coverage/@line-rate * 100)' -n build/default/coverage-refda-xml.xml)
           echo "REFDA coverage: ${SRC_COV_PERC}%" >> $GITHUB_STEP_SUMMARY
 
-<<<<<<< HEAD
-  agent-test:
-    runs-on: ubuntu-22.04
-=======
   item-test:
     strategy:
       fail-fast: false
@@ -94,7 +86,6 @@
     name: Built-Item Test (${{matrix.os}})
     runs-on: ${{ matrix.os == 'centos-9' && 'ubuntu-24.04' || matrix.os }}
     container: ${{ matrix.os == 'centos-9' && 'quay.io/centos/centos:stream9' || null }}
->>>>>>> 45a1ed09
     steps:
       - name: Set up OS
         if: startsWith(matrix.os, 'ubuntu')
@@ -145,16 +136,12 @@
         run: ./item-test/run.sh
 
   integration-test:
-<<<<<<< HEAD
-    runs-on: ubuntu-22.04
-=======
     strategy:
       fail-fast: false
       matrix:
         transport: ['socket', 'ion', 'proxy']
     name: Integration Test (${{matrix.transport}})
     runs-on: ubuntu-24.04
->>>>>>> 45a1ed09
     steps:
       - name: Checkout repository
         uses: actions/checkout@v4
