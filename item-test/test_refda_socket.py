#
# Copyright (c) 2011-2025 The Johns Hopkins University Applied Physics
# Laboratory LLC.
#
# This file is part of the Delay-Tolerant Networking Management
# Architecture (DTNMA) Tools package.
#
# Licensed under the Apache License, Version 2.0 (the "License");
# you may not use this file except in compliance with the License.
# You may obtain a copy of the License at
#     http://www.apache.org/licenses/LICENSE-2.0
# Unless required by applicable law or agreed to in writing, software
# distributed under the License is distributed on an "AS IS" BASIS,
# WITHOUT WARRANTIES OR CONDITIONS OF ANY KIND, either express or implied.
# See the License for the specific language governing permissions and
# limitations under the License.
#
''' Test the local socket transport of the REFDA.
'''
import io
import logging
import numpy
import os
import signal
import socket
import subprocess
import sys
import tempfile
from typing import List, Optional, Set
import urllib.parse
import unittest
import cbor2
from ace import (AdmSet, ARI, ari, ari_text, ari_cbor, nickname)
from helpers import CmdRunner, Timer, compose_args

OWNPATH = os.path.dirname(os.path.abspath(__file__))
LOGGER = logging.getLogger(__name__)

# ADM handling outside of tests
ADMS = AdmSet(cache_dir=False)
logging.getLogger('ace.adm_yang').setLevel(logging.ERROR)
ADMS.load_from_dirs([os.path.join(OWNPATH, 'deps', 'adms')])


def quote(text: str)->str:
    ''' URL-encode all non-unreserved characters. '''
    return urllib.parse.quote(text, safe="")


class TestRefdaSocket(unittest.TestCase):
    ''' Verify whole-agent behavior with the refda-socket '''
    maxDiff = None

    @classmethod
    def setUpClass(cls) -> None:
        logging.getLogger('sqlalchemy.engine').setLevel(logging.WARNING)
        logging.getLogger('ace').setLevel(logging.ERROR)

    def setUp(self) -> None:
        self._tmp = tempfile.TemporaryDirectory()
        self._agent_sock_path = os.path.join(self._tmp.name, 'agent.sock')

        def bound_sock(name):
            sock = socket.socket(socket.AF_UNIX, socket.SOCK_DGRAM)

            path = os.path.join(self._tmp.name, name)
            LOGGER.info('binding to socket at %s', path)
            sock.bind(path)

            return {'path': path, 'sock': sock}

        self._mgr_bind = [
            bound_sock(f'mgr{index}.sock')
            for index in range(3)
        ]

        args = compose_args([
            'refda-socket',
            '-l', 'debug',
            '-a', self._agent_sock_path,
            '-m', self._mgr_bind[0]['path']
        ])
        self._agent = CmdRunner(args)

        # buffer of received RPTSET pending _wait_reports
        self._rptsets = {}

    def tearDown(self) -> None:
        agent_exit = self._agent.stop()
        self._agent = None

        for bind in self._mgr_bind:
            sock = bind['sock']
            sock.close()
        self._mgr_bind = None

        self._agent_sock_path = None
        self._tmp = None

        # assert after all other shutdown
        self.assertEqual(0, agent_exit)

    def _start(self) -> None:
        ''' Spawn the process and wait for the startup report. '''
        self._agent.start()

        delay = 0.1
        timer = Timer(10)
        while timer:
            # linear back-off
            timer.sleep(delay)
            delay += 0.1

            sock_ready = os.path.exists(self._agent_sock_path)

            if sock_ready:
                timer.finish()
                break

            if not sock_ready:
                LOGGER.info('waiting for agent socket at %s', self._agent_sock_path)

        # Initial HELLO
        rpts = self._wait_reports(mgr_ix=0, nonce=ari.LiteralARI(None), timeout=5)
        self.assertEqual(1, len(rpts))
        rpt = rpts.pop(0)
        self.assertIsInstance(rpt, ari.Report)
        self.assertEqual(self._ari_text_to_obj('//ietf/dtnma-agent/const/hello'), rpt.source)

    def _ari_text_to_obj(self, text: str, id_convert: bool=True, nn: bool=True) -> ARI:
        with io.StringIO(text) as buf:
            val = ari_text.Decoder().decode(buf)

        if id_convert:
            nn_func = nickname.Converter(nickname.Mode.TO_NN, ADMS.db_session(), must_nickname=nn)
            val = nn_func(val)

        return val

    def _ari_obj_to_text(self, val: ARI) -> str:
        buf = io.StringIO()
        ari_text.Encoder().encode(val, buf)
        return buf.getvalue()

    def _ari_obj_to_cbor(self, val: ARI) -> bytes:
        buf = io.BytesIO()
        ari_cbor.Encoder().encode(val, buf)
        return buf.getvalue()

    def _ari_obj_from_cbor(self, databuf: bytes) -> ARI:
        with io.BytesIO(databuf) as buf:
            val = ari_cbor.Decoder().decode(buf)
        return val

    def _ari_strip_params(self, val: ARI) -> ARI:
        ''' Remove any parameters from a reference value. '''
        if isinstance(val, ari.ReferenceARI):
            val.params = None
        return val

    def _send_msg(self, values: List[ARI], mgr_ix: int = 0) -> str:
        ''' Send an AMP message with EXECSET values.

        :param values: The ARI items to send.
        :param mgr_ix: The agent index to send from.
        :return: The socket path from which it was sent.
        '''
        data = cbor2.dumps(1)
        for val in values:
            LOGGER.info('Sending value %s', self._ari_obj_to_text(val))
            data += self._ari_obj_to_cbor(val)
        addr = self._agent_sock_path
        bind = self._mgr_bind[mgr_ix]
        LOGGER.info('Sending message %s from %s to %s', data.hex(), bind['path'], addr)
        bind['sock'].sendto(data, addr)
        return bind['path']

    def _wait_msg(self, mgr_ix: int, timeout: float=1) -> List[ARI]:
        ''' Wait for an AMP message with RPTSET values and decode it.

        :param mgr_ix: The manager index to receive on.
        :param timeout: The time to wait in seconds.
        :return: The contained ARIs in decoded form.
        :raise TimeoutError: If not received in time.
        '''
        bind = self._mgr_bind[mgr_ix]
        recv_sock = bind['sock']

        recv_sock.settimeout(timeout)

        try:
            (data, addr) = recv_sock.recvfrom(10240)
        except (socket.timeout, TimeoutError) as err:
            raise TimeoutError("No message received") from err
        LOGGER.info('Received message %s to %s from %s', data.hex(), bind['path'], addr)
        self.assertEqual(self._agent_sock_path, addr)

        values = []
        dec = ari_cbor.Decoder()
        with io.BytesIO(data) as infile:
            vers = cbor2.load(infile)
            self.assertEqual(1, vers, msg='Invalid AMP version')

            while infile.tell() < len(data):
                val = dec.decode(infile)
                LOGGER.info('Received value %s', self._ari_obj_to_text(val))
                self.assertIsInstance(val.value, ari.ReportSet)
                values.append(val)

        return values

    def _wait_reports(self, mgr_ix: int, nonce: Optional[ARI], timeout: float=1, stop_count: int=1) -> List[ari.Report]:
        ''' Wait for all RPTSETs within a time window and unwrap all contained
        reports.

        :param mgr_ix: The manager index to receive on.
        :param nonce: The nonce value to match for, or None to match all.
        :param timeout: The total time to wait in seconds.
        :param stop_count: If positive, the waiting will stop upon receiving
            at least this many matching reports.
        :return: All contained Report instances in the order in which
            they were received.
        :raise TimeoutError: If not received in time.
        '''
        reports = []
        self._rptsets.setdefault(mgr_ix, [])

        timer = Timer(timeout)
        try:
            while timer:
                self._rptsets[mgr_ix] += self._wait_msg(mgr_ix=mgr_ix, timeout=timer.remaining())

                remain = []
                for val in self._rptsets[mgr_ix]:
                    if nonce is None or val.value.nonce == nonce:
                        reports += val.value.reports
                    else:
                        remain.append(val)
                self._rptsets[mgr_ix] = remain

                if stop_count > 0 and len(reports) >= stop_count:
                    break
        except TimeoutError:
            # simply stop listening
            pass

        return reports

    def test_start_sigint(self):
        self._start()

        LOGGER.info('Sending SIGINT')
        self._agent.proc.send_signal(signal.SIGINT)
        self.assertEqual(0, self._agent.proc.wait(timeout=5))
        self.assertEqual(0, self._agent.proc.returncode)

    def test_start_sigterm(self):
        self._start()

        LOGGER.info('Sending SIGTERM')
        self._agent.proc.send_signal(signal.SIGTERM)
        self.assertEqual(0, self._agent.proc.wait(timeout=5))
        self.assertEqual(0, self._agent.proc.returncode)

    def test_exec_inspect(self):
        self._start()

        self._send_msg(
            [self._ari_text_to_obj('ari:/EXECSET/n=123;(//ietf/dtnma-agent/CTRL/inspect(//ietf/dtnma-agent/EDD/sw-version))')],
        )
        msg_vals = self._wait_msg(mgr_ix=0)
        self.assertEqual(1, len(msg_vals))
        rptset = msg_vals[0].value
        self.assertIsInstance(rptset, ari.ReportSet)
        self.assertEqual(ari.LiteralARI(123), rptset.nonce)
        self.assertEqual(1, len(rptset.reports))
        rpt = rptset.reports[0]
        self.assertIsInstance(rpt, ari.Report)
        self.assertEqual(self._ari_text_to_obj('//ietf/dtnma-agent/ctrl/inspect(//ietf/dtnma-agent/EDD/sw-version)'), rpt.source)
        # items of the report
        self.assertEqual([ari.LiteralARI('0.0.0')], rpt.items)

    def test_exec_report_on_valid(self):
        self._start()

        mgr_eids = [
            quote('"file:' + self._mgr_bind[0]['path'] + '"'),
            quote('"file:' + self._mgr_bind[1]['path'] + '"'),
        ]
        self._send_msg(
            [self._ari_text_to_obj('ari:/EXECSET/n=123;(//ietf/dtnma-agent/CTRL/report-on(//ietf/dtnma-agent/CONST/hello,/ac/(' + ','.join(mgr_eids) + ')))')]
        )

        rpts = self._wait_reports(mgr_ix=0, nonce=ari.LiteralARI(None))
        self.assertEqual(1, len(rpts))
        # RPTSET for the generated report
        rpt = rpts[0]
        self.assertEqual(self._ari_text_to_obj('//ietf/dtnma-agent/const/hello'), rpt.source)
        # items of the report
        self.assertLessEqual(3, len(rpt.items))

        rpts = self._wait_reports(mgr_ix=1, nonce=ari.LiteralARI(None))
        self.assertEqual(1, len(rpts))
        # RPTSET for the generated report
        rpt = rpts[0]
        self.assertEqual(self._ari_text_to_obj('//ietf/dtnma-agent/const/hello'), rpt.source)
        # items of the report
        self.assertLessEqual(3, len(rpt.items))

        # RPTSET for the execution itself
        rpts = self._wait_reports(mgr_ix=0, nonce=ari.LiteralARI(123))
        self.assertEqual(1, len(rpts))
        rpt = rpts[0]
        self.assertEqual(self._ari_text_to_obj('//ietf/dtnma-agent/ctrl/report-on'), self._ari_strip_params(rpt.source))
        self.assertEqual([ari.LiteralARI(None)], rpt.items)

    def test_exec_report_on_no_destination(self):
        self._start()

        self._send_msg(
            [self._ari_text_to_obj('ari:/EXECSET/n=123;(//ietf/dtnma-agent/CTRL/report-on(//ietf/dtnma-agent/CONST/hello))')]
        )

        rpts = self._wait_reports(mgr_ix=0, nonce=ari.LiteralARI(None))
        self.assertEqual(1, len(rpts))
        # RPTSET for the generated report
        rpt = rpts[0]
        self.assertEqual(self._ari_text_to_obj('//ietf/dtnma-agent/const/hello'), rpt.source)
        # items of the report
        self.assertLessEqual(3, len(rpt.items))

        # RPTSET for the execution itself
        rpts = self._wait_reports(mgr_ix=0, nonce=ari.LiteralARI(123))
        self.assertEqual(1, len(rpts))
        rpt = rpts[0]
        self.assertEqual(self._ari_text_to_obj('//ietf/dtnma-agent/ctrl/report-on(//ietf/dtnma-agent/CONST/hello)'), rpt.source)
        # items of the report
        self.assertEqual([ari.LiteralARI(None)], rpt.items)

    def test_exec_report_on_variations(self):
        self._start()

        # macro to configure preconditions:
        #  ../!odm/const/rptt-two contains RPTT with two counter items
        #  ../!odm/const/expr contains EXPR resolving to one counter
        #  ../!odm/var/rptt-sum contains EXPR resolving to one counter
        self._send_msg(
            [self._ari_text_to_obj(
                'ari:/EXECSET/n=123;(/ac/('
                + '//ietf/dtnma-agent/CTRL/ensure-odm(ietf,1,!odm,-1),'
                + '//ietf/dtnma-agent/CTRL/ensure-const(//ietf/!odm,rptt-two,1,//ietf/amm-semtype/IDENT/type-use(//ietf/amm-base/typedef/rptt),/ac/(//ietf/dtnma-agent/EDD/num-msg-rx,//ietf/dtnma-agent/EDD/num-msg-rx-failed)),'
                + '//ietf/dtnma-agent/CTRL/ensure-const(//ietf/!odm,expr-sum,2,//ietf/amm-semtype/IDENT/type-use(//ietf/amm-base/typedef/expr),/ac/(//ietf/dtnma-agent/EDD/num-msg-rx,//ietf/dtnma-agent/EDD/num-msg-rx-failed,//ietf/dtnma-agent/oper/add)),'
                + '//ietf/dtnma-agent/CTRL/ensure-var(//ietf/!odm,rptt-sum,3,//ietf/amm-semtype/IDENT/type-use(//ietf/amm-base/typedef/rptt),/ac/(//ietf/!odm/const/expr-sum))'
                + '))',
                nn=False
            )]
        )
        rpts = self._wait_reports(mgr_ix=0, nonce=ari.LiteralARI(123), stop_count=4)
        self.assertEqual(4, len(rpts))

        self._send_msg(
            [self._ari_text_to_obj(
                'ari:/EXECSET/n=null;('
                + '//ietf/dtnma-agent/CTRL/report-on(/ac/(undefined,//ietf/dtnma-agent/EDD/num-msg-rx-failed)),'
                + '//ietf/dtnma-agent/CTRL/report-on(/ac/(//ietf/dtnma-agent/EDD/num-msg-rx,//ietf/dtnma-agent/EDD/num-msg-rx-failed)),'
                + '//ietf/dtnma-agent/CTRL/report-on(//ietf/!odm/const/rptt-two),'
                + '//ietf/dtnma-agent/CTRL/report-on(/ac/(//ietf/!odm/const/expr-sum)),'
                + '//ietf/dtnma-agent/CTRL/report-on(//ietf/!odm/var/rptt-sum)'
                + ')',
                nn=False
            )]
        )

        rpts = self._wait_reports(mgr_ix=0, nonce=ari.LiteralARI(None), stop_count=5)
        self.assertEqual(5, len(rpts))

        rpt = rpts.pop(0)
        self.assertEqual(
            self._ari_text_to_obj('/ac/(undefined,//ietf/dtnma-agent/EDD/num-msg-rx-failed)'),
            rpt.source
        )
        self.assertEqual(2, len(rpt.items))
        self.assertEqual(ari.UNDEFINED, rpt.items[0])
        self.assertIsInstance(rpt.items[1].value, int)

        rpt = rpts.pop(0)
        self.assertEqual(
            self._ari_text_to_obj('/ac/(//ietf/dtnma-agent/EDD/num-msg-rx,//ietf/dtnma-agent/EDD/num-msg-rx-failed)'),
            rpt.source
        )
        self.assertEqual(2, len(rpt.items))
        self.assertIsInstance(rpt.items[0].value, int)
        self.assertIsInstance(rpt.items[1].value, int)

        rpt = rpts.pop(0)
        self.assertEqual(self._ari_text_to_obj('//ietf/!odm/const/rptt-two', nn=False), rpt.source)
        self.assertEqual(2, len(rpt.items))
        self.assertIsInstance(rpt.items[0].value, int)
        self.assertIsInstance(rpt.items[1].value, int)

        rpt = rpts.pop(0)
        self.assertEqual(self._ari_text_to_obj('/ac/(//ietf/!odm/const/expr-sum)', nn=False), rpt.source)
        self.assertEqual(1, len(rpt.items))
        # self.assertIsInstance(rpt.items[0].value, int)

        rpt = rpts.pop(0)
        self.assertEqual(self._ari_text_to_obj('//ietf/!odm/var/rptt-sum', nn=False), rpt.source)
        self.assertEqual(1, len(rpt.items))
        self.assertIsInstance(rpt.items[0].value, int)

    def test_exec_delayed(self):
        self._start()

        self._send_msg(
            [self._ari_text_to_obj('ari:/EXECSET/n=123;(/AC/('
                                   + '//ietf/dtnma-agent/CTRL/wait-for(/TD/PT1.5S),'
                                   + '//ietf/dtnma-agent/CTRL/inspect(//ietf/dtnma-agent/EDD/sw-version)))')]
        )

        rpts = self._wait_reports(mgr_ix=0, nonce=ari.LiteralARI(123), stop_count=2, timeout=5)
        self.assertEqual(2, len(rpts))
        rpt = rpts.pop(0)
        self.assertEqual(self._ari_text_to_obj('//ietf/dtnma-agent/CTRL/wait-for(/TD/PT1.5S)'), rpt.source)
        # items of the report
        self.assertEqual([ari.LiteralARI(None)], rpt.items)

        rpt = rpts.pop(0)
        self.assertEqual(self._ari_text_to_obj('//ietf/dtnma-agent/CTRL/inspect(//ietf/dtnma-agent/EDD/sw-version)'), rpt.source)
        # items of the report
        self.assertEqual([ari.LiteralARI('0.0.0')], rpt.items)

    def test_exec_macro_success(self):
        self._start()

        self._send_msg(
            [self._ari_text_to_obj(
                'ari:/EXECSET/n=123;(/ac/('
                + '//ietf/dtnma-agent/CTRL/inspect(//ietf/dtnma-agent/EDD/sw-version),'
                + '//ietf/dtnma-agent/CTRL/inspect(//ietf/dtnma-agent/EDD/sw-vendor)'
                + '))'
            )]
        )

        rpts = self._wait_reports(mgr_ix=0, nonce=ari.LiteralARI(123), stop_count=2)
        self.assertEqual(2, len(rpts))
        rpt = rpts.pop(0)
        self.assertEqual(self._ari_text_to_obj('//ietf/dtnma-agent/ctrl/inspect(//ietf/dtnma-agent/EDD/sw-version)'), rpt.source)
        self.assertNotIn(ari.UNDEFINED, rpt.items)

        rpt = rpts.pop(0)
        self.assertIsInstance(rpt, ari.Report)
        self.assertEqual(self._ari_text_to_obj('//ietf/dtnma-agent/ctrl/inspect(//ietf/dtnma-agent/EDD/sw-vendor)'), rpt.source)
        self.assertNotIn(ari.UNDEFINED, rpt.items)

        # no other RPTSET
        with self.assertRaises(TimeoutError):
            self._wait_msg(mgr_ix=0, timeout=0.1)

    def test_exec_macro_failure_expand(self):
        self._start()

        self._send_msg(
            [self._ari_text_to_obj(
                'ari:/EXECSET/n=123;(/ac/('
                + '//ietf/dtnma-agent/CTRL/inspect(//ietf/dtnma-agent/EDD/sw-version),'
                + '//ietf/dtnma-agent/CTRL/inspect(false),'  # invalid parameter
                + '//ietf/dtnma-agent/CTRL/inspect(//ietf/dtnma-agent/EDD/sw-vendor)'
                + '))',
                nn=False
            )]
        )

        rpts = self._wait_reports(mgr_ix=0, nonce=ari.LiteralARI(123))
        self.assertEqual(1, len(rpts))
        rpt = rpts.pop(0)
        self.assertEqual(self._ari_text_to_obj('//ietf/dtnma-agent/ctrl/inspect(false)'), rpt.source)
        self.assertEqual([ari.UNDEFINED], rpt.items)

        # no other RPTSET
        with self.assertRaises(TimeoutError):
            self._wait_msg(mgr_ix=0, timeout=0.1)

    def test_exec_macro_failure_exec(self):
        self._start()

        self._send_msg(
            [self._ari_text_to_obj(
                'ari:/EXECSET/n=123;(/ac/('
                + '//ietf/dtnma-agent/CTRL/inspect(//ietf/dtnma-agent/EDD/sw-version),'
                + '//ietf/dtnma-agent/CTRL/inspect(//!private/!odm/EDD/missing),'  # invalid target
                + '//ietf/dtnma-agent/CTRL/inspect(//ietf/dtnma-agent/EDD/sw-vendor)'
                + '))',
                nn=False
            )]
        )

        rpts = self._wait_reports(mgr_ix=0, nonce=ari.LiteralARI(123), stop_count=2)
        self.assertEqual(2, len(rpts))
        rpt = rpts.pop(0)
        self.assertEqual(self._ari_text_to_obj('//ietf/dtnma-agent/ctrl/inspect(//ietf/dtnma-agent/EDD/sw-version)'), rpt.source)
        self.assertNotIn(ari.UNDEFINED, rpt.items)

        rpt = rpts.pop(0)
        self.assertIsInstance(rpt, ari.Report)
        self.assertEqual(self._ari_text_to_obj('//ietf/dtnma-agent/ctrl/inspect(//!private/!odm/EDD/missing)', nn=False), rpt.source)
        self.assertEqual([ari.UNDEFINED], rpt.items)

        # no other RPTSET
        with self.assertRaises(TimeoutError):
            self._wait_msg(mgr_ix=0, timeout=0.1)

    def test_odm(self):
        self._start()

        self._send_msg(
            [self._ari_text_to_obj('ari:/EXECSET/n=123;(//ietf/dtnma-agent/CTRL/ensure-odm(ietf,1,!test-model-1,-1))')]
        )

        rpts = self._wait_reports(mgr_ix=0, nonce=ari.LiteralARI(123))
        self.assertEqual(1, len(rpts))
        rpt = rpts.pop(0)
        self.assertEqual(self._ari_text_to_obj('//ietf/dtnma-agent/CTRL/ensure-odm(ietf, 1, !test-model-1, -1)'), rpt.source)
        # items of the report
        self.assertEqual([ari.LiteralARI(None)], rpt.items)

        # FIXME: Add following test
        # ari:/EXECSET/n=123;(//ietf/dtnma-agent/CTRL/obsolete-odm(//example/!test-model-1))

        self._send_msg(
            [self._ari_text_to_obj('ari:/EXECSET/n=123;(//ietf/dtnma-agent/CTRL/inspect(//ietf/dtnma-agent/EDD/odm-list))')]
        )

        rpts = self._wait_reports(mgr_ix=0, nonce=ari.LiteralARI(123))
        self.assertEqual(1, len(rpts))
        rpt = rpts.pop(0)
        self.assertEqual(self._ari_text_to_obj('//ietf/dtnma-agent/CTRL/inspect(//ietf/dtnma-agent/EDD/odm-list)'), rpt.source)
        # items of the report
        self.assertEqual(1, len(rpt.items))

        # ODM Rules
        self._send_msg(
            [self._ari_text_to_obj(
                'ari:/EXECSET/n=123;(//ietf/dtnma-agent/CTRL/ensure-tbr(//ietf/!test-model-1,test-tbr,1,/AC/(//ietf/dtnma-agent/CTRL/obsolete-rule),/TD/999999,/TD/1,1,false))', False)]
        )
        rpts = self._wait_reports(mgr_ix=0, nonce=ari.LiteralARI(123))
        self.assertEqual(1, len(rpts))
        rpt = rpts.pop(0)
        self.assertEqual(self._ari_text_to_obj(
            '//ietf/dtnma-agent/CTRL/ensure-tbr(//ietf/!test-model-1,test-tbr,1,/AC/(//ietf/dtnma-agent/CTRL/obsolete-rule),/TD/999999,/TD/1,1,false)', False), rpt.source)
        # items of the report
        self.assertEqual(1, len(rpt.items))

        self._send_msg(
            [self._ari_text_to_obj(
                'ari:/EXECSET/n=123;(//ietf/dtnma-agent/CTRL/ensure-tbr(//ietf/!test-model-1,test-tbr2,2,/AC/(//ietf/dtnma-agent/CTRL/obsolete-rule),/TD/999999,/TD/1,1,false))', False)]
        )
        rpts = self._wait_reports(mgr_ix=0, nonce=ari.LiteralARI(123))
        self.assertEqual(1, len(rpts))
        rpt = rpts.pop(0)
        self.assertEqual(self._ari_text_to_obj(
            '//ietf/dtnma-agent/CTRL/ensure-tbr(//ietf/!test-model-1,test-tbr2,2,/AC/(//ietf/dtnma-agent/CTRL/obsolete-rule),/TD/999999,/TD/1,1,false)', False), rpt.source)
        # items of the report
        self.assertEqual(1, len(rpt.items))

        self._send_msg(
            [self._ari_text_to_obj(
                'ari:/EXECSET/n=123;(//ietf/dtnma-agent/CTRL/ensure-sbr(//ietf/!test-model-1,test-sbr,3,/AC/(//ietf/dtnma-agent/CTRL/obsolete-rule),/AC/(false),/TD/999999,1,false))', False)]
        )
        rpts = self._wait_reports(mgr_ix=0, nonce=ari.LiteralARI(123))
        self.assertEqual(1, len(rpts))
        rpt = rpts.pop(0)
        self.assertEqual(self._ari_text_to_obj(
            '//ietf/dtnma-agent/CTRL/ensure-sbr(//ietf/!test-model-1,test-sbr,3,/AC/(//ietf/dtnma-agent/CTRL/obsolete-rule),/AC/(false),/TD/999999,1,false)', False), rpt.source)
        # items of the report
        self.assertEqual(1, len(rpt.items))

        self._send_msg(
            [self._ari_text_to_obj('ari:/EXECSET/n=123;(//ietf/dtnma-agent/CTRL/inspect(//ietf/dtnma-agent/EDD/sbr-list(false)))')]
        )
        rpts = self._wait_reports(mgr_ix=0, nonce=ari.LiteralARI(123))
        self.assertEqual(1, len(rpts))
        rpt = rpts.pop(0)
        self.assertEqual(self._ari_text_to_obj('//ietf/dtnma-agent/CTRL/inspect(//ietf/dtnma-agent/EDD/sbr-list(false))'), rpt.source)
        # items of the report
        self.assertEqual(1, len(rpt.items))
        self.assertIsInstance(rpt.items[0].value, ari.Table)
        self.assertEqual((1, 7), rpt.items[0].value.shape)
        self.assertNotIn(ari.UNDEFINED, list(rpt.items[0].value.flat))

        self._send_msg(
            [self._ari_text_to_obj('ari:/EXECSET/n=123;(//ietf/dtnma-agent/CTRL/inspect(//ietf/dtnma-agent/EDD/tbr-list(false)))')]
        )
        rpts = self._wait_reports(mgr_ix=0, nonce=ari.LiteralARI(123))
        self.assertEqual(1, len(rpts))
        rpt = rpts.pop(0)
        self.assertEqual(self._ari_text_to_obj('//ietf/dtnma-agent/CTRL/inspect(//ietf/dtnma-agent/EDD/tbr-list(false))'), rpt.source)
        # items of the report
        self.assertEqual(1, len(rpt.items))
        self.assertIsInstance(rpt.items[0].value, ari.Table)
        self.assertEqual((2, 7), rpt.items[0].value.shape)
        self.assertNotIn(ari.UNDEFINED, list(rpt.items[0].value.flat))

        self._send_msg(
            [self._ari_text_to_obj('ari:/EXECSET/n=123;(//ietf/dtnma-agent/CTRL/ensure-rule-enabled(//ietf/!test-model-1/TBR/test-tbr,true))', False)]
        )
        rpts = self._wait_reports(mgr_ix=0, nonce=ari.LiteralARI(123))
        self.assertEqual(1, len(rpts))
        rpt = rpts.pop(0)
        self.assertEqual(self._ari_text_to_obj('//ietf/dtnma-agent/CTRL/ensure-rule-enabled(//ietf/!test-model-1/TBR/test-tbr,true)', False), rpt.source)
        # items of the report
        self.assertEqual(1, len(rpt.items))

        self._send_msg(
            [self._ari_text_to_obj('ari:/EXECSET/n=123;(//ietf/dtnma-agent/CTRL/reset-rule-enabled(//ietf/!test-model-1/TBR/test-tbr))', False)]
        )
        rpts = self._wait_reports(mgr_ix=0, nonce=ari.LiteralARI(123))
        self.assertEqual(1, len(rpts))
        rpt = rpts.pop(0)
        self.assertEqual(self._ari_text_to_obj('//ietf/dtnma-agent/CTRL/reset-rule-enabled(//ietf/!test-model-1/TBR/test-tbr)', False), rpt.source)
        # items of the report
        self.assertEqual(1, len(rpt.items))

        self._send_msg(
            [self._ari_text_to_obj('ari:/EXECSET/n=123;(//ietf/dtnma-agent/CTRL/obsolete-rule(//ietf/!test-model-1/TBR/test-tbr2))', False)]
        )
        rpts = self._wait_reports(mgr_ix=0, nonce=ari.LiteralARI(123))
        self.assertEqual(1, len(rpts))
        rpt = rpts.pop(0)
        self.assertEqual(self._ari_text_to_obj('//ietf/dtnma-agent/CTRL/obsolete-rule(//ietf/!test-model-1/TBR/test-tbr2)', False), rpt.source)
        # items of the report
        self.assertEqual(1, len(rpt.items))

        self._send_msg(
            [self._ari_text_to_obj('ari:/EXECSET/n=123;(//ietf/dtnma-agent/CTRL/inspect(//ietf/dtnma-agent/EDD/tbr-list(false)))')]
        )
        rpts = self._wait_reports(mgr_ix=0, nonce=ari.LiteralARI(123))
        self.assertEqual(1, len(rpts))
        rpt = rpts.pop(0)
        self.assertEqual(self._ari_text_to_obj('//ietf/dtnma-agent/CTRL/inspect(//ietf/dtnma-agent/EDD/tbr-list(false))'), rpt.source)
        # items of the report
        self.assertEqual(1, len(rpt.items))
        self.assertIsInstance(rpt.items[0].value, ari.Table)
        self.assertEqual((1, 7), rpt.items[0].value.shape)
        self.assertNotIn(ari.UNDEFINED, list(rpt.items[0].value.flat))
        self.assertEqual(False, rpt.items[0].value[0, 5].value)  # Confirm rule is disabled

    def test_edd_counters(self):
        self._start()

        # Baseline
        self._send_msg(
            [self._ari_text_to_obj('ari:/EXECSET/n=123;(//ietf/dtnma-agent/CTRL/inspect(//ietf/dtnma-agent/EDD/num-exec-started))')]
        )
        rpts = self._wait_reports(mgr_ix=0, nonce=ari.LiteralARI(123))
        self.assertEqual(1, len(rpts))
        rpt = rpts.pop(0)
        self.assertEqual(1, len(rpt.items))
        self.assertIsInstance(rpt.items[0].value, int)
        self.assertLessEqual(1, rpt.items[0].value)  # 1 because it counts inspect call above

        # Count number of successful exec's
        self._send_msg(
            [self._ari_text_to_obj('ari:/EXECSET/n=123;(//ietf/dtnma-agent/CTRL/inspect(//ietf/dtnma-agent/EDD/num-exec-succeeded))')]
        )
        rpts = self._wait_reports(mgr_ix=0, nonce=ari.LiteralARI(123))
        self.assertEqual(1, len(rpts))
        rpt = rpts.pop(0)
        self.assertEqual(1, len(rpt.items))
        self.assertEqual(1, rpt.items[0].value)

        # Count number of failed exec's
        self._send_msg(
            [self._ari_text_to_obj('ari:/EXECSET/n=123;(//ietf/dtnma-agent/CTRL/inspect(//ietf/dtnma-agent/EDD/num-exec-failed))')]
        )
        rpts = self._wait_reports(mgr_ix=0, nonce=ari.LiteralARI(123))
        self.assertEqual(1, len(rpts))
        rpt = rpts.pop(0)
        self.assertEqual(1, len(rpt.items))
        self.assertEqual(0, rpt.items[0].value)

        # Sanity check expected count of tx failures
        self._send_msg(
            [self._ari_text_to_obj('ari:/EXECSET/n=123;(//ietf/dtnma-agent/CTRL/inspect(//ietf/dtnma-agent/EDD/num-msg-tx-failed))')]
        )
        rpts = self._wait_reports(mgr_ix=0, nonce=ari.LiteralARI(123))
        self.assertEqual(1, len(rpts))
        rpt = rpts.pop(0)
        self.assertEqual(1, len(rpt.items))
        self.assertEqual(0, rpt.items[0].value)

    def test_odm_var(self):
        self._start()

        self._send_msg(
            [self._ari_text_to_obj('ari:/EXECSET/n=123;(//ietf/dtnma-agent/CTRL/ensure-odm(ietf,1,!test-model-1,-1))')]
        )
        rpts = self._wait_reports(mgr_ix=0, nonce=ari.LiteralARI(123))
        self.assertEqual(1, len(rpts))
        rpt = rpts.pop(0)
        self.assertNotIn(ari.UNDEFINED, rpt.items)

        # Verify var-list is empty
        self._send_msg(
            [self._ari_text_to_obj('ari:/EXECSET/n=123;(//ietf/dtnma-agent/CTRL/inspect(//ietf/dtnma-agent/EDD/var-list(false)))')]
        )
        rpts = self._wait_reports(mgr_ix=0, nonce=ari.LiteralARI(123))
        self.assertEqual(1, len(rpts))
        rpt = rpts.pop(0)
        self.assertEqual(1, len(rpt.items))
        self.assertIsInstance(rpt.items[0].value, ari.Table)
        self.assertEqual((0, 2), rpt.items[0].value.shape)

        # Add a variable
        self._send_msg(
            [self._ari_text_to_obj(
                'ari:/EXECSET/n=123;(//ietf/dtnma-agent/CTRL/ensure-var(//ietf/!test-model-1,test-var,1,//ietf/amm-semtype/IDENT/type-use(/ARITYPE/int),1))', False)]
        )
        rpts = self._wait_reports(mgr_ix=0, nonce=ari.LiteralARI(123))
        self.assertEqual(1, len(rpts))
        rpt = rpts.pop(0)
        self.assertNotIn(ari.UNDEFINED, rpt.items)

        # Verify VAR can be read back
        self._send_msg(
            [self._ari_text_to_obj('ari:/EXECSET/n=123;(//ietf/dtnma-agent/CTRL/inspect(//ietf/dtnma-agent/EDD/var-list(false)))')]
        )
        rpts = self._wait_reports(mgr_ix=0, nonce=ari.LiteralARI(123))
        self.assertEqual(1, len(rpts))
        rpt = rpts.pop(0)
        self.assertEqual(1, len(rpt.items))
        self.assertIsInstance(rpt.items[0].value, ari.Table)
        self.assertEqual((1, 2), rpt.items[0].value.shape)
        self.assertNotIn(ari.UNDEFINED, list(rpt.items[0].value.flat))
        self.assertEqual(
            self._ari_text_to_obj('//1/-1/var/1', nn=False),
            rpt.items[0].value[0, 0]
        )
        self.assertEqual(
            self._ari_text_to_obj('//ietf/amm-semtype/IDENT/type-use(name=/ARITYPE/int)', id_convert=False),
            rpt.items[0].value[0, 1]
        )

        # Obsolete the VAR
        self._send_msg(
            [self._ari_text_to_obj('ari:/EXECSET/n=123;(//ietf/dtnma-agent/CTRL/obsolete-var(//ietf/!test-model-1/VAR/test-var))', False)]
        )
        msg_vals = self._wait_msg(mgr_ix=0)
        self.assertEqual(1, len(msg_vals))
        rptset = msg_vals[0].value

        # Verify var list is empty again
        self._send_msg(
            [self._ari_text_to_obj('ari:/EXECSET/n=123;(//ietf/dtnma-agent/CTRL/inspect(//ietf/dtnma-agent/EDD/var-list(false)))')]
        )
        rpts = self._wait_reports(mgr_ix=0, nonce=ari.LiteralARI(123))
        self.assertEqual(1, len(rpts))
        rpt = rpts.pop(0)
        self.assertEqual(1, len(rpt.items))
        self.assertIsInstance(rpt.items[0].value, ari.Table)
        self.assertEqual((0, 2), rpt.items[0].value.shape)

    def test_odm_var_invalid(self):
        self._start()

        self._send_msg(
            [self._ari_text_to_obj('ari:/EXECSET/n=123;(//ietf/dtnma-agent/CTRL/ensure-odm(ietf,1,!test-model-1,-1))')]
        )
        rpts = self._wait_reports(mgr_ix=0, nonce=ari.LiteralARI(123))
        self.assertEqual(1, len(rpts))
        rpt = rpts.pop(0)
        self.assertNotIn(ari.UNDEFINED, rpt.items)

        # attempt to create with an invalid type
        self._send_msg(
            [self._ari_text_to_obj(
                'ari:/EXECSET/n=123;(//ietf/dtnma-agent/CTRL/ensure-var(//ietf/!test-model-1,invalid,10,//ietf/amm-semtype/IDENT/type-use(//ietf/amm-base/typedef/-100),/AC/(//ietf/dtnma-agent/EDD/num-msg-rx)))', nn=False)]
        )
        rpts = self._wait_reports(mgr_ix=0, nonce=ari.LiteralARI(123))
        self.assertEqual(1, len(rpts))
        rpt = rpts.pop(0)
        self.assertEqual([ari.UNDEFINED], rpt.items)

        # attempt to create with an invalid value
        self._send_msg(
            [self._ari_text_to_obj(
                'ari:/EXECSET/n=123;(//ietf/dtnma-agent/CTRL/ensure-var(//ietf/!test-model-1,invalid,10,//ietf/amm-semtype/IDENT/type-use(//ietf/amm-base/typedef/RPTT),/AC/(10)))', nn=False)]
        )
        rpts = self._wait_reports(mgr_ix=0, nonce=ari.LiteralARI(123))
        self.assertEqual(1, len(rpts))
        rpt = rpts.pop(0)
        self.assertEqual([ari.UNDEFINED], rpt.items)

        # verify failures are not listed
        self._send_msg(
            [self._ari_text_to_obj('ari:/EXECSET/n=123;(//ietf/dtnma-agent/CTRL/inspect(//ietf/dtnma-agent/EDD/var-list(false)))')]
        )
        rpts = self._wait_reports(mgr_ix=0, nonce=ari.LiteralARI(123))
        self.assertEqual(1, len(rpts))
        rpt = rpts.pop(0)
        self.assertEqual(1, len(rpt.items))
        self.assertIsInstance(rpt.items[0].value, ari.Table)
        self.assertEqual((0, 2), rpt.items[0].value.shape)
        self.assertNotIn(ari.UNDEFINED, list(rpt.items[0].value.flat))

    def test_odm_const(self):
        self._start()

        self._send_msg(
            [self._ari_text_to_obj('ari:/EXECSET/n=123;(//ietf/dtnma-agent/CTRL/ensure-odm(ietf,1,!test-model-1,-1))')]
        )
        rpts = self._wait_reports(mgr_ix=0, nonce=ari.LiteralARI(123))
        self.assertEqual(1, len(rpts))
        rpt = rpts.pop(0)
        self.assertNotIn(ari.UNDEFINED, rpt.items)

        # Verify list of constants is empty
        self._send_msg(
            [self._ari_text_to_obj('ari:/EXECSET/n=123;(//ietf/dtnma-agent/CTRL/inspect(//ietf/dtnma-agent/EDD/const-list(false)))')]
        )
        rpts = self._wait_reports(mgr_ix=0, nonce=ari.LiteralARI(123))
        self.assertEqual(1, len(rpts))
        rpt = rpts.pop(0)
        self.assertEqual(1, len(rpt.items))
        self.assertIsInstance(rpt.items[0].value, ari.Table)
        self.assertEqual((0, 2), rpt.items[0].value.shape)

        # Add a constant
        self._send_msg(
            [self._ari_text_to_obj(
                'ari:/EXECSET/n=123;(//ietf/dtnma-agent/CTRL/ensure-const(//ietf/!test-model-1,test-const,1,//ietf/amm-semtype/IDENT/type-use(/ARITYPE/int),1))', False)]
        )
        rpts = self._wait_reports(mgr_ix=0, nonce=ari.LiteralARI(123))
        self.assertEqual(1, len(rpts))
        rpt = rpts.pop(0)
        self.assertNotIn(ari.UNDEFINED, rpt.items)

        # Verify const is listed now
        self._send_msg(
            [self._ari_text_to_obj('ari:/EXECSET/n=123;(//ietf/dtnma-agent/CTRL/inspect(//ietf/dtnma-agent/EDD/const-list(false)))')]
        )
        rpts = self._wait_reports(mgr_ix=0, nonce=ari.LiteralARI(123))
        self.assertEqual(1, len(rpts))
        rpt = rpts.pop(0)
        self.assertEqual(1, len(rpt.items))
        self.assertIsInstance(rpt.items[0].value, ari.Table)
        self.assertEqual((1, 2), rpt.items[0].value.shape)
        self.assertNotIn(ari.UNDEFINED, list(rpt.items[0].value.flat))
        self.assertEqual(
            self._ari_text_to_obj('//1/-1/const/1', nn=False),
            rpt.items[0].value[0, 0]
        )
        self.assertEqual(
            self._ari_text_to_obj('//ietf/amm-semtype/IDENT/type-use(name=/ARITYPE/int)', id_convert=False),
            rpt.items[0].value[0, 1]
        )

        # Obsolete the CONST
        self._send_msg(
            [self._ari_text_to_obj('ari:/EXECSET/n=123;(//ietf/dtnma-agent/CTRL/obsolete-const(//ietf/!test-model-1/CONST/test-const))', False)]
        )
        rpts = self._wait_reports(mgr_ix=0, nonce=ari.LiteralARI(123))
        self.assertEqual(1, len(rpts))
        rpt = rpts.pop(0)
        self.assertNotIn(ari.UNDEFINED, rpt.items)

        # Verify CONST is no longer listed
        self._send_msg(
            [self._ari_text_to_obj('ari:/EXECSET/n=123;(//ietf/dtnma-agent/CTRL/inspect(//ietf/dtnma-agent/EDD/const-list(false)))')]
        )
        rpts = self._wait_reports(mgr_ix=0, nonce=ari.LiteralARI(123))
        self.assertEqual(1, len(rpts))
        rpt = rpts.pop(0)
        self.assertEqual(1, len(rpt.items))
        self.assertIsInstance(rpt.items[0].value, ari.Table)
        self.assertEqual((0, 2), rpt.items[0].value.shape)

<<<<<<< HEAD

    def test_agent_control_flow_ctrls(self):
        self._start()

        LOGGER.setLevel(logging.INFO)

        self._send_msg(
            [self._ari_text_to_obj('ari:/EXECSET/n=123;(//ietf/dtnma-agent/CTRL/if-then-else(/AC/(true), null, null))')]
        )
        msg_vals = self._wait_msg(mgr_ix=0)
        self.assertEqual(1, len(msg_vals))
        rptset = msg_vals[0].value
        rpt = rptset.reports[0]
        self.assertEqual(1, len(rpt.items))
        self.assertIsInstance(rpt.items[0].value, bool)
        self.assertEqual(True, rpt.items[0].value)

        self._send_msg(
            [self._ari_text_to_obj('ari:/EXECSET/n=123;(//ietf/dtnma-agent/CTRL/if-then-else(/AC/(true), //ietf/dtnma-agent/CTRL/inspect(//ietf/dtnma-agent/EDD/sw-version), null))')]
        )
        msg_vals = self._wait_msg(mgr_ix=0)
        rptset = msg_vals[0].value
        rpt = rptset.reports[0]
        self.assertEqual(1, len(rpt.items))
        self.assertIsInstance(rpt.items[0].value, bool)
        self.assertEqual(True, rpt.items[0].value)
=======
    def test_odm_const_invalid(self):
        self._start()

        self._send_msg(
            [self._ari_text_to_obj('ari:/EXECSET/n=123;(//ietf/dtnma-agent/CTRL/ensure-odm(ietf,1,!test-model-1,-1))')]
        )
        rpts = self._wait_reports(mgr_ix=0, nonce=ari.LiteralARI(123))
        self.assertEqual(1, len(rpts))
        rpt = rpts.pop(0)
        self.assertNotIn(ari.UNDEFINED, rpt.items)

        # attempt to create with an invalid type
        self._send_msg(
            [self._ari_text_to_obj(
                'ari:/EXECSET/n=123;(//ietf/dtnma-agent/CTRL/ensure-const(//ietf/!test-model-1,invalid,10,//ietf/amm-semtype/IDENT/type-use(//ietf/amm-base/typedef/-100),/AC/(//ietf/dtnma-agent/EDD/num-msg-rx)))', nn=False)]
        )
        rpts = self._wait_reports(mgr_ix=0, nonce=ari.LiteralARI(123))
        self.assertEqual(1, len(rpts))
        rpt = rpts.pop(0)
        self.assertEqual([ari.UNDEFINED], rpt.items)

        # attempt to create with an invalid value
        self._send_msg(
            [self._ari_text_to_obj(
                'ari:/EXECSET/n=123;(//ietf/dtnma-agent/CTRL/ensure-const(//ietf/!test-model-1,invalid,10,//ietf/amm-semtype/IDENT/type-use(//ietf/amm-base/typedef/RPTT),/AC/(10)))', nn=False)]
        )
        rpts = self._wait_reports(mgr_ix=0, nonce=ari.LiteralARI(123))
        self.assertEqual(1, len(rpts))
        rpt = rpts.pop(0)
        self.assertEqual([ari.UNDEFINED], rpt.items)

        # verify failures are not listed
        self._send_msg(
            [self._ari_text_to_obj('ari:/EXECSET/n=123;(//ietf/dtnma-agent/CTRL/inspect(//ietf/dtnma-agent/EDD/const-list(false)))')]
        )
        rpts = self._wait_reports(mgr_ix=0, nonce=ari.LiteralARI(123))
        self.assertEqual(1, len(rpts))
        rpt = rpts.pop(0)
        self.assertEqual(1, len(rpt.items))
        self.assertIsInstance(rpt.items[0].value, ari.Table)
        self.assertEqual((0, 2), rpt.items[0].value.shape)
        self.assertNotIn(ari.UNDEFINED, list(rpt.items[0].value.flat))

    def test_odm_const_rptt(self):
        # Define a report template and report on it
        self._start()

        self._send_msg(
            [self._ari_text_to_obj('ari:/EXECSET/n=123;(//ietf/dtnma-agent/CTRL/ensure-odm(ietf,1,!test-model-1,-1))')]
        )
        rpts = self._wait_reports(mgr_ix=0, nonce=ari.LiteralARI(123))
        self.assertEqual(1, len(rpts))
        rpt = rpts.pop(0)
        self.assertNotIn(ari.UNDEFINED, rpt.items)

        self._send_msg(
            [self._ari_text_to_obj(
                'ari:/EXECSET/n=123;(//ietf/dtnma-agent/CTRL/ensure-const(//ietf/!test-model-1,rptt-num-msg-rx,4,//ietf/amm-semtype/IDENT/type-use(//ietf/amm-base/typedef/RPTT),/AC/(//ietf/dtnma-agent/EDD/num-msg-rx)))', nn=False)]
        )
        rpts = self._wait_reports(mgr_ix=0, nonce=ari.LiteralARI(123))
        self.assertEqual(1, len(rpts))
        rpt = rpts.pop(0)
        self.assertNotIn(ari.UNDEFINED, rpt.items)

        self._send_msg(
            [self._ari_text_to_obj('ari:/EXECSET/n=123;(//ietf/dtnma-agent/CTRL/report-on(//ietf/!test-model-1/const/rptt-num-msg-rx))', nn=False)]
        )
        # the generated report
        rpts = self._wait_reports(mgr_ix=0, nonce=ari.LiteralARI(None))
        self.assertEqual(1, len(rpts))
        rpt = rpts.pop(0)
        self.assertEqual(1, len(rpt.items))
        self.assertIsInstance(rpt.items[0].value, int)

        rpts = self._wait_reports(mgr_ix=0, nonce=ari.LiteralARI(123))
        self.assertEqual(1, len(rpts))
        rpt = rpts.pop(0)
        self.assertNotIn(ari.UNDEFINED, rpt.items)
>>>>>>> 58e55575
<|MERGE_RESOLUTION|>--- conflicted
+++ resolved
@@ -874,8 +874,6 @@
         self.assertIsInstance(rpt.items[0].value, ari.Table)
         self.assertEqual((0, 2), rpt.items[0].value.shape)
 
-<<<<<<< HEAD
-
     def test_agent_control_flow_ctrls(self):
         self._start()
 
@@ -901,7 +899,7 @@
         self.assertEqual(1, len(rpt.items))
         self.assertIsInstance(rpt.items[0].value, bool)
         self.assertEqual(True, rpt.items[0].value)
-=======
+
     def test_odm_const_invalid(self):
         self._start()
 
@@ -979,5 +977,4 @@
         rpts = self._wait_reports(mgr_ix=0, nonce=ari.LiteralARI(123))
         self.assertEqual(1, len(rpts))
         rpt = rpts.pop(0)
-        self.assertNotIn(ari.UNDEFINED, rpt.items)
->>>>>>> 58e55575
+        self.assertNotIn(ari.UNDEFINED, rpt.items)