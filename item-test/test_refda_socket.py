--- conflicted
+++ resolved
@@ -131,7 +131,7 @@
                 LOGGER.info('waiting for agent socket at %s', self._agent_sock_path)
 
         # Initial HELLO
-        rpts = self._wait_reports(mgr_ix=0, nonce=ari.NULL, timeout=5)
+        rpts = self._wait_reports(mgr_ix=0, nonce=ari.LiteralARI(None), timeout=5)
         self.assertEqual(1, len(rpts))
         rpt = rpts.pop(0)
         self.assertIsInstance(rpt, ari.Report)
@@ -296,7 +296,7 @@
             [self._ari_text_to_obj('ari:/EXECSET/n=123;(//ietf/dtnma-agent/CTRL/report-on(//ietf/dtnma-agent/CONST/hello,/ac/(' + ','.join(mgr_eids) + ')))')]
         )
 
-        rpts = self._wait_reports(mgr_ix=0, nonce=ari.NULL)
+        rpts = self._wait_reports(mgr_ix=0, nonce=ari.LiteralARI(None))
         self.assertEqual(1, len(rpts))
         # RPTSET for the generated report
         rpt = rpts[0]
@@ -304,7 +304,7 @@
         # items of the report
         self.assertLessEqual(3, len(rpt.items))
 
-        rpts = self._wait_reports(mgr_ix=1, nonce=ari.NULL)
+        rpts = self._wait_reports(mgr_ix=1, nonce=ari.LiteralARI(None))
         self.assertEqual(1, len(rpts))
         # RPTSET for the generated report
         rpt = rpts[0]
@@ -317,7 +317,7 @@
         self.assertEqual(1, len(rpts))
         rpt = rpts[0]
         self.assertEqual(self._ari_text_to_obj('//ietf/dtnma-agent/ctrl/report-on'), self._ari_strip_params(rpt.source))
-        self.assertEqual([ari.NULL], rpt.items)
+        self.assertEqual([ari.LiteralARI(None)], rpt.items)
 
     def test_exec_report_on_no_destination(self):
         self._start()
@@ -326,7 +326,7 @@
             [self._ari_text_to_obj('ari:/EXECSET/n=123;(//ietf/dtnma-agent/CTRL/report-on(//ietf/dtnma-agent/CONST/hello))')]
         )
 
-        rpts = self._wait_reports(mgr_ix=0, nonce=ari.NULL)
+        rpts = self._wait_reports(mgr_ix=0, nonce=ari.LiteralARI(None))
         self.assertEqual(1, len(rpts))
         # RPTSET for the generated report
         rpt = rpts[0]
@@ -340,7 +340,7 @@
         rpt = rpts[0]
         self.assertEqual(self._ari_text_to_obj('//ietf/dtnma-agent/ctrl/report-on(//ietf/dtnma-agent/CONST/hello)'), rpt.source)
         # items of the report
-        self.assertEqual([ari.NULL], rpt.items)
+        self.assertEqual([ari.LiteralARI(None)], rpt.items)
 
     def test_exec_report_on_variations(self):
         self._start()
@@ -422,15 +422,6 @@
                                    + '//ietf/dtnma-agent/CTRL/inspect(//ietf/dtnma-agent/EDD/sw-version)))')]
         )
 
-<<<<<<< HEAD
-        rpts = self._wait_reports(mgr_ix=0, nonce=ari.LiteralARI(123), timeout=3, stop_count=2)
-        self.assertEqual(2, len(rpts))
-        rpt = rpts[0]
-        self.assertEqual(self._ari_text_to_obj('//ietf/dtnma-agent/CTRL/wait-for(/TD/PT1.5S)'), rpt.source)
-        self.assertEqual([ari.NULL], rpt.items)
-
-        rpt = rpts[1]
-=======
         rpts = self._wait_reports(mgr_ix=0, nonce=ari.LiteralARI(123), stop_count=2, timeout=5)
         self.assertEqual(2, len(rpts))
         rpt = rpts.pop(0)
@@ -439,7 +430,6 @@
         self.assertEqual([ari.LiteralARI(None)], rpt.items)
 
         rpt = rpts.pop(0)
->>>>>>> 58e55575
         self.assertEqual(self._ari_text_to_obj('//ietf/dtnma-agent/CTRL/inspect(//ietf/dtnma-agent/EDD/sw-version)'), rpt.source)
         self.assertEqual([ari.LiteralARI('0.0.0')], rpt.items)
 
@@ -455,17 +445,6 @@
             )]
         )
 
-<<<<<<< HEAD
-        rpts = self._wait_reports(mgr_ix=0, nonce=ari.LiteralARI(123))
-        self.assertEqual(1, len(rpts))
-        rpt = rpts[0]
-        self.assertEqual(self._ari_text_to_obj('//ietf/dtnma-agent/ctrl/inspect(//ietf/dtnma-agent/EDD/sw-version)'), rpt.source)
-        self.assertNotIn(ari.UNDEFINED, rpt.items)
-
-        rpts = self._wait_reports(mgr_ix=0, nonce=ari.LiteralARI(123))
-        self.assertEqual(1, len(rpts))
-        rpt = rpts[0]
-=======
         rpts = self._wait_reports(mgr_ix=0, nonce=ari.LiteralARI(123), stop_count=2)
         self.assertEqual(2, len(rpts))
         rpt = rpts.pop(0)
@@ -474,7 +453,6 @@
 
         rpt = rpts.pop(0)
         self.assertIsInstance(rpt, ari.Report)
->>>>>>> 58e55575
         self.assertEqual(self._ari_text_to_obj('//ietf/dtnma-agent/ctrl/inspect(//ietf/dtnma-agent/EDD/sw-vendor)'), rpt.source)
         self.assertNotIn(ari.UNDEFINED, rpt.items)
 
@@ -498,11 +476,7 @@
 
         rpts = self._wait_reports(mgr_ix=0, nonce=ari.LiteralARI(123))
         self.assertEqual(1, len(rpts))
-<<<<<<< HEAD
-        rpt = rpts[0]
-=======
-        rpt = rpts.pop(0)
->>>>>>> 58e55575
+        rpt = rpts.pop(0)
         self.assertEqual(self._ari_text_to_obj('//ietf/dtnma-agent/ctrl/inspect(false)'), rpt.source)
         self.assertEqual([ari.UNDEFINED], rpt.items)
 
@@ -524,17 +498,6 @@
             )]
         )
 
-<<<<<<< HEAD
-        rpts = self._wait_reports(mgr_ix=0, nonce=ari.LiteralARI(123))
-        self.assertEqual(1, len(rpts))
-        rpt = rpts[0]
-        self.assertEqual(self._ari_text_to_obj('//ietf/dtnma-agent/ctrl/inspect(//ietf/dtnma-agent/EDD/sw-version)'), rpt.source)
-        self.assertNotIn(ari.UNDEFINED, rpt.items)
-
-        rpts = self._wait_reports(mgr_ix=0, nonce=ari.LiteralARI(123))
-        self.assertEqual(1, len(rpts))
-        rpt = rpts[0]
-=======
         rpts = self._wait_reports(mgr_ix=0, nonce=ari.LiteralARI(123), stop_count=2)
         self.assertEqual(2, len(rpts))
         rpt = rpts.pop(0)
@@ -543,7 +506,6 @@
 
         rpt = rpts.pop(0)
         self.assertIsInstance(rpt, ari.Report)
->>>>>>> 58e55575
         self.assertEqual(self._ari_text_to_obj('//ietf/dtnma-agent/ctrl/inspect(//!private/!odm/EDD/missing)', nn=False), rpt.source)
         self.assertEqual([ari.UNDEFINED], rpt.items)
 
@@ -561,7 +523,7 @@
 
         rpts = self._wait_reports(mgr_ix=0, nonce=ari.LiteralARI(123))
         self.assertEqual(1, len(rpts))
-        rpt = rpts[0]
+        rpt = rpts.pop(0)
         self.assertEqual(1, len(rpt.items))
         self.assertIsInstance(rpt.items[0].value, ari.Table)
         self.assertEqual((1, 3), rpt.items[0].value.shape)
@@ -581,7 +543,7 @@
 
         rpts = self._wait_reports(mgr_ix=0, nonce=ari.LiteralARI(123))
         self.assertEqual(1, len(rpts))
-        rpt = rpts[0]
+        rpt = rpts.pop(0)
         self.assertEqual(1, len(rpt.items))
         self.assertIsInstance(rpt.items[0].value, ari.Table)
         self.assertEqual((2, 3), rpt.items[0].value.shape)
@@ -598,15 +560,10 @@
 
         rpts = self._wait_reports(mgr_ix=0, nonce=ari.LiteralARI(123))
         self.assertEqual(1, len(rpts))
-<<<<<<< HEAD
-        rpt = rpts[0]
+        rpt = rpts.pop(0)
         self.assertEqual(self._ari_text_to_obj('//ietf/dtnma-agent/CTRL/ensure-odm'), self._ari_strip_params(rpt.source))
-=======
-        rpt = rpts.pop(0)
-        self.assertEqual(self._ari_text_to_obj('//ietf/dtnma-agent/CTRL/ensure-odm(ietf, 1, !test-model-1, -1)'), rpt.source)
->>>>>>> 58e55575
-        # items of the report
-        self.assertEqual([ari.NULL], rpt.items)
+        # items of the report
+        self.assertEqual([ari.LiteralARI(None)], rpt.items)
 
         # FIXME: Add following test
         # ari:/EXECSET/n=123;(//ietf/dtnma-agent/CTRL/obsolete-odm(//example/!test-model-1))
@@ -617,11 +574,7 @@
 
         rpts = self._wait_reports(mgr_ix=0, nonce=ari.LiteralARI(123))
         self.assertEqual(1, len(rpts))
-<<<<<<< HEAD
-        rpt = rpts[0]
-=======
-        rpt = rpts.pop(0)
->>>>>>> 58e55575
+        rpt = rpts.pop(0)
         self.assertEqual(self._ari_text_to_obj('//ietf/dtnma-agent/CTRL/inspect(//ietf/dtnma-agent/EDD/odm-list)'), rpt.source)
         # items of the report
         self.assertEqual(1, len(rpt.items))
@@ -633,14 +586,8 @@
         )
         rpts = self._wait_reports(mgr_ix=0, nonce=ari.LiteralARI(123))
         self.assertEqual(1, len(rpts))
-<<<<<<< HEAD
-        rpt = rpts[0]
+        rpt = rpts.pop(0)
         self.assertEqual(self._ari_text_to_obj('//ietf/dtnma-agent/CTRL/ensure-tbr'), self._ari_strip_params(rpt.source))
-=======
-        rpt = rpts.pop(0)
-        self.assertEqual(self._ari_text_to_obj(
-            '//ietf/dtnma-agent/CTRL/ensure-tbr(//ietf/!test-model-1,test-tbr,1,/AC/(//ietf/dtnma-agent/CTRL/obsolete-rule),/TD/999999,/TD/1,1,false)', False), rpt.source)
->>>>>>> 58e55575
         # items of the report
         self.assertEqual(1, len(rpt.items))
 
@@ -650,14 +597,8 @@
         )
         rpts = self._wait_reports(mgr_ix=0, nonce=ari.LiteralARI(123))
         self.assertEqual(1, len(rpts))
-<<<<<<< HEAD
-        rpt = rpts[0]
+        rpt = rpts.pop(0)
         self.assertEqual(self._ari_text_to_obj('//ietf/dtnma-agent/CTRL/ensure-tbr'), self._ari_strip_params(rpt.source))
-=======
-        rpt = rpts.pop(0)
-        self.assertEqual(self._ari_text_to_obj(
-            '//ietf/dtnma-agent/CTRL/ensure-tbr(//ietf/!test-model-1,test-tbr2,2,/AC/(//ietf/dtnma-agent/CTRL/obsolete-rule),/TD/999999,/TD/1,1,false)', False), rpt.source)
->>>>>>> 58e55575
         # items of the report
         self.assertEqual(1, len(rpt.items))
 
@@ -667,14 +608,8 @@
         )
         rpts = self._wait_reports(mgr_ix=0, nonce=ari.LiteralARI(123))
         self.assertEqual(1, len(rpts))
-<<<<<<< HEAD
-        rpt = rpts[0]
+        rpt = rpts.pop(0)
         self.assertEqual(self._ari_text_to_obj('//ietf/dtnma-agent/CTRL/ensure-sbr'), self._ari_strip_params(rpt.source))
-=======
-        rpt = rpts.pop(0)
-        self.assertEqual(self._ari_text_to_obj(
-            '//ietf/dtnma-agent/CTRL/ensure-sbr(//ietf/!test-model-1,test-sbr,3,/AC/(//ietf/dtnma-agent/CTRL/obsolete-rule),/AC/(false),/TD/999999,1,false)', False), rpt.source)
->>>>>>> 58e55575
         # items of the report
         self.assertEqual(1, len(rpt.items))
 
@@ -683,105 +618,72 @@
         )
         rpts = self._wait_reports(mgr_ix=0, nonce=ari.LiteralARI(123))
         self.assertEqual(1, len(rpts))
-<<<<<<< HEAD
-        rpt = rpts[0]
-=======
-        rpt = rpts.pop(0)
->>>>>>> 58e55575
+        rpt = rpts.pop(0)
         self.assertEqual(self._ari_text_to_obj('//ietf/dtnma-agent/CTRL/inspect(//ietf/dtnma-agent/EDD/sbr-list(false))'), rpt.source)
         # items of the report
         self.assertEqual(1, len(rpt.items))
         self.assertIsInstance(rpt.items[0].value, ari.Table)
         self.assertEqual((1, 7), rpt.items[0].value.shape)
-<<<<<<< HEAD
-        self.assertNotIn(ari.UNDEFINED, rpt.items[0].value.flat)
-=======
         self.assertNotIn(ari.UNDEFINED, list(rpt.items[0].value.flat))
->>>>>>> 58e55575
 
         self._send_msg(
             [self._ari_text_to_obj('ari:/EXECSET/n=123;(//ietf/dtnma-agent/CTRL/inspect(//ietf/dtnma-agent/EDD/tbr-list(false)))')]
         )
         rpts = self._wait_reports(mgr_ix=0, nonce=ari.LiteralARI(123))
         self.assertEqual(1, len(rpts))
-<<<<<<< HEAD
-        rpt = rpts[0]
-=======
-        rpt = rpts.pop(0)
->>>>>>> 58e55575
+        rpt = rpts.pop(0)
         self.assertEqual(self._ari_text_to_obj('//ietf/dtnma-agent/CTRL/inspect(//ietf/dtnma-agent/EDD/tbr-list(false))'), rpt.source)
         # items of the report
         self.assertEqual(1, len(rpt.items))
         self.assertIsInstance(rpt.items[0].value, ari.Table)
         self.assertEqual((2, 7), rpt.items[0].value.shape)
-<<<<<<< HEAD
-        self.assertNotIn(ari.UNDEFINED, rpt.items[0].value.flat)
-=======
         self.assertNotIn(ari.UNDEFINED, list(rpt.items[0].value.flat))
->>>>>>> 58e55575
 
         self._send_msg(
             [self._ari_text_to_obj('ari:/EXECSET/n=123;(//ietf/dtnma-agent/CTRL/ensure-rule-enabled(//ietf/!test-model-1/TBR/test-tbr,true))', False)]
         )
         rpts = self._wait_reports(mgr_ix=0, nonce=ari.LiteralARI(123))
         self.assertEqual(1, len(rpts))
-<<<<<<< HEAD
-        rpt = rpts[0]
-=======
-        rpt = rpts.pop(0)
->>>>>>> 58e55575
+        rpt = rpts.pop(0)
         self.assertEqual(self._ari_text_to_obj('//ietf/dtnma-agent/CTRL/ensure-rule-enabled(//ietf/!test-model-1/TBR/test-tbr,true)', False), rpt.source)
         # items of the report
         self.assertEqual(1, len(rpt.items))
+        self.assertNotIn(ari.UNDEFINED, rpt.items)
 
         self._send_msg(
             [self._ari_text_to_obj('ari:/EXECSET/n=123;(//ietf/dtnma-agent/CTRL/reset-rule-enabled(//ietf/!test-model-1/TBR/test-tbr))', False)]
         )
         rpts = self._wait_reports(mgr_ix=0, nonce=ari.LiteralARI(123))
         self.assertEqual(1, len(rpts))
-<<<<<<< HEAD
-        rpt = rpts[0]
-=======
-        rpt = rpts.pop(0)
->>>>>>> 58e55575
+        rpt = rpts.pop(0)
         self.assertEqual(self._ari_text_to_obj('//ietf/dtnma-agent/CTRL/reset-rule-enabled(//ietf/!test-model-1/TBR/test-tbr)', False), rpt.source)
         # items of the report
         self.assertEqual(1, len(rpt.items))
+        self.assertNotIn(ari.UNDEFINED, rpt.items)
 
         self._send_msg(
             [self._ari_text_to_obj('ari:/EXECSET/n=123;(//ietf/dtnma-agent/CTRL/obsolete-rule(//ietf/!test-model-1/TBR/test-tbr2))', False)]
         )
         rpts = self._wait_reports(mgr_ix=0, nonce=ari.LiteralARI(123))
         self.assertEqual(1, len(rpts))
-<<<<<<< HEAD
-        rpt = rpts[0]
-=======
-        rpt = rpts.pop(0)
->>>>>>> 58e55575
+        rpt = rpts.pop(0)
         self.assertEqual(self._ari_text_to_obj('//ietf/dtnma-agent/CTRL/obsolete-rule(//ietf/!test-model-1/TBR/test-tbr2)', False), rpt.source)
         # items of the report
         self.assertEqual(1, len(rpt.items))
+        self.assertNotIn(ari.UNDEFINED, rpt.items)
 
         self._send_msg(
             [self._ari_text_to_obj('ari:/EXECSET/n=123;(//ietf/dtnma-agent/CTRL/inspect(//ietf/dtnma-agent/EDD/tbr-list(false)))')]
         )
         rpts = self._wait_reports(mgr_ix=0, nonce=ari.LiteralARI(123))
         self.assertEqual(1, len(rpts))
-<<<<<<< HEAD
-        rpt = rpts[0]
-=======
-        rpt = rpts.pop(0)
->>>>>>> 58e55575
+        rpt = rpts.pop(0)
         self.assertEqual(self._ari_text_to_obj('//ietf/dtnma-agent/CTRL/inspect(//ietf/dtnma-agent/EDD/tbr-list(false))'), rpt.source)
         # items of the report
         self.assertEqual(1, len(rpt.items))
         self.assertIsInstance(rpt.items[0].value, ari.Table)
         self.assertEqual((1, 7), rpt.items[0].value.shape)
-<<<<<<< HEAD
-        self.assertNotIn(ari.UNDEFINED, rpt.items[0].value.flat)
-=======
         self.assertNotIn(ari.UNDEFINED, list(rpt.items[0].value.flat))
->>>>>>> 58e55575
         self.assertEqual(False, rpt.items[0].value[0, 5].value)  # Confirm rule is disabled
 
     def test_edd_counters(self):
@@ -793,11 +695,7 @@
         )
         rpts = self._wait_reports(mgr_ix=0, nonce=ari.LiteralARI(123))
         self.assertEqual(1, len(rpts))
-<<<<<<< HEAD
-        rpt = rpts[0]
-=======
-        rpt = rpts.pop(0)
->>>>>>> 58e55575
+        rpt = rpts.pop(0)
         self.assertEqual(1, len(rpt.items))
         self.assertIsInstance(rpt.items[0].value, int)
         self.assertLessEqual(1, rpt.items[0].value)  # 4 from startup macro, 1 from <inspect> above
@@ -808,11 +706,7 @@
         )
         rpts = self._wait_reports(mgr_ix=0, nonce=ari.LiteralARI(123))
         self.assertEqual(1, len(rpts))
-<<<<<<< HEAD
-        rpt = rpts[0]
-=======
-        rpt = rpts.pop(0)
->>>>>>> 58e55575
+        rpt = rpts.pop(0)
         self.assertEqual(1, len(rpt.items))
         self.assertLessEqual(1, rpt.items[0].value)
 
@@ -822,11 +716,7 @@
         )
         rpts = self._wait_reports(mgr_ix=0, nonce=ari.LiteralARI(123))
         self.assertEqual(1, len(rpts))
-<<<<<<< HEAD
-        rpt = rpts[0]
-=======
-        rpt = rpts.pop(0)
->>>>>>> 58e55575
+        rpt = rpts.pop(0)
         self.assertEqual(1, len(rpt.items))
         self.assertEqual(0, rpt.items[0].value)
 
@@ -836,11 +726,7 @@
         )
         rpts = self._wait_reports(mgr_ix=0, nonce=ari.LiteralARI(123))
         self.assertEqual(1, len(rpts))
-<<<<<<< HEAD
-        rpt = rpts[0]
-=======
-        rpt = rpts.pop(0)
->>>>>>> 58e55575
+        rpt = rpts.pop(0)
         self.assertEqual(1, len(rpt.items))
         self.assertEqual(0, rpt.items[0].value)
 
@@ -852,11 +738,8 @@
         )
         rpts = self._wait_reports(mgr_ix=0, nonce=ari.LiteralARI(123))
         self.assertEqual(1, len(rpts))
-<<<<<<< HEAD
-=======
-        rpt = rpts.pop(0)
-        self.assertNotIn(ari.UNDEFINED, rpt.items)
->>>>>>> 58e55575
+        rpt = rpts.pop(0)
+        self.assertNotIn(ari.UNDEFINED, rpt.items)
 
         # Verify var-list is empty
         self._send_msg(
@@ -864,15 +747,11 @@
         )
         rpts = self._wait_reports(mgr_ix=0, nonce=ari.LiteralARI(123))
         self.assertEqual(1, len(rpts))
-<<<<<<< HEAD
-        rpt = rpts[0]
-=======
-        rpt = rpts.pop(0)
->>>>>>> 58e55575
+        rpt = rpts.pop(0)
         self.assertEqual(1, len(rpt.items))
         self.assertIsInstance(rpt.items[0].value, ari.Table)
         self.assertEqual((0, 2), rpt.items[0].value.shape)
-        self.assertNotIn(ari.UNDEFINED, rpt.items[0].value.flat)
+        self.assertNotIn(ari.UNDEFINED, list(rpt.items[0].value.flat))
 
         # Add a variable
         self._send_msg(
@@ -881,11 +760,8 @@
         )
         rpts = self._wait_reports(mgr_ix=0, nonce=ari.LiteralARI(123))
         self.assertEqual(1, len(rpts))
-<<<<<<< HEAD
-=======
-        rpt = rpts.pop(0)
-        self.assertNotIn(ari.UNDEFINED, rpt.items)
->>>>>>> 58e55575
+        rpt = rpts.pop(0)
+        self.assertNotIn(ari.UNDEFINED, rpt.items)
 
         # Verify VAR can be read back
         self._send_msg(
@@ -893,13 +769,6 @@
         )
         rpts = self._wait_reports(mgr_ix=0, nonce=ari.LiteralARI(123))
         self.assertEqual(1, len(rpts))
-<<<<<<< HEAD
-        rpt = rpts[0]
-        self.assertEqual(1, len(rpt.items))
-        self.assertIsInstance(rpt.items[0].value, ari.Table)
-        self.assertEqual((1, 2), rpt.items[0].value.shape)
-        self.assertNotIn(ari.UNDEFINED, rpt.items[0].value.flat)
-=======
         rpt = rpts.pop(0)
         self.assertEqual(1, len(rpt.items))
         self.assertIsInstance(rpt.items[0].value, ari.Table)
@@ -913,7 +782,6 @@
             self._ari_text_to_obj('//ietf/amm-semtype/IDENT/type-use(name=/ARITYPE/int)', id_convert=False),
             rpt.items[0].value[0, 1]
         )
->>>>>>> 58e55575
 
         # Obsolete the VAR
         self._send_msg(
@@ -928,13 +796,6 @@
         )
         rpts = self._wait_reports(mgr_ix=0, nonce=ari.LiteralARI(123))
         self.assertEqual(1, len(rpts))
-<<<<<<< HEAD
-        rpt = rpts[0]
-        self.assertEqual(1, len(rpt.items))
-        self.assertIsInstance(rpt.items[0].value, ari.Table)
-        self.assertEqual((0, 2), rpt.items[0].value.shape)
-        self.assertNotIn(ari.UNDEFINED, rpt.items[0].value.flat)
-=======
         rpt = rpts.pop(0)
         self.assertEqual(1, len(rpt.items))
         self.assertIsInstance(rpt.items[0].value, ari.Table)
@@ -993,7 +854,6 @@
         self.assertEqual(1, len(rpts))
         rpt = rpts.pop(0)
         self.assertNotIn(ari.UNDEFINED, rpt.items)
->>>>>>> 58e55575
 
         # Verify list of constants is empty
         self._send_msg(
@@ -1001,15 +861,11 @@
         )
         rpts = self._wait_reports(mgr_ix=0, nonce=ari.LiteralARI(123))
         self.assertEqual(1, len(rpts))
-<<<<<<< HEAD
-        rpt = rpts[0]
-=======
-        rpt = rpts.pop(0)
->>>>>>> 58e55575
+        rpt = rpts.pop(0)
         self.assertEqual(1, len(rpt.items))
         self.assertIsInstance(rpt.items[0].value, ari.Table)
         self.assertEqual((0, 2), rpt.items[0].value.shape)
-        self.assertNotIn(ari.UNDEFINED, rpt.items[0].value.flat)
+        self.assertNotIn(ari.UNDEFINED, list(rpt.items[0].value.flat))
 
         # Add a constant
         self._send_msg(
@@ -1018,11 +874,8 @@
         )
         rpts = self._wait_reports(mgr_ix=0, nonce=ari.LiteralARI(123))
         self.assertEqual(1, len(rpts))
-<<<<<<< HEAD
-=======
-        rpt = rpts.pop(0)
-        self.assertNotIn(ari.UNDEFINED, rpt.items)
->>>>>>> 58e55575
+        rpt = rpts.pop(0)
+        self.assertNotIn(ari.UNDEFINED, rpt.items)
 
         # Verify const is listed now
         self._send_msg(
@@ -1030,13 +883,6 @@
         )
         rpts = self._wait_reports(mgr_ix=0, nonce=ari.LiteralARI(123))
         self.assertEqual(1, len(rpts))
-<<<<<<< HEAD
-        rpt = rpts[0]
-        self.assertEqual(1, len(rpt.items))
-        self.assertIsInstance(rpt.items[0].value, ari.Table)
-        self.assertEqual((1, 2), rpt.items[0].value.shape)
-        self.assertNotIn(ari.UNDEFINED, rpt.items[0].value.flat)
-=======
         rpt = rpts.pop(0)
         self.assertEqual(1, len(rpt.items))
         self.assertIsInstance(rpt.items[0].value, ari.Table)
@@ -1050,7 +896,6 @@
             self._ari_text_to_obj('//ietf/amm-semtype/IDENT/type-use(name=/ARITYPE/int)', id_convert=False),
             rpt.items[0].value[0, 1]
         )
->>>>>>> 58e55575
 
         # Obsolete the CONST
         self._send_msg(
@@ -1058,11 +903,8 @@
         )
         rpts = self._wait_reports(mgr_ix=0, nonce=ari.LiteralARI(123))
         self.assertEqual(1, len(rpts))
-<<<<<<< HEAD
-=======
-        rpt = rpts.pop(0)
-        self.assertNotIn(ari.UNDEFINED, rpt.items)
->>>>>>> 58e55575
+        rpt = rpts.pop(0)
+        self.assertNotIn(ari.UNDEFINED, rpt.items)
 
         # Verify CONST is no longer listed
         self._send_msg(
@@ -1070,12 +912,89 @@
         )
         rpts = self._wait_reports(mgr_ix=0, nonce=ari.LiteralARI(123))
         self.assertEqual(1, len(rpts))
-<<<<<<< HEAD
-        rpt = rpts[0]
+        rpt = rpts.pop(0)
         self.assertEqual(1, len(rpt.items))
         self.assertIsInstance(rpt.items[0].value, ari.Table)
         self.assertEqual((0, 2), rpt.items[0].value.shape)
-        self.assertNotIn(ari.UNDEFINED, rpt.items[0].value.flat)
+
+    def test_odm_const_invalid(self):
+        self._start()
+
+        self._send_msg(
+            [self._ari_text_to_obj('ari:/EXECSET/n=123;(//ietf/dtnma-agent/CTRL/ensure-odm(ietf,1,!test-model-1,-1))')]
+        )
+        rpts = self._wait_reports(mgr_ix=0, nonce=ari.LiteralARI(123))
+        self.assertEqual(1, len(rpts))
+        rpt = rpts.pop(0)
+        self.assertNotIn(ari.UNDEFINED, rpt.items)
+
+        # attempt to create with an invalid type
+        self._send_msg(
+            [self._ari_text_to_obj(
+                'ari:/EXECSET/n=123;(//ietf/dtnma-agent/CTRL/ensure-const(//ietf/!test-model-1,invalid,10,//ietf/amm-semtype/IDENT/type-use(//ietf/amm-base/typedef/-100),/AC/(//ietf/dtnma-agent/EDD/num-msg-rx)))', nn=False)]
+        )
+        rpts = self._wait_reports(mgr_ix=0, nonce=ari.LiteralARI(123))
+        self.assertEqual(1, len(rpts))
+        rpt = rpts.pop(0)
+        self.assertEqual([ari.UNDEFINED], rpt.items)
+
+        # attempt to create with an invalid value
+        self._send_msg(
+            [self._ari_text_to_obj(
+                'ari:/EXECSET/n=123;(//ietf/dtnma-agent/CTRL/ensure-const(//ietf/!test-model-1,invalid,10,//ietf/amm-semtype/IDENT/type-use(//ietf/amm-base/typedef/RPTT),/AC/(10)))', nn=False)]
+        )
+        rpts = self._wait_reports(mgr_ix=0, nonce=ari.LiteralARI(123))
+        self.assertEqual(1, len(rpts))
+        rpt = rpts.pop(0)
+        self.assertEqual([ari.UNDEFINED], rpt.items)
+
+        # verify failures are not listed
+        self._send_msg(
+            [self._ari_text_to_obj('ari:/EXECSET/n=123;(//ietf/dtnma-agent/CTRL/inspect(//ietf/dtnma-agent/EDD/const-list(false)))')]
+        )
+        rpts = self._wait_reports(mgr_ix=0, nonce=ari.LiteralARI(123))
+        self.assertEqual(1, len(rpts))
+        rpt = rpts.pop(0)
+        self.assertEqual(1, len(rpt.items))
+        self.assertIsInstance(rpt.items[0].value, ari.Table)
+        self.assertEqual((0, 2), rpt.items[0].value.shape)
+        self.assertNotIn(ari.UNDEFINED, list(rpt.items[0].value.flat))
+
+    def test_odm_const_rptt(self):
+        # Define a report template and report on it
+        self._start()
+
+        self._send_msg(
+            [self._ari_text_to_obj('ari:/EXECSET/n=123;(//ietf/dtnma-agent/CTRL/ensure-odm(ietf,1,!test-model-1,-1))')]
+        )
+        rpts = self._wait_reports(mgr_ix=0, nonce=ari.LiteralARI(123))
+        self.assertEqual(1, len(rpts))
+        rpt = rpts.pop(0)
+        self.assertNotIn(ari.UNDEFINED, rpt.items)
+
+        self._send_msg(
+            [self._ari_text_to_obj(
+                'ari:/EXECSET/n=123;(//ietf/dtnma-agent/CTRL/ensure-const(//ietf/!test-model-1,rptt-num-msg-rx,4,//ietf/amm-semtype/IDENT/type-use(//ietf/amm-base/typedef/RPTT),/AC/(//ietf/dtnma-agent/EDD/num-msg-rx)))', nn=False)]
+        )
+        rpts = self._wait_reports(mgr_ix=0, nonce=ari.LiteralARI(123))
+        self.assertEqual(1, len(rpts))
+        rpt = rpts.pop(0)
+        self.assertNotIn(ari.UNDEFINED, rpt.items)
+
+        self._send_msg(
+            [self._ari_text_to_obj('ari:/EXECSET/n=123;(//ietf/dtnma-agent/CTRL/report-on(//ietf/!test-model-1/const/rptt-num-msg-rx))', nn=False)]
+        )
+        # the generated report
+        rpts = self._wait_reports(mgr_ix=0, nonce=ari.LiteralARI(None))
+        self.assertEqual(1, len(rpts))
+        rpt = rpts.pop(0)
+        self.assertEqual(1, len(rpt.items))
+        self.assertIsInstance(rpt.items[0].value, int)
+
+        rpts = self._wait_reports(mgr_ix=0, nonce=ari.LiteralARI(123))
+        self.assertEqual(1, len(rpts))
+        rpt = rpts.pop(0)
+        self.assertNotIn(ari.UNDEFINED, rpt.items)
 
     def test_acl(self):
         self._start()
@@ -1225,89 +1144,4 @@
         self.assertEqual(1, len(rpts))
         rpt = rpts.pop(0)
         self.assertEqual(self._ari_text_to_obj('//ietf/dtnma-agent-acl/CTRL/ensure-access'), self._ari_strip_params(rpt.source))
-        self.assertEqual([ari.UNDEFINED], rpt.items)
-=======
-        rpt = rpts.pop(0)
-        self.assertEqual(1, len(rpt.items))
-        self.assertIsInstance(rpt.items[0].value, ari.Table)
-        self.assertEqual((0, 2), rpt.items[0].value.shape)
-
-    def test_odm_const_invalid(self):
-        self._start()
-
-        self._send_msg(
-            [self._ari_text_to_obj('ari:/EXECSET/n=123;(//ietf/dtnma-agent/CTRL/ensure-odm(ietf,1,!test-model-1,-1))')]
-        )
-        rpts = self._wait_reports(mgr_ix=0, nonce=ari.LiteralARI(123))
-        self.assertEqual(1, len(rpts))
-        rpt = rpts.pop(0)
-        self.assertNotIn(ari.UNDEFINED, rpt.items)
-
-        # attempt to create with an invalid type
-        self._send_msg(
-            [self._ari_text_to_obj(
-                'ari:/EXECSET/n=123;(//ietf/dtnma-agent/CTRL/ensure-const(//ietf/!test-model-1,invalid,10,//ietf/amm-semtype/IDENT/type-use(//ietf/amm-base/typedef/-100),/AC/(//ietf/dtnma-agent/EDD/num-msg-rx)))', nn=False)]
-        )
-        rpts = self._wait_reports(mgr_ix=0, nonce=ari.LiteralARI(123))
-        self.assertEqual(1, len(rpts))
-        rpt = rpts.pop(0)
-        self.assertEqual([ari.UNDEFINED], rpt.items)
-
-        # attempt to create with an invalid value
-        self._send_msg(
-            [self._ari_text_to_obj(
-                'ari:/EXECSET/n=123;(//ietf/dtnma-agent/CTRL/ensure-const(//ietf/!test-model-1,invalid,10,//ietf/amm-semtype/IDENT/type-use(//ietf/amm-base/typedef/RPTT),/AC/(10)))', nn=False)]
-        )
-        rpts = self._wait_reports(mgr_ix=0, nonce=ari.LiteralARI(123))
-        self.assertEqual(1, len(rpts))
-        rpt = rpts.pop(0)
-        self.assertEqual([ari.UNDEFINED], rpt.items)
-
-        # verify failures are not listed
-        self._send_msg(
-            [self._ari_text_to_obj('ari:/EXECSET/n=123;(//ietf/dtnma-agent/CTRL/inspect(//ietf/dtnma-agent/EDD/const-list(false)))')]
-        )
-        rpts = self._wait_reports(mgr_ix=0, nonce=ari.LiteralARI(123))
-        self.assertEqual(1, len(rpts))
-        rpt = rpts.pop(0)
-        self.assertEqual(1, len(rpt.items))
-        self.assertIsInstance(rpt.items[0].value, ari.Table)
-        self.assertEqual((0, 2), rpt.items[0].value.shape)
-        self.assertNotIn(ari.UNDEFINED, list(rpt.items[0].value.flat))
-
-    def test_odm_const_rptt(self):
-        # Define a report template and report on it
-        self._start()
-
-        self._send_msg(
-            [self._ari_text_to_obj('ari:/EXECSET/n=123;(//ietf/dtnma-agent/CTRL/ensure-odm(ietf,1,!test-model-1,-1))')]
-        )
-        rpts = self._wait_reports(mgr_ix=0, nonce=ari.LiteralARI(123))
-        self.assertEqual(1, len(rpts))
-        rpt = rpts.pop(0)
-        self.assertNotIn(ari.UNDEFINED, rpt.items)
-
-        self._send_msg(
-            [self._ari_text_to_obj(
-                'ari:/EXECSET/n=123;(//ietf/dtnma-agent/CTRL/ensure-const(//ietf/!test-model-1,rptt-num-msg-rx,4,//ietf/amm-semtype/IDENT/type-use(//ietf/amm-base/typedef/RPTT),/AC/(//ietf/dtnma-agent/EDD/num-msg-rx)))', nn=False)]
-        )
-        rpts = self._wait_reports(mgr_ix=0, nonce=ari.LiteralARI(123))
-        self.assertEqual(1, len(rpts))
-        rpt = rpts.pop(0)
-        self.assertNotIn(ari.UNDEFINED, rpt.items)
-
-        self._send_msg(
-            [self._ari_text_to_obj('ari:/EXECSET/n=123;(//ietf/dtnma-agent/CTRL/report-on(//ietf/!test-model-1/const/rptt-num-msg-rx))', nn=False)]
-        )
-        # the generated report
-        rpts = self._wait_reports(mgr_ix=0, nonce=ari.LiteralARI(None))
-        self.assertEqual(1, len(rpts))
-        rpt = rpts.pop(0)
-        self.assertEqual(1, len(rpt.items))
-        self.assertIsInstance(rpt.items[0].value, int)
-
-        rpts = self._wait_reports(mgr_ix=0, nonce=ari.LiteralARI(123))
-        self.assertEqual(1, len(rpts))
-        rpt = rpts.pop(0)
-        self.assertNotIn(ari.UNDEFINED, rpt.items)
->>>>>>> 58e55575
+        self.assertEqual([ari.UNDEFINED], rpt.items)