#[[
Copyright (c) 2011-2024 The Johns Hopkins University Applied Physics
Laboratory LLC.

This file is part of the Delay-Tolerant Networking Management
Architecture (DTNMA) Tools package.

Licensed under the Apache License, Version 2.0 (the "License");
you may not use this file except in compliance with the License.
You may obtain a copy of the License at
    http://www.apache.org/licenses/LICENSE-2.0
Unless required by applicable law or agreed to in writing, software
distributed under the License is distributed on an "AS IS" BASIS,
WITHOUT WARRANTIES OR CONDITIONS OF ANY KIND, either express or implied.
See the License for the specific language governing permissions and
limitations under the License.
]]
cmake_minimum_required(VERSION 3.10)

option(BUILD_SHARED_LIBS "Build using shared libraries" ON)
<<<<<<< HEAD
option(BUILD_DOCS "Enable autodoc building" OFF)
option(BUILD_AGENT "Build the Agent library and executables" ON)
option(BUILD_MANAGER "Build the Manager library and executables" ON)
option(TRANSPORT_UNIX_SOCKET "Enable transport bindings for UNIX datagram sockets" ON)
option(TRANSPORT_ION_BP "Enable transport bindings for ION BP" ON)
=======
option(BUILD_DOCS_API "Enable API documentation building" OFF)
option(BUILD_DOCS_MAN "Enable manpage building" OFF)
option(BUILD_AGENT "Build the Agent library and executable" ON)
option(BUILD_MANAGER "Build the Manager library and executable" ON)
>>>>>>> 2f230fb6
option(ARI_TEXT_PARSE "Build ARI text-form parsing capability" ON)
option(ENABLE_LUT_CACHE "Enable runtime lookup caching" ON)
option(REFDM_UI_CLI "Enable text UI CLI for refdm" OFF)
option(BUILD_TESTING "Enable test fixtures and libraries" OFF)
option(TEST_MEMCHECK "Enable test runtime memory checking" OFF)
option(TEST_COVERAGE "Enable test runtime coverage logging" OFF)


set(CMAKE_MODULE_PATH "${CMAKE_SOURCE_DIR}/cmake")

# Ingest the git tag as project version name
find_package(Git)
execute_process(
    COMMAND ${GIT_EXECUTABLE} describe --tags --long --dirty
    RESULT_VARIABLE GIT_TAG_EXIT
    OUTPUT_VARIABLE GIT_TAG_REV
    OUTPUT_STRIP_TRAILING_WHITESPACE
    ERROR_QUIET
)
if(NOT GIT_TAG_EXIT EQUAL 0)
    execute_process(
        COMMAND ${GIT_EXECUTABLE} describe --always --dirty
        OUTPUT_VARIABLE GIT_COMMIT
        OUTPUT_STRIP_TRAILING_WHITESPACE
    )
    set(GIT_TAG_REV "v0.0.0-0-g${GIT_COMMIT}")
    message(WARNING "No git tag found, marking as ${GIT_TAG_REV}")
endif()
# Make version compatible with CMake and RPM needs
STRING(REGEX REPLACE [[^v([0-9]+\.[0-9]+\.[0-9]+).*]] [[\1]] GIT_TAG_VERS ${GIT_TAG_REV})
STRING(REGEX REPLACE [[^v[0-9\.]*-(.+)]] [[\1]] GIT_TAG_MOD ${GIT_TAG_REV})
STRING(REPLACE "-" "." GIT_TAG_MOD ${GIT_TAG_MOD})
message(STATUS "Using version marking ${GIT_TAG_VERS} - ${GIT_TAG_MOD}")

project(dtnma-tools
    VERSION ${GIT_TAG_VERS}
)

# Language options
set(CMAKE_C_STANDARD 11)
set(CMAKE_C_STANDARD_REQUIRED ON)
set(CMAKE_C_EXTENSIONS OFF)
# Force specific POSIX compatibility version
add_definitions(
  -D_DEFAULT_SOURCE
  -D_XOPEN_SOURCE
  -D_POSIX_C_SOURCE=200809L
)
# CXX used for compilation tests
set(CMAKE_CXX_STANDARD 11)
set(CMAKE_CXX_STANDARD_REQUIRED ON)
set(CMAKE_CXX_EXTENSIONS OFF)

# Generic warn/error options
add_compile_options(
    -Wall
    -Wextra
    -Wpedantic
    $<$<COMPILE_LANGUAGE:C>:-Werror=implicit-function-declaration>
    $<$<COMPILE_LANGUAGE:C>:-Werror=incompatible-pointer-types>
    $<$<COMPILE_LANGUAGE:C>:-Werror=discarded-qualifiers>
)
add_compile_options(
    -ffunction-sections
    -fdata-sections
    -fno-omit-frame-pointer
    $<$<COMPILE_LANGUAGE:CXX>:-fno-exceptions>
    $<$<COMPILE_LANGUAGE:CXX>:-fno-enforce-eh-specs>
    $<$<COMPILE_LANGUAGE:CXX>:-fnothrow-opt>
)
if(CMAKE_C_COMPILER_ID MATCHES "GNU")
    set(CMAKE_CXX_FLAGS_DEBUG "${CMAKE_CXX_FLAGS_DEBUG} -O0")
    set(CMAKE_C_FLAGS_DEBUG "${CMAKE_C_FLAGS_DEBUG} -O0")
elseif(CMAKE_C_COMPILER_ID MATCHES "Clang")
    set(CMAKE_C_FLAGS_DEBUG "${CMAKE_C_FLAGS_DEBUG} -gdwarf-4")
endif()

# Library dependencies
include(CheckSymbolExists)
check_symbol_exists(posix_memalign "stdlib.h" HAVE_POSIX_MEMALIGN)
check_symbol_exists(memalign "malloc.h" HAVE_MEMALIGN)
check_symbol_exists(timespec_get "time.h" HAVE_TIMESPEC_GET)
check_symbol_exists(clock_gettime "time.h" HAVE_CLOCK_GETTIME)
check_symbol_exists(getopt_long "getopt.h" HAVE_GETOPT_LONG)


if(BUILD_TESTING)
  if(TEST_MEMCHECK)
    find_program(MEMCHECK_CMD valgrind)
    message(STATUS "Using valgrind memcheck for tests: ${MEMCHECK_CMD}")
    set(MEMCHECK_OPTIONS
      "--tool=memcheck"
      "--trace-children=yes"
      "--track-origins=yes"
      "--leak-check=full" "--show-leak-kinds=all"
      "--suppressions=${CMAKE_CURRENT_SOURCE_DIR}/memcheck.supp"
      "--error-exitcode=2"
    )
    # Arguments as list into global scope for Findunitytools.cmake
    set(TEST_EXEC_PREFIX "${MEMCHECK_CMD}" ${MEMCHECK_OPTIONS})
  endif(TEST_MEMCHECK)
  if(TEST_COVERAGE)
    include(CodeCoverage)
    append_coverage_compiler_flags()

    set(COVERAGE_EXCLUDES
      "${CMAKE_CURRENT_SOURCE_DIR}/deps/*"
      "${CMAKE_CURRENT_SOURCE_DIR}/testroot/*"
      "${CMAKE_CURRENT_BINARY_DIR}/test/*"
    )
    set(GCOVR_ADDITIONAL_ARGS
    )
    setup_target_for_coverage_gcovr_xml(
      NAME coverage-cace-xml
      BASE_DIRECTORY "${CMAKE_SOURCE_DIR}/src/cace"
      BINARY_DIRECTORY "${CMAKE_BINARY_DIR}/src/cace"
    )
    setup_target_for_coverage_gcovr_html(
      NAME coverage-cace-html
      BASE_DIRECTORY "${CMAKE_SOURCE_DIR}/src/cace"
      BINARY_DIRECTORY "${CMAKE_BINARY_DIR}/src/cace"
    )
    setup_target_for_coverage_gcovr_xml(
      NAME coverage-refda-xml
      BASE_DIRECTORY "${CMAKE_SOURCE_DIR}/src/refda"
      BINARY_DIRECTORY "${CMAKE_BINARY_DIR}/src/refda"
    )
    setup_target_for_coverage_gcovr_html(
      NAME coverage-refda-html
      BASE_DIRECTORY "${CMAKE_SOURCE_DIR}/src/refda"
      BINARY_DIRECTORY "${CMAKE_BINARY_DIR}/src/refda"
    )
  endif(TEST_COVERAGE)

  include(CTest)
  set(CMAKE_CTEST_ARGUMENTS
    --output-junit testresults.xml
    --output-on-failure
  )
endif(BUILD_TESTING)

include(FindPkgConfig)

# Libaries in deps but built separately
find_package(QCBOR REQUIRED)
find_package(MLIB REQUIRED)
find_package(timespec REQUIRED)
# Optional dependencies
pkg_search_module(PCRE libpcre2-8 IMPORTED_TARGET)
message(STATUS "Found PCRE version ${PCRE_VERSION}")
pkg_search_module(LIBSYSTEMD libsystemd IMPORTED_TARGET)
message(STATUS "Found libsystemd version ${LIBSYSTEMD_VERSION}")

if(TRANSPORT_ION_BP)
    find_package(ION REQUIRED)
    message(STATUS "Found ION ${ION_FOUND}")
endif(TRANSPORT_ION_BP)
if(ARI_TEXT_PARSE)
    find_package(FLEX REQUIRED)
    message(STATUS "Found FLEX version ${FLEX_VERSION}")
    find_package(BISON REQUIRED)
    message(STATUS "Found BISON version ${BISON_VERSION}")
endif(ARI_TEXT_PARSE)

if(BUILD_MANAGER)
    # All these are optional
    pkg_search_module(MYSQLCLIENT mysqlclient IMPORTED_TARGET)
    message(STATUS "Found MySQLClient version ${MYSQLCLIENT_VERSION}")
    find_package(PostgreSQL)
    message(STATUS "Found PostgreSQL version ${PostgreSQL_VERSION}")
    find_package(civetweb)
    message(STATUS "Found civetweb version ${civetweb_VERSION}")
    find_package(cJSON)
endif(BUILD_MANAGER)

add_subdirectory(src)

if(BUILD_TESTING)
    add_subdirectory(test)
endif(BUILD_TESTING)

<<<<<<< HEAD
if(BUILD_DOCS)
    add_subdirectory(docs)
endif(BUILD_DOCS)
=======
if(BUILD_DOCS_API OR BUILD_DOCS_MAN)
  add_subdirectory(docs)
endif(BUILD_DOCS_API OR BUILD_DOCS_MAN)
>>>>>>> 2f230fb6
<|MERGE_RESOLUTION|>--- conflicted
+++ resolved
@@ -18,18 +18,12 @@
 cmake_minimum_required(VERSION 3.10)
 
 option(BUILD_SHARED_LIBS "Build using shared libraries" ON)
-<<<<<<< HEAD
-option(BUILD_DOCS "Enable autodoc building" OFF)
-option(BUILD_AGENT "Build the Agent library and executables" ON)
-option(BUILD_MANAGER "Build the Manager library and executables" ON)
-option(TRANSPORT_UNIX_SOCKET "Enable transport bindings for UNIX datagram sockets" ON)
-option(TRANSPORT_ION_BP "Enable transport bindings for ION BP" ON)
-=======
 option(BUILD_DOCS_API "Enable API documentation building" OFF)
 option(BUILD_DOCS_MAN "Enable manpage building" OFF)
 option(BUILD_AGENT "Build the Agent library and executable" ON)
 option(BUILD_MANAGER "Build the Manager library and executable" ON)
->>>>>>> 2f230fb6
+option(TRANSPORT_UNIX_SOCKET "Enable transport bindings for UNIX datagram sockets" ON)
+option(TRANSPORT_ION_BP "Enable transport bindings for ION BP" ON)
 option(ARI_TEXT_PARSE "Build ARI text-form parsing capability" ON)
 option(ENABLE_LUT_CACHE "Enable runtime lookup caching" ON)
 option(REFDM_UI_CLI "Enable text UI CLI for refdm" OFF)
@@ -211,12 +205,6 @@
     add_subdirectory(test)
 endif(BUILD_TESTING)
 
-<<<<<<< HEAD
-if(BUILD_DOCS)
+if(BUILD_DOCS_API OR BUILD_DOCS_MAN)
     add_subdirectory(docs)
-endif(BUILD_DOCS)
-=======
-if(BUILD_DOCS_API OR BUILD_DOCS_MAN)
-  add_subdirectory(docs)
-endif(BUILD_DOCS_API OR BUILD_DOCS_MAN)
->>>>>>> 2f230fb6
+endif(BUILD_DOCS_API OR BUILD_DOCS_MAN)