--- conflicted
+++ resolved
@@ -45,11 +45,7 @@
 
 echo "Applying markings to source..."
 # Directory trees
-<<<<<<< HEAD
-for DIRNAME in cmake src test item-test testenv docs .github
-=======
-for DIRNAME in cmake src test item-test integration-test-* testenv doc .github
->>>>>>> f9b8fe1e
+for DIRNAME in cmake src test item-test integration-test-* docs .github
 do
     licenseheaders ${LICENSEOPTS} --dir ${SELFDIR}/${DIRNAME}
 done
