--- conflicted
+++ resolved
@@ -149,11 +149,6 @@
     TEST_ASSERT_TRUE(cace_amm_type_get_name(typeobj, &name));
 
     TEST_ASSERT_TRUE(cace_ari_is_lit_typed(&name, CACE_ARI_TYPE_ARITYPE));
-<<<<<<< HEAD
-    const char *strptr = cace_ari_cget_tstr_cstr(&name);
-    TEST_ASSERT_NOT_NULL(strptr);
-    TEST_PRINTF("got name %s", strptr);
-=======
     const char *cstr = cace_ari_cget_tstr_cstr(&name);
     TEST_ASSERT_NOT_NULL(cstr);
     TEST_PRINTF("got name %s", cstr);
@@ -214,7 +209,6 @@
     cace_amm_type_deinit(&got);
 
     cace_ari_deinit(&name);
->>>>>>> 58e55575
 }
 
 TEST_CASE("F7", CACE_AMM_TYPE_MATCH_UNDEFINED)                    // ari:undefined
