/*
 * Copyright (c) 2011-2025 The Johns Hopkins University Applied Physics
 * Laboratory LLC.
 *
 * This file is part of the Delay-Tolerant Networking Management
 * Architecture (DTNMA) Tools package.
 *
 * Licensed under the Apache License, Version 2.0 (the "License");
 * you may not use this file except in compliance with the License.
 * You may obtain a copy of the License at
 *     http://www.apache.org/licenses/LICENSE-2.0
 * Unless required by applicable law or agreed to in writing, software
 * distributed under the License is distributed on an "AS IS" BASIS,
 * WITHOUT WARRANTIES OR CONDITIONS OF ANY KIND, either express or implied.
 * See the License for the specific language governing permissions and
 * limitations under the License.
 */
#include <cace/amm/semtype_cnst.h>
#include <cace/ari/text_util.h>
#include <cace/ari/cbor.h>
#include <cace/util/logging.h>
#include <unity.h>

// Allow this macro
#define TEST_CASE(...)

void suiteSetUp(void)
{
    cace_openlog();
}

int suiteTearDown(int failures)
{
    cace_closelog();
    return failures;
}

static void check_cnst(const cace_amm_semtype_cnst_t *cnst, const char *inhex, bool expect)
{
    string_t intext;
    string_init_set_str(intext, inhex);
    cace_data_t indata;
    cace_data_init(&indata);
    int res = cace_base16_decode(&indata, intext);
    string_clear(intext);
    TEST_ASSERT_EQUAL_INT_MESSAGE(0, res, "cace_base16_decode() failed");

    cace_ari_t val = CACE_ARI_INIT_UNDEFINED;
    res            = cace_ari_cbor_decode(&val, &indata, NULL, NULL);
    cace_data_deinit(&indata);
    TEST_ASSERT_EQUAL_INT_MESSAGE(0, res, "cace_ari_cbor_decode() failed");

    res = cace_amm_semtype_cnst_is_valid(cnst, &val);
    TEST_ASSERT_EQUAL_INT_MESSAGE(expect, res, "cace_amm_semtype_cnst_is_valid() failed");

    cace_ari_deinit(&val);
}

TEST_CASE("F7", false)             // ari:undefined
TEST_CASE("F6", false)             // ari:null
TEST_CASE("F4", false)             // ari:false
TEST_CASE("0A", false)             // ari:10
TEST_CASE("626869", false)         // ari:"hi"
TEST_CASE("6474657374", true)      // ari:"test"
TEST_CASE("66746F6F626967", false) // ari:"toobig"
TEST_CASE("426869", false)         // ari:'hi'
TEST_CASE("4474657374", true)      // ari:'test'
TEST_CASE("46746F6F626967", false) // ari:'toobig'
void test_amm_semtype_cnst_strlen_1intvl_finite(const char *inhex, bool expect)
{
    cace_amm_semtype_cnst_t cnst;
    cace_amm_semtype_cnst_init(&cnst);
    cace_amm_range_size_t *range = cace_amm_semtype_cnst_set_strlen(&cnst);
    TEST_ASSERT_NOT_NULL(range);
    {
        cace_amm_range_intvl_size_t intvl;
        cace_amm_range_intvl_size_set_finite(&intvl, 3, 5);
        cace_amm_range_intvl_size_seq_push(range->intvls, intvl);
    }

    check_cnst(&cnst, inhex, expect);
    cace_amm_semtype_cnst_deinit(&cnst);
}

TEST_CASE("626869", false)     // ari:"hi"
TEST_CASE("6474657374", false) // ari:"test"
void test_amm_semtype_cnst_strlen_empty(const char *inhex, bool expect)
{
<<<<<<< HEAD
    amm_semtype_cnst_t cnst;
    amm_semtype_cnst_init(&cnst);
    cace_amm_range_size_t *range = amm_semtype_cnst_set_strlen(&cnst);
    // leave empty
=======
    cace_amm_semtype_cnst_t cnst;
    cace_amm_semtype_cnst_init(&cnst);
    cace_amm_range_size_t *range = cace_amm_semtype_cnst_set_strlen(&cnst);
    TEST_ASSERT_NOT_NULL(range);
>>>>>>> d3deb82a

    check_cnst(&cnst, inhex, expect);
    cace_amm_semtype_cnst_deinit(&cnst);
}

TEST_CASE("626869", true)         // ari:"hi"
TEST_CASE("6474657374", true)     // ari:"test"
TEST_CASE("66746F6F626967", true) // ari:"toobig"
void test_amm_semtype_cnst_strlen_1intvl_infinite(const char *inhex, bool expect)
{
    cace_amm_semtype_cnst_t cnst;
    cace_amm_semtype_cnst_init(&cnst);
    cace_amm_range_size_t *range = cace_amm_semtype_cnst_set_strlen(&cnst);
    TEST_ASSERT_NOT_NULL(range);
    {
        cace_amm_range_intvl_size_t intvl;
        cace_amm_range_intvl_size_set_infinite(&intvl);
        cace_amm_range_intvl_size_seq_push(range->intvls, intvl);
    }

    check_cnst(&cnst, inhex, expect);
    cace_amm_semtype_cnst_deinit(&cnst);
}

TEST_CASE("626869", true)          // ari:"hi"
TEST_CASE("6474657374", true)      // ari:"test"
TEST_CASE("66746F6F626967", false) // ari:"toobig"
void test_amm_semtype_cnst_strlen_1intvl_lowindef(const char *inhex, bool expect)
{
    cace_amm_semtype_cnst_t cnst;
    cace_amm_semtype_cnst_init(&cnst);
    cace_amm_range_size_t *range = cace_amm_semtype_cnst_set_strlen(&cnst);
    TEST_ASSERT_NOT_NULL(range);
    {
        cace_amm_range_intvl_size_t intvl;
        cace_amm_range_intvl_size_set_infinite(&intvl);
        intvl.has_max = true;
        intvl.i_max   = 5;
        cace_amm_range_intvl_size_seq_push(range->intvls, intvl);
    }

    check_cnst(&cnst, inhex, expect);
    cace_amm_semtype_cnst_deinit(&cnst);
}

TEST_CASE("626869", false)        // ari:"hi"
TEST_CASE("6474657374", true)     // ari:"test"
TEST_CASE("66746F6F626967", true) // ari:"toobig"
void test_amm_semtype_cnst_strlen_1intvl_highindef(const char *inhex, bool expect)
{
    cace_amm_semtype_cnst_t cnst;
    cace_amm_semtype_cnst_init(&cnst);
    cace_amm_range_size_t *range = cace_amm_semtype_cnst_set_strlen(&cnst);
    TEST_ASSERT_NOT_NULL(range);
    {
        cace_amm_range_intvl_size_t intvl;
        cace_amm_range_intvl_size_set_infinite(&intvl);
        intvl.has_min = true;
        intvl.i_min   = 4;
        cace_amm_range_intvl_size_seq_push(range->intvls, intvl);
    }

    check_cnst(&cnst, inhex, expect);
    cace_amm_semtype_cnst_deinit(&cnst);
}

TEST_CASE("626869", true)         // ari:"hi"
TEST_CASE("6474657374", false)    // ari:"test"
TEST_CASE("66746F6F626967", true) // ari:"toobig"
void test_amm_semtype_cnst_strlen_2intvl_finite(const char *inhex, bool expect)
{
    cace_amm_semtype_cnst_t cnst;
    cace_amm_semtype_cnst_init(&cnst);
    cace_amm_range_size_t *range = cace_amm_semtype_cnst_set_strlen(&cnst);
    TEST_ASSERT_NOT_NULL(range);
    {
        cace_amm_range_intvl_size_t intvl;
        cace_amm_range_intvl_size_set_finite(&intvl, 0, 3);
        cace_amm_range_intvl_size_seq_push(range->intvls, intvl);
        cace_amm_range_intvl_size_set_finite(&intvl, 5, 10);
        cace_amm_range_intvl_size_seq_push(range->intvls, intvl);
    }

    check_cnst(&cnst, inhex, expect);
    cace_amm_semtype_cnst_deinit(&cnst);
}

TEST_CASE("[a-z]+", "F7", false)           // ari:undefined
TEST_CASE("[a-z]+", "F6", false)           // ari:null
TEST_CASE("[a-z]+", "F4", false)           // ari:false
TEST_CASE("[a-z]+", "426869", false)       // ari:'hi'
TEST_CASE("[a-z]+", "29", false)           // ari:-10
TEST_CASE("[a-z]+", "0A", false)           // ari:10
TEST_CASE("[a-z]+", "60", false)           // ari:""
TEST_CASE("[a-z]+", "626869", true)        // ari:"hi"
TEST_CASE("[a-z]+", "6568654C4C6F", false) // ari:"heLLo"
void test_amm_semtype_cnst_textpat(const char *pat, const char *inhex, bool expect)
{
    cace_amm_semtype_cnst_t cnst;
    cace_amm_semtype_cnst_init(&cnst);
    int res = cace_amm_semtype_cnst_set_textpat(&cnst, pat);
#if defined(PCRE_FOUND)
    TEST_ASSERT_EQUAL_INT(0, res);
    check_cnst(&cnst, inhex, expect);
#else  /* PCRE_FOUND */
    TEST_ASSERT_EQUAL_INT(100, res);
#endif /* PCRE_FOUND */

    cace_amm_semtype_cnst_deinit(&cnst);
}

TEST_CASE("F7", false)     // ari:undefined
TEST_CASE("F6", false)     // ari:null
TEST_CASE("F4", false)     // ari:false
TEST_CASE("626869", false) // ari:"hi"
TEST_CASE("426869", false) // ari:'hi'
TEST_CASE("29", false)     // ari:-10
TEST_CASE("25", false)     // ari:-6
TEST_CASE("24", true)      // ari:-5
TEST_CASE("00", true)      // ari:0
TEST_CASE("05", true)      // ari:5
TEST_CASE("06", false)     // ari:6
TEST_CASE("0A", false)     // ari:10
void test_amm_semtype_cnst_range_int64_1intvl_finite(const char *inhex, bool expect)
{
    cace_amm_semtype_cnst_t cnst;
    cace_amm_semtype_cnst_init(&cnst);
    cace_amm_range_int64_t *range = cace_amm_semtype_cnst_set_range_int64(&cnst);
    TEST_ASSERT_NOT_NULL(range);
    {
        cace_amm_range_intvl_int64_t intvl;
        cace_amm_range_intvl_int64_set_finite(&intvl, -5, 5);
        cace_amm_range_intvl_int64_seq_push(range->intvls, intvl);
    }

    check_cnst(&cnst, inhex, expect);
    cace_amm_semtype_cnst_deinit(&cnst);
}<|MERGE_RESOLUTION|>--- conflicted
+++ resolved
@@ -86,17 +86,10 @@
 TEST_CASE("6474657374", false) // ari:"test"
 void test_amm_semtype_cnst_strlen_empty(const char *inhex, bool expect)
 {
-<<<<<<< HEAD
-    amm_semtype_cnst_t cnst;
-    amm_semtype_cnst_init(&cnst);
-    cace_amm_range_size_t *range = amm_semtype_cnst_set_strlen(&cnst);
-    // leave empty
-=======
-    cace_amm_semtype_cnst_t cnst;
-    cace_amm_semtype_cnst_init(&cnst);
-    cace_amm_range_size_t *range = cace_amm_semtype_cnst_set_strlen(&cnst);
-    TEST_ASSERT_NOT_NULL(range);
->>>>>>> d3deb82a
+    cace_amm_semtype_cnst_t cnst;
+    cace_amm_semtype_cnst_init(&cnst);
+    cace_amm_range_size_t *range = cace_amm_semtype_cnst_set_strlen(&cnst);
+    TEST_ASSERT_NOT_NULL(range);
 
     check_cnst(&cnst, inhex, expect);
     cace_amm_semtype_cnst_deinit(&cnst);
