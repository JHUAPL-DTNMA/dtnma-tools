--- conflicted
+++ resolved
@@ -100,7 +100,6 @@
         refda_amm_ctrl_desc_t *objdata = CACE_MALLOC(sizeof(refda_amm_ctrl_desc_t));
         refda_amm_ctrl_desc_init(objdata);
         objdata->execute = mock_ctrl_exec_none;
-<<<<<<< HEAD
 
         obj = refda_register_ctrl(adm, cace_amm_idseg_ref_withenum("noparam", 4), objdata);
         assert(NULL != obj);
@@ -144,62 +143,6 @@
     TEST_ASSERT_EQUAL_INT(0, pthread_mutex_unlock(&agent.objs_mutex));
     TEST_ASSERT_EQUAL_INT_MESSAGE(0, res, "cace_amm_lookup_deref() failed");
 
-    refda_runctx_ptr_t ctxptr;
-    refda_runctx_ptr_init_new(ctxptr);
-    // no nonce for test
-    refda_runctx_from(refda_runctx_ptr_ref(ctxptr), &agent, NULL);
-=======
->>>>>>> 2455ef18
-
-        obj = refda_register_ctrl(adm, cace_amm_idseg_ref_withenum("noparam", 4), objdata);
-        assert(NULL != obj);
-        // no parameters
-    }
-    {
-        refda_amm_ctrl_desc_t *objdata = CACE_MALLOC(sizeof(refda_amm_ctrl_desc_t));
-        refda_amm_ctrl_desc_init(objdata);
-        assert(0 == cace_amm_type_set_use_builtin(&(objdata->res_type), CACE_ARI_TYPE_INT));
-        objdata->execute = mock_ctrl_exec_one_int;
-
-        obj = refda_register_ctrl(adm, cace_amm_idseg_ref_withenum("one_int", 5), objdata);
-        assert(NULL != obj);
-        // parameters:
-        {
-            cace_amm_formal_param_t *fparam = refda_register_add_param(obj, "val");
-            {
-                cace_ari_t typeref = CACE_ARI_INIT_UNDEFINED;
-                // use of ari:/ARITYPE/INT
-                cace_ari_set_aritype(&typeref, CACE_ARI_TYPE_INT);
-                cace_amm_type_set_use_ref_move(&(fparam->typeobj), &typeref);
-            }
-        }
-    }
-
-<<<<<<< HEAD
-    refda_exec_item_t *eitem = refda_exec_item_list_push_back_new(eseq.items);
-    eitem->seq               = &eseq;
-    cace_ari_set_move(&eitem->ref, &inref);
-    cace_amm_lookup_set_move(&eitem->deref, &deref);
-=======
-    int res = refda_agent_bindrefs(agent);
-    assert(0 == res);
-}
-
-static void check_execute(const char *refhex, const char *outhex)
-{
-    cace_ari_t inref = CACE_ARI_INIT_UNDEFINED;
-    TEST_ASSERT_EQUAL_INT(0, test_util_ari_decode(&inref, refhex));
-    TEST_ASSERT_TRUE_MESSAGE(inref.is_ref, "invalid reference");
->>>>>>> 2455ef18
-
-    cace_amm_lookup_t deref;
-    cace_amm_lookup_init(&deref);
-
-    TEST_ASSERT_EQUAL_INT(0, pthread_mutex_lock(&agent.objs_mutex));
-    int res = cace_amm_lookup_deref(&deref, &agent.objs, &inref);
-    TEST_ASSERT_EQUAL_INT(0, pthread_mutex_unlock(&agent.objs_mutex));
-    TEST_ASSERT_EQUAL_INT_MESSAGE(0, res, "cace_amm_lookup_deref() failed");
-
     refda_runctx_ptr_t *ctxptr = refda_runctx_ptr_new();
     // no nonce for test
     refda_runctx_from(refda_runctx_ptr_ref(ctxptr), &agent, NULL);
