/*
 * Copyright (c) 2011-2025 The Johns Hopkins University Applied Physics
 * Laboratory LLC.
 *
 * This file is part of the Delay-Tolerant Networking Management
 * Architecture (DTNMA) Tools package.
 *
 * Licensed under the Apache License, Version 2.0 (the "License");
 * you may not use this file except in compliance with the License.
 * You may obtain a copy of the License at
 *     http://www.apache.org/licenses/LICENSE-2.0
 * Unless required by applicable law or agreed to in writing, software
 * distributed under the License is distributed on an "AS IS" BASIS,
 * WITHOUT WARRANTIES OR CONDITIONS OF ANY KIND, either express or implied.
 * See the License for the specific language governing permissions and
 * limitations under the License.
 */
#include "util/ari.h"
#include "util/agent.h"
#include "util/runctx.h"
#include <refda/register.h>
#include <refda/binding.h>
#include <refda/valprod.h>
<<<<<<< HEAD
#include <refda/exec_proc.h>
=======
#include <refda/exec.h>
#include <refda/adm/ietf.h>
>>>>>>> 58e55575
#include <refda/adm/ietf_amm.h>
#include <refda/adm/ietf_amm_base.h>
#include <refda/adm/ietf_amm_semtype.h>
#include <refda/adm/ietf_network_base.h>
#include <refda/adm/ietf_dtnma_agent.h>
#include <refda/adm/ietf_dtnma_agent_acl.h>
#include <refda/amm/const.h>
#include <refda/amm/var.h>
#include <refda/amm/edd.h>
#include <cace/amm/semtype.h>
#include <cace/ari/text_util.h>
#include <cace/ari/cbor.h>
#include <cace/util/logging.h>
#include <cace/ari/text.h>
#include <cace/util/defs.h>
#include <unity.h>

// Allow this macro
#define TEST_CASE(...)

// Agent context for testing
static refda_agent_t agent;
// Example ADM
static cace_amm_obj_ns_t *ex_adm = NULL;

// Org number for #ex_adm
#define EXAMPLE_ORG_ENUM 65535
// Model number for #ex_adm
#define EXAMPLE_ADM_ENUM 10
<<<<<<< HEAD
// Variable number
#define EXAMPLE_VAR_ENUM 1

void suiteSetUp(void)
=======
#define EXAMPLE_ODM_ENUM -5

/// Agent context for testing
static refda_agent_t agent;
/// Example ADM
static cace_amm_obj_ns_t *ex_adm = NULL;
/// Example ODM
static cace_amm_obj_ns_t *ex_odm = NULL;

void setUp(void)
>>>>>>> 58e55575
{
    cace_openlog();

    refda_agent_init(&agent);
    test_util_agent_crit_adms(&agent);

    ex_adm = cace_amm_obj_store_add_ns(&(agent.objs), cace_amm_idseg_ref_withenum("example", EXAMPLE_ORG_ENUM),
                                       cace_amm_idseg_ref_withenum("adm", EXAMPLE_ADM_ENUM), "2025-01-03");
    assert(NULL != ex_adm);
    {
        cace_amm_obj_desc_t *obj;
        { // For ./VAR/test
            refda_amm_var_desc_t *objdata = CACE_MALLOC(sizeof(refda_amm_var_desc_t));
            refda_amm_var_desc_init(objdata);
            {
                cace_ari_t name = CACE_ARI_INIT_UNDEFINED;
                cace_ari_set_aritype(&name, CACE_ARI_TYPE_INT);
                cace_amm_type_set_use_ref_move(&objdata->val_type, &name);
            }
            cace_ari_set_int(&objdata->init_val, 100);

            obj = refda_register_var(ex_adm, cace_amm_idseg_ref_withenum("test", EXAMPLE_VAR_ENUM), objdata);
            // no parameters
        }
        assert(NULL != obj);
        int res = refda_binding_obj(CACE_ARI_TYPE_VAR, obj, &agent.objs);
        assert(0 == res);
    }

    ex_odm = cace_amm_obj_store_add_ns(&(agent.objs), cace_amm_idseg_ref_withenum("example", EXAMPLE_ORG_ENUM),
                                       cace_amm_idseg_ref_withenum("!odm", EXAMPLE_ODM_ENUM), "2025-01-03");
    TEST_ASSERT_NOT_NULL(ex_adm);

    int res = refda_agent_bindrefs(&agent);
    assert(0 == res);

    test_util_agent_permission(&agent, REFDA_ADM_IETF_DTNMA_AGENT_ACL_ENUM_OBJID_IDENT_PRODUCE);
}

int suiteTearDown(int failures)
{
    ex_odm = NULL;
    ex_adm = NULL;
    refda_agent_deinit(&agent);

    cace_closelog();
    return failures;
}

/** Execute a target in the main test thread.
 * This assumes the target does not contain any deferred callbacks.
 */
static void check_execute(const cace_ari_t *target)
{
    refda_runctx_ptr_t ctxptr;
    refda_runctx_ptr_init_new(ctxptr);
    // no nonce for test
    refda_runctx_from(refda_runctx_ptr_ref(ctxptr), &agent, NULL);

    refda_exec_seq_t eseq;
    refda_exec_seq_init(&eseq);

    int res = refda_exec_proc_expand(&eseq, ctxptr, target);
    TEST_ASSERT_EQUAL_INT_MESSAGE(0, res, "refda_exec_exp_target() failed");

    res = refda_exec_proc_run(&eseq);
    TEST_ASSERT_EQUAL_INT_MESSAGE(0, res, "refda_exec_run_seq() failed");

    // TODO assert sequence is successful

    refda_exec_seq_deinit(&eseq);
    refda_runctx_ptr_clear(ctxptr);
}

// clang-format off
// ari://1/1/EDD/0 -> ari:%22JHU%2FAPL%22
TEST_CASE("8401012300", 0, CACE_ARI_PRIM_TSTR, 0)
// ari://1/1/EDD/1 -> ari:%220.0.0%22
TEST_CASE("8401012301", 0, CACE_ARI_PRIM_TSTR, 0)
// ari://1/1/EDD/2 -> ari:/TBL/c=4;
TEST_CASE("8401012302", 0, CACE_ARI_PRIM_OTHER, CACE_ARI_TYPE_TBL)
// ari://1/1/EDD/typedef-list -> ari:/TBL/c=1;
TEST_CASE("840101230A", 0, CACE_ARI_PRIM_OTHER, CACE_ARI_TYPE_TBL)
// ari://1/1/EDD/typedef-list(true) -> ari:/TBL/c=1;(...)
TEST_CASE("850101230A81F5", 0, CACE_ARI_PRIM_OTHER, CACE_ARI_TYPE_TBL)
// ari://1/1/EDD/var-list -> ari:/TBL/c=2;
TEST_CASE("840101230B", 0, CACE_ARI_PRIM_OTHER, CACE_ARI_TYPE_TBL)
// ari://1/1/EDD/var-list(true) -> ari:/TBL/c=2;
TEST_CASE("850101230B81F5", 0, CACE_ARI_PRIM_OTHER, CACE_ARI_TYPE_TBL)
// ari://1/1/EDD/const-list -> ari:/TBL/c=2;
TEST_CASE("840101230E", 0, CACE_ARI_PRIM_OTHER, CACE_ARI_TYPE_TBL)
// ari://1/1/EDD/const-list(true) -> ari:/TBL/c=2;
TEST_CASE("850101230E81F5", 0, CACE_ARI_PRIM_OTHER, CACE_ARI_TYPE_TBL)
// ari://1/1/EDD/sbr-list -> ari:/TBL/c=6;
TEST_CASE("840101230C", 0, CACE_ARI_PRIM_OTHER, CACE_ARI_TYPE_TBL)
// ari://1/1/EDD/sbr-list(true) -> ari:/TBL/c=6;
TEST_CASE("850101230C81F5", 0, CACE_ARI_PRIM_OTHER, CACE_ARI_TYPE_TBL)
// ari://1/1/EDD/tbr-list -> ari:/TBL/c=6;
TEST_CASE("840101230D", 0, CACE_ARI_PRIM_OTHER, CACE_ARI_TYPE_TBL)
// ari://1/1/EDD/tbr-list(true) -> ari:/TBL/c=6;
TEST_CASE("850101230D81F5", 0, CACE_ARI_PRIM_OTHER, CACE_ARI_TYPE_TBL)
// clang-format on
void test_refda_adm_ietf_dtnma_agent_edd_produce(const char *targethex, int expect_res,
                                                 enum cace_ari_prim_type_e expect_prim, cace_ari_type_t expect_type)
{
    cace_ari_t target = CACE_ARI_INIT_UNDEFINED;
    TEST_ASSERT_EQUAL_INT(0, test_util_ari_decode(&target, targethex));

    refda_runctx_t runctx;
    TEST_ASSERT_EQUAL_INT(0, test_util_runctx_init(&runctx, &agent));

    cace_amm_lookup_t deref;
    cace_amm_lookup_init(&deref);
    TEST_ASSERT_EQUAL_INT(0, cace_amm_lookup_deref(&deref, &(agent.objs), &target));

    refda_valprod_ctx_t prodctx;
    refda_valprod_ctx_init(&prodctx, &runctx, &target, &deref);

    int res = refda_valprod_run(&prodctx);
    TEST_ASSERT_EQUAL_INT_MESSAGE(expect_res, res, "refda_valprod_run() disagrees");

    // verify produced value
    {
        m_string_t buf;
        TEST_ASSERT_EQUAL_INT(0, test_util_ari_encode(buf, &(prodctx.value)));
        TEST_PRINTF("Produced value %s", string_get_cstr(buf));
        m_string_clear(buf);
    }
    TEST_ASSERT_FALSE(prodctx.value.is_ref);
    TEST_ASSERT_EQUAL_INT(expect_prim, prodctx.value.as_lit.prim_type);
    if (expect_prim == CACE_ARI_PRIM_OTHER)
    {
        TEST_ASSERT_TRUE(prodctx.value.as_lit.has_ari_type);
        TEST_ASSERT_EQUAL_INT(expect_type, prodctx.value.as_lit.ari_type);
    }

    refda_valprod_ctx_deinit(&prodctx);
    cace_amm_lookup_deinit(&deref);
    refda_runctx_deinit(&runctx);
    cace_ari_deinit(&target);
}

<<<<<<< HEAD
void test_refda_adm_ietf_dtnma_agent_ctrl_var_store_reset(void)
{
    cace_ari_t var_ref;
    cace_ari_objpath_set_intid(&(cace_ari_init_objref(&var_ref)->objpath), EXAMPLE_ORG_ENUM, EXAMPLE_ADM_ENUM,
                               CACE_ARI_TYPE_VAR, EXAMPLE_VAR_ENUM);
=======
void test_refda_adm_ietf_dtnma_agent_ctrl_ensure_var(void)
{
    const cace_ari_int_id_t test_var_enum = 1;

    // new VAR object creation and initialization
    {
        cace_ari_t ctrl_ref = CACE_ARI_INIT_UNDEFINED;
        {
            cace_ari_ref_t *ref = cace_ari_set_objref_path_intid(
                &ctrl_ref, REFDA_ADM_IETF_ENUM, REFDA_ADM_IETF_DTNMA_AGENT_ENUM_ADM, CACE_ARI_TYPE_CTRL,
                REFDA_ADM_IETF_DTNMA_AGENT_ENUM_OBJID_CTRL_ENSURE_VAR);

            cace_ari_list_t params;
            cace_ari_list_init(params);
            { // namespace
                cace_ari_t *param = cace_ari_list_push_back_new(params);
                cace_ari_set_nsref_path_intid(param, EXAMPLE_ORG_ENUM, EXAMPLE_ODM_ENUM);
            }
            { // obj-name
                cace_ari_t *param = cace_ari_list_push_back_new(params);
                cace_ari_set_tstr(param, "newvar", true);
            }
            { // obj-enum
                cace_ari_t *param = cace_ari_list_push_back_new(params);
                cace_ari_set_vast(param, test_var_enum);
            }
            { // type
                cace_ari_t     *param       = cace_ari_list_push_back_new(params);
                cace_ari_ref_t *semtype_ref = cace_ari_set_objref_path_intid(
                    param, REFDA_ADM_IETF_ENUM, REFDA_ADM_IETF_AMM_SEMTYPE_ENUM_ADM, CACE_ARI_TYPE_IDENT,
                    REFDA_ADM_IETF_AMM_SEMTYPE_ENUM_OBJID_IDENT_TYPE_USE);

                cace_ari_list_t semtype_params;
                cace_ari_list_init(semtype_params);

                // use of ari://ietf/amm-base/typedef/rptt
                cace_ari_t *semtype_param = cace_ari_list_push_back_new(semtype_params);
                cace_ari_set_objref_path_intid(semtype_param, REFDA_ADM_IETF_ENUM, REFDA_ADM_IETF_AMM_BASE_ENUM_ADM,
                                               CACE_ARI_TYPE_TYPEDEF, REFDA_ADM_IETF_AMM_BASE_ENUM_OBJID_TYPEDEF_RPTT);
                cace_ari_params_set_ac(&(semtype_ref->params), semtype_params);
            }
            { // value
                cace_ari_t *param = cace_ari_list_push_back_new(params);

                cace_ari_ac_t rptt;
                cace_ari_ac_init(&rptt);
                {
                    cace_ari_t *item = cace_ari_list_push_back_new(rptt.items);
                    // can reference a not-yet-existant EDD
                    cace_ari_set_objref_path_intid(item, EXAMPLE_ORG_ENUM, EXAMPLE_ADM_ENUM, CACE_ARI_TYPE_EDD, 100);
                }
                cace_ari_set_ac(param, &rptt);
            }
            cace_ari_params_set_ac(&(ref->params), params);
        }

        check_execute(&ctrl_ref);
        cace_ari_deinit(&ctrl_ref);
    }

#if 0
    // view new state
    {
        refda_valprod_ctx_t prodctx;
        refda_valprod_ctx_init(&prodctx, &runctx, &var_ref, &deref);

        int res = refda_valprod_run(&prodctx);
        TEST_ASSERT_EQUAL_INT_MESSAGE(0, res, "refda_valprod_run() failed");

        cace_ari_int got;
        TEST_ASSERT_EQUAL_INT(0, cace_ari_get_int(&prodctx.value, &got));
        TEST_ASSERT_EQUAL_INT(100, got);
        refda_valprod_ctx_deinit(&prodctx);
    }
#endif
}

void test_refda_adm_ietf_dtnma_agent_ctrl_var_reset(void)
{
    const cace_ari_int_id_t test_var_enum = 1;

    cace_amm_obj_desc_t *obj;
    { // For ./VAR/test
        refda_amm_var_desc_t *objdata = CACE_MALLOC(sizeof(refda_amm_var_desc_t));
        refda_amm_var_desc_init(objdata);
        {
            cace_ari_t name = CACE_ARI_INIT_UNDEFINED;
            cace_ari_set_aritype(&name, CACE_ARI_TYPE_INT);
            cace_amm_type_set_use_ref_move(&objdata->val_type, &name);
        }
        cace_ari_set_int(&objdata->init_val, 100);

        obj = refda_register_var(ex_adm, cace_amm_idseg_ref_withenum("test", test_var_enum), objdata);
        // no parameters
    }
    int res = refda_binding_obj(CACE_ARI_TYPE_VAR, obj, &agent.objs);
    TEST_ASSERT_EQUAL_INT(0, res);

    cace_ari_t var_ref = CACE_ARI_INIT_UNDEFINED;
    cace_ari_objpath_set_intid(&(cace_ari_set_objref(&var_ref)->objpath), EXAMPLE_ORG_ENUM, EXAMPLE_ADM_ENUM,
                               CACE_ARI_TYPE_VAR, test_var_enum);
>>>>>>> 58e55575

    refda_runctx_t runctx;
    TEST_ASSERT_EQUAL_INT(0, test_util_runctx_init(&runctx, &agent));
    cace_amm_lookup_t deref;
    cace_amm_lookup_init(&deref);
    TEST_ASSERT_EQUAL_INT(0, cace_amm_lookup_deref(&deref, &(agent.objs), &var_ref));

    // initial state
    {
        refda_valprod_ctx_t prodctx;
        refda_valprod_ctx_init(&prodctx, &runctx, &var_ref, &deref);

        int res = refda_valprod_run(&prodctx);
        TEST_ASSERT_EQUAL_INT_MESSAGE(0, res, "refda_valprod_run() failed");

        TEST_ASSERT_TRUE(cace_ari_is_undefined(&prodctx.value));
        refda_valprod_ctx_deinit(&prodctx);
    }

    // store specific value
    {
        cace_ari_t ctrl_ref = CACE_ARI_INIT_UNDEFINED;
        {
<<<<<<< HEAD
            cace_ari_ref_t *ref = cace_ari_init_objref(&ctrl_ref);
            cace_ari_objpath_set_intid(&(ref->objpath), 1, REFDA_ADM_IETF_DTNMA_AGENT_ENUM_ADM, CACE_ARI_TYPE_CTRL,
                                       REFDA_ADM_IETF_DTNMA_AGENT_ENUM_OBJID_CTRL_VAR_STORE);
=======
            cace_ari_ref_t *ref = cace_ari_set_objref(&ctrl_ref);
            cace_ari_objpath_set_intid(&(ref->objpath), REFDA_ADM_IETF_ENUM, REFDA_ADM_IETF_DTNMA_AGENT_ENUM_ADM,
                                       CACE_ARI_TYPE_CTRL, REFDA_ADM_IETF_DTNMA_AGENT_ENUM_OBJID_CTRL_VAR_RESET);
>>>>>>> 58e55575

            cace_ari_list_t params;
            cace_ari_list_init(params);
            {
                cace_ari_t *param = cace_ari_list_push_back_new(params);
<<<<<<< HEAD
                cace_ari_objpath_set_intid(&(cace_ari_init_objref(param)->objpath), EXAMPLE_ORG_ENUM, EXAMPLE_ADM_ENUM,
                                           CACE_ARI_TYPE_VAR, EXAMPLE_VAR_ENUM);
            }
            {
                cace_ari_t *param = cace_ari_list_push_back_new(params);
                cace_ari_set_int(param, -40);
=======
                cace_ari_objpath_set_intid(&(cace_ari_set_objref(param)->objpath), EXAMPLE_ORG_ENUM, EXAMPLE_ADM_ENUM,
                                           CACE_ARI_TYPE_VAR, test_var_enum);
>>>>>>> 58e55575
            }
            cace_ari_params_set_ac(&(ref->params), params);
        }

        check_execute(&ctrl_ref);
        cace_ari_deinit(&ctrl_ref);
    }

    // view stored state
    {
        refda_valprod_ctx_t prodctx;
        refda_valprod_ctx_init(&prodctx, &runctx, &var_ref, &deref);

        int res = refda_valprod_run(&prodctx);
        TEST_ASSERT_EQUAL_INT_MESSAGE(0, res, "refda_valprod_run() failed");

        cace_ari_int got;
        TEST_ASSERT_EQUAL_INT(0, cace_ari_get_int(&prodctx.value, &got));
<<<<<<< HEAD
        TEST_ASSERT_EQUAL_INT(-40, got);
=======
        TEST_ASSERT_EQUAL_INT(100, got);
        refda_valprod_ctx_deinit(&prodctx);
    }

    cace_amm_lookup_deinit(&deref);
    refda_runctx_deinit(&runctx);
    cace_ari_deinit(&var_ref);
}

void test_refda_adm_ietf_dtnma_agent_ctrl_var_store(void)
{
    const int64_t test_var_enum = 1;

    cace_amm_obj_desc_t *obj;
    { // For ./VAR/test
        refda_amm_var_desc_t *objdata = CACE_MALLOC(sizeof(refda_amm_var_desc_t));
        refda_amm_var_desc_init(objdata);
        {
            cace_ari_t name = CACE_ARI_INIT_UNDEFINED;
            cace_ari_set_aritype(&name, CACE_ARI_TYPE_INT);
            cace_amm_type_set_use_ref_move(&objdata->val_type, &name);
        }

        obj = refda_register_var(ex_adm, cace_amm_idseg_ref_withenum("test", test_var_enum), objdata);
        // no parameters
    }
    int res = refda_binding_obj(CACE_ARI_TYPE_VAR, obj, &agent.objs);
    TEST_ASSERT_EQUAL_INT(0, res);

    cace_ari_t var_ref = CACE_ARI_INIT_UNDEFINED;
    cace_ari_objpath_set_intid(&(cace_ari_set_objref(&var_ref)->objpath), EXAMPLE_ORG_ENUM, EXAMPLE_ADM_ENUM,
                               CACE_ARI_TYPE_VAR, test_var_enum);

    refda_runctx_t runctx;
    TEST_ASSERT_EQUAL_INT(0, test_util_runctx_init(&runctx, &agent));
    cace_amm_lookup_t deref;
    cace_amm_lookup_init(&deref);
    TEST_ASSERT_EQUAL_INT(0, cace_amm_lookup_deref(&deref, &(agent.objs), &var_ref));

    // initial state
    {
        refda_valprod_ctx_t prodctx;
        refda_valprod_ctx_init(&prodctx, &runctx, &var_ref, &deref);

        int res = refda_valprod_run(&prodctx);
        TEST_ASSERT_EQUAL_INT_MESSAGE(0, res, "refda_valprod_run() failed");

        TEST_ASSERT_TRUE(cace_ari_is_undefined(&prodctx.value));
>>>>>>> 58e55575
        refda_valprod_ctx_deinit(&prodctx);
    }

    // reset to initializer
    {
        cace_ari_t ctrl_ref = CACE_ARI_INIT_UNDEFINED;
        {
<<<<<<< HEAD
            cace_ari_ref_t *ref = cace_ari_init_objref(&ctrl_ref);
            cace_ari_objpath_set_intid(&(ref->objpath), 1, REFDA_ADM_IETF_DTNMA_AGENT_ENUM_ADM, CACE_ARI_TYPE_CTRL,
                                       REFDA_ADM_IETF_DTNMA_AGENT_ENUM_OBJID_CTRL_VAR_RESET);
=======
            cace_ari_ref_t *ref = cace_ari_set_objref(&ctrl_ref);
            cace_ari_objpath_set_intid(&(ref->objpath), REFDA_ADM_IETF_ENUM, REFDA_ADM_IETF_DTNMA_AGENT_ENUM_ADM,
                                       CACE_ARI_TYPE_CTRL, REFDA_ADM_IETF_DTNMA_AGENT_ENUM_OBJID_CTRL_VAR_STORE);
>>>>>>> 58e55575

            cace_ari_list_t params;
            cace_ari_list_init(params);
            {
                cace_ari_t *param = cace_ari_list_push_back_new(params);
<<<<<<< HEAD
                cace_ari_objpath_set_intid(&(cace_ari_init_objref(param)->objpath), EXAMPLE_ORG_ENUM, EXAMPLE_ADM_ENUM,
                                           CACE_ARI_TYPE_VAR, EXAMPLE_VAR_ENUM);
=======
                cace_ari_objpath_set_intid(&(cace_ari_set_objref(param)->objpath), EXAMPLE_ORG_ENUM, EXAMPLE_ADM_ENUM,
                                           CACE_ARI_TYPE_VAR, test_var_enum);
            }
            {
                cace_ari_t *param = cace_ari_list_push_back_new(params);
                cace_ari_set_int(param, -40);
>>>>>>> 58e55575
            }
            cace_ari_params_set_ac(&(ref->params), params);
        }

        check_execute(&ctrl_ref);
        cace_ari_deinit(&ctrl_ref);
    }

    // view reset state
    {
        refda_valprod_ctx_t prodctx;
        refda_valprod_ctx_init(&prodctx, &runctx, &var_ref, &deref);

        int res = refda_valprod_run(&prodctx);
        TEST_ASSERT_EQUAL_INT_MESSAGE(0, res, "refda_valprod_run() failed");

        cace_ari_int got;
        TEST_ASSERT_EQUAL_INT(0, cace_ari_get_int(&prodctx.value, &got));
        TEST_ASSERT_EQUAL_INT(100, got);
        refda_valprod_ctx_deinit(&prodctx);
    }

    cace_amm_lookup_deinit(&deref);
    refda_runctx_deinit(&runctx);
    cace_ari_deinit(&var_ref);
}<|MERGE_RESOLUTION|>--- conflicted
+++ resolved
@@ -21,12 +21,8 @@
 #include <refda/register.h>
 #include <refda/binding.h>
 #include <refda/valprod.h>
-<<<<<<< HEAD
 #include <refda/exec_proc.h>
-=======
-#include <refda/exec.h>
 #include <refda/adm/ietf.h>
->>>>>>> 58e55575
 #include <refda/adm/ietf_amm.h>
 #include <refda/adm/ietf_amm_base.h>
 #include <refda/adm/ietf_amm_semtype.h>
@@ -51,28 +47,19 @@
 static refda_agent_t agent;
 // Example ADM
 static cace_amm_obj_ns_t *ex_adm = NULL;
+/// Example ODM
+static cace_amm_obj_ns_t *ex_odm = NULL;
 
 // Org number for #ex_adm
 #define EXAMPLE_ORG_ENUM 65535
 // Model number for #ex_adm
 #define EXAMPLE_ADM_ENUM 10
-<<<<<<< HEAD
-// Variable number
+// Object number for VAR in ADM
 #define EXAMPLE_VAR_ENUM 1
+// Model number for #ex_odm
+#define EXAMPLE_ODM_ENUM -5
 
 void suiteSetUp(void)
-=======
-#define EXAMPLE_ODM_ENUM -5
-
-/// Agent context for testing
-static refda_agent_t agent;
-/// Example ADM
-static cace_amm_obj_ns_t *ex_adm = NULL;
-/// Example ODM
-static cace_amm_obj_ns_t *ex_odm = NULL;
-
-void setUp(void)
->>>>>>> 58e55575
 {
     cace_openlog();
 
@@ -104,7 +91,7 @@
 
     ex_odm = cace_amm_obj_store_add_ns(&(agent.objs), cace_amm_idseg_ref_withenum("example", EXAMPLE_ORG_ENUM),
                                        cace_amm_idseg_ref_withenum("!odm", EXAMPLE_ODM_ENUM), "2025-01-03");
-    TEST_ASSERT_NOT_NULL(ex_adm);
+    assert(NULL != ex_adm);
 
     int res = refda_agent_bindrefs(&agent);
     assert(0 == res);
@@ -215,13 +202,6 @@
     cace_ari_deinit(&target);
 }
 
-<<<<<<< HEAD
-void test_refda_adm_ietf_dtnma_agent_ctrl_var_store_reset(void)
-{
-    cace_ari_t var_ref;
-    cace_ari_objpath_set_intid(&(cace_ari_init_objref(&var_ref)->objpath), EXAMPLE_ORG_ENUM, EXAMPLE_ADM_ENUM,
-                               CACE_ARI_TYPE_VAR, EXAMPLE_VAR_ENUM);
-=======
 void test_refda_adm_ietf_dtnma_agent_ctrl_ensure_var(void)
 {
     const cace_ari_int_id_t test_var_enum = 1;
@@ -299,31 +279,11 @@
 #endif
 }
 
-void test_refda_adm_ietf_dtnma_agent_ctrl_var_reset(void)
-{
-    const cace_ari_int_id_t test_var_enum = 1;
-
-    cace_amm_obj_desc_t *obj;
-    { // For ./VAR/test
-        refda_amm_var_desc_t *objdata = CACE_MALLOC(sizeof(refda_amm_var_desc_t));
-        refda_amm_var_desc_init(objdata);
-        {
-            cace_ari_t name = CACE_ARI_INIT_UNDEFINED;
-            cace_ari_set_aritype(&name, CACE_ARI_TYPE_INT);
-            cace_amm_type_set_use_ref_move(&objdata->val_type, &name);
-        }
-        cace_ari_set_int(&objdata->init_val, 100);
-
-        obj = refda_register_var(ex_adm, cace_amm_idseg_ref_withenum("test", test_var_enum), objdata);
-        // no parameters
-    }
-    int res = refda_binding_obj(CACE_ARI_TYPE_VAR, obj, &agent.objs);
-    TEST_ASSERT_EQUAL_INT(0, res);
-
-    cace_ari_t var_ref = CACE_ARI_INIT_UNDEFINED;
-    cace_ari_objpath_set_intid(&(cace_ari_set_objref(&var_ref)->objpath), EXAMPLE_ORG_ENUM, EXAMPLE_ADM_ENUM,
-                               CACE_ARI_TYPE_VAR, test_var_enum);
->>>>>>> 58e55575
+void test_refda_adm_ietf_dtnma_agent_ctrl_var_store_reset(void)
+{
+    cace_ari_t var_ref;
+    cace_ari_objpath_set_intid(&(cace_ari_init_objref(&var_ref)->objpath), EXAMPLE_ORG_ENUM, EXAMPLE_ADM_ENUM,
+                               CACE_ARI_TYPE_VAR, EXAMPLE_VAR_ENUM);
 
     refda_runctx_t runctx;
     TEST_ASSERT_EQUAL_INT(0, test_util_runctx_init(&runctx, &agent));
@@ -347,31 +307,20 @@
     {
         cace_ari_t ctrl_ref = CACE_ARI_INIT_UNDEFINED;
         {
-<<<<<<< HEAD
             cace_ari_ref_t *ref = cace_ari_init_objref(&ctrl_ref);
             cace_ari_objpath_set_intid(&(ref->objpath), 1, REFDA_ADM_IETF_DTNMA_AGENT_ENUM_ADM, CACE_ARI_TYPE_CTRL,
                                        REFDA_ADM_IETF_DTNMA_AGENT_ENUM_OBJID_CTRL_VAR_STORE);
-=======
-            cace_ari_ref_t *ref = cace_ari_set_objref(&ctrl_ref);
-            cace_ari_objpath_set_intid(&(ref->objpath), REFDA_ADM_IETF_ENUM, REFDA_ADM_IETF_DTNMA_AGENT_ENUM_ADM,
-                                       CACE_ARI_TYPE_CTRL, REFDA_ADM_IETF_DTNMA_AGENT_ENUM_OBJID_CTRL_VAR_RESET);
->>>>>>> 58e55575
 
             cace_ari_list_t params;
             cace_ari_list_init(params);
             {
                 cace_ari_t *param = cace_ari_list_push_back_new(params);
-<<<<<<< HEAD
                 cace_ari_objpath_set_intid(&(cace_ari_init_objref(param)->objpath), EXAMPLE_ORG_ENUM, EXAMPLE_ADM_ENUM,
                                            CACE_ARI_TYPE_VAR, EXAMPLE_VAR_ENUM);
             }
             {
                 cace_ari_t *param = cace_ari_list_push_back_new(params);
                 cace_ari_set_int(param, -40);
-=======
-                cace_ari_objpath_set_intid(&(cace_ari_set_objref(param)->objpath), EXAMPLE_ORG_ENUM, EXAMPLE_ADM_ENUM,
-                                           CACE_ARI_TYPE_VAR, test_var_enum);
->>>>>>> 58e55575
             }
             cace_ari_params_set_ac(&(ref->params), params);
         }
@@ -390,90 +339,24 @@
 
         cace_ari_int got;
         TEST_ASSERT_EQUAL_INT(0, cace_ari_get_int(&prodctx.value, &got));
-<<<<<<< HEAD
         TEST_ASSERT_EQUAL_INT(-40, got);
-=======
-        TEST_ASSERT_EQUAL_INT(100, got);
         refda_valprod_ctx_deinit(&prodctx);
     }
 
-    cace_amm_lookup_deinit(&deref);
-    refda_runctx_deinit(&runctx);
-    cace_ari_deinit(&var_ref);
-}
-
-void test_refda_adm_ietf_dtnma_agent_ctrl_var_store(void)
-{
-    const int64_t test_var_enum = 1;
-
-    cace_amm_obj_desc_t *obj;
-    { // For ./VAR/test
-        refda_amm_var_desc_t *objdata = CACE_MALLOC(sizeof(refda_amm_var_desc_t));
-        refda_amm_var_desc_init(objdata);
+    // reset to initializer
+    {
+        cace_ari_t ctrl_ref;
         {
-            cace_ari_t name = CACE_ARI_INIT_UNDEFINED;
-            cace_ari_set_aritype(&name, CACE_ARI_TYPE_INT);
-            cace_amm_type_set_use_ref_move(&objdata->val_type, &name);
-        }
-
-        obj = refda_register_var(ex_adm, cace_amm_idseg_ref_withenum("test", test_var_enum), objdata);
-        // no parameters
-    }
-    int res = refda_binding_obj(CACE_ARI_TYPE_VAR, obj, &agent.objs);
-    TEST_ASSERT_EQUAL_INT(0, res);
-
-    cace_ari_t var_ref = CACE_ARI_INIT_UNDEFINED;
-    cace_ari_objpath_set_intid(&(cace_ari_set_objref(&var_ref)->objpath), EXAMPLE_ORG_ENUM, EXAMPLE_ADM_ENUM,
-                               CACE_ARI_TYPE_VAR, test_var_enum);
-
-    refda_runctx_t runctx;
-    TEST_ASSERT_EQUAL_INT(0, test_util_runctx_init(&runctx, &agent));
-    cace_amm_lookup_t deref;
-    cace_amm_lookup_init(&deref);
-    TEST_ASSERT_EQUAL_INT(0, cace_amm_lookup_deref(&deref, &(agent.objs), &var_ref));
-
-    // initial state
-    {
-        refda_valprod_ctx_t prodctx;
-        refda_valprod_ctx_init(&prodctx, &runctx, &var_ref, &deref);
-
-        int res = refda_valprod_run(&prodctx);
-        TEST_ASSERT_EQUAL_INT_MESSAGE(0, res, "refda_valprod_run() failed");
-
-        TEST_ASSERT_TRUE(cace_ari_is_undefined(&prodctx.value));
->>>>>>> 58e55575
-        refda_valprod_ctx_deinit(&prodctx);
-    }
-
-    // reset to initializer
-    {
-        cace_ari_t ctrl_ref = CACE_ARI_INIT_UNDEFINED;
-        {
-<<<<<<< HEAD
             cace_ari_ref_t *ref = cace_ari_init_objref(&ctrl_ref);
             cace_ari_objpath_set_intid(&(ref->objpath), 1, REFDA_ADM_IETF_DTNMA_AGENT_ENUM_ADM, CACE_ARI_TYPE_CTRL,
                                        REFDA_ADM_IETF_DTNMA_AGENT_ENUM_OBJID_CTRL_VAR_RESET);
-=======
-            cace_ari_ref_t *ref = cace_ari_set_objref(&ctrl_ref);
-            cace_ari_objpath_set_intid(&(ref->objpath), REFDA_ADM_IETF_ENUM, REFDA_ADM_IETF_DTNMA_AGENT_ENUM_ADM,
-                                       CACE_ARI_TYPE_CTRL, REFDA_ADM_IETF_DTNMA_AGENT_ENUM_OBJID_CTRL_VAR_STORE);
->>>>>>> 58e55575
 
             cace_ari_list_t params;
             cace_ari_list_init(params);
             {
                 cace_ari_t *param = cace_ari_list_push_back_new(params);
-<<<<<<< HEAD
                 cace_ari_objpath_set_intid(&(cace_ari_init_objref(param)->objpath), EXAMPLE_ORG_ENUM, EXAMPLE_ADM_ENUM,
                                            CACE_ARI_TYPE_VAR, EXAMPLE_VAR_ENUM);
-=======
-                cace_ari_objpath_set_intid(&(cace_ari_set_objref(param)->objpath), EXAMPLE_ORG_ENUM, EXAMPLE_ADM_ENUM,
-                                           CACE_ARI_TYPE_VAR, test_var_enum);
-            }
-            {
-                cace_ari_t *param = cace_ari_list_push_back_new(params);
-                cace_ari_set_int(param, -40);
->>>>>>> 58e55575
             }
             cace_ari_params_set_ac(&(ref->params), params);
         }
