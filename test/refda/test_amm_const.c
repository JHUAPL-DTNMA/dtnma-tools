/*
 * Copyright (c) 2011-2025 The Johns Hopkins University Applied Physics
 * Laboratory LLC.
 *
 * This file is part of the Delay-Tolerant Networking Management
 * Architecture (DTNMA) Tools package.
 *
 * Licensed under the Apache License, Version 2.0 (the "License");
 * you may not use this file except in compliance with the License.
 * You may obtain a copy of the License at
 *     http://www.apache.org/licenses/LICENSE-2.0
 * Unless required by applicable law or agreed to in writing, software
 * distributed under the License is distributed on an "AS IS" BASIS,
 * WITHOUT WARRANTIES OR CONDITIONS OF ANY KIND, either express or implied.
 * See the License for the specific language governing permissions and
 * limitations under the License.
 */
#include "util/ari.h"
#include "util/agent.h"
#include "util/runctx.h"
#include <refda/amm/const.h>
#include <refda/agent.h>
#include <refda/valprod.h>
#include <cace/amm/semtype.h>
#include <cace/ari/text_util.h>
#include <cace/ari/cbor.h>
#include <cace/util/logging.h>
#include <cace/util/defs.h>
#include <unity.h>

// Allow this macro
#define TEST_CASE(...)

// Agent context for testing
static refda_agent_t agent;
// Initialize the test #agent
static void suite_adms_init(refda_agent_t *agent);

void suiteSetUp(void)
{
    cace_openlog();

    refda_agent_init(&agent);
    test_util_agent_crit_adms(&agent);
    suite_adms_init(&agent);
    test_util_agent_permission(&agent, REFDA_ADM_IETF_DTNMA_AGENT_ACL_ENUM_OBJID_IDENT_PRODUCE);
}

int suiteTearDown(int failures)
{
    refda_agent_deinit(&agent);

    cace_closelog();
    return failures;
}

#define EXAMPLE_ORG_ENUM 65535
#define EXAMPLE_ADM_ENUM 10

// No-parameter object
static refda_amm_const_desc_t *obj_noparam = NULL;
// Flow-down parameter object
static refda_amm_const_desc_t *obj_intparam = NULL;

static void suite_adms_init(refda_agent_t *agent)
{
    // ADM for this test fixture
    cace_amm_obj_ns_t *adm =
        cace_amm_obj_store_add_ns(&(agent->objs), cace_amm_idseg_ref_withenum("example", EXAMPLE_ORG_ENUM),
                                  cace_amm_idseg_ref_withenum("adm", EXAMPLE_ADM_ENUM), "2025-02-10");
    cace_amm_obj_desc_t *obj;

    /**
     * Register CONST objects
     */
    {
        refda_amm_const_desc_t *objdata = CACE_MALLOC(sizeof(refda_amm_const_desc_t));
        refda_amm_const_desc_init(objdata);
        // initial state
        cace_ari_set_int(&(objdata->value), 10);

        obj = refda_register_const(adm, cace_amm_idseg_ref_withenum("noparam", 4), objdata);
        assert(NULL != obj);
        // no parameters

        obj_noparam = objdata;
    }
<<<<<<< HEAD

=======
    {
        refda_amm_const_desc_t *objdata = CACE_MALLOC(sizeof(refda_amm_const_desc_t));
        refda_amm_const_desc_init(objdata);
        // initial state
        cace_ari_set_int(&(objdata->value), 10);

        obj = refda_register_const(adm, cace_amm_idseg_ref_withenum("intparam", 5), objdata);
        assert(NULL != obj);
        {
            cace_amm_formal_param_t *fparam = cace_amm_formal_param_list_push_back_new(obj->fparams);

            fparam->index = 0;
            m_string_set_cstr(fparam->name, "hi");

            assert(0 == cace_amm_type_set_use_builtin(&(fparam->typeobj), CACE_ARI_TYPE_INT));
        }

        obj_intparam = objdata;
    }

>>>>>>> 2455ef18
    int res = refda_agent_bindrefs(agent);
    assert(0 == res);
}

static void check_produce(const char *refhex, const char *outhex, int expect_res)
{
    cace_ari_t inref = CACE_ARI_INIT_UNDEFINED;
    TEST_ASSERT_EQUAL_INT(0, test_util_ari_decode(&inref, refhex));
    TEST_ASSERT_TRUE_MESSAGE(inref.is_ref, "invalid reference");

    cace_amm_lookup_t deref;
    cace_amm_lookup_init(&deref);

    TEST_ASSERT_EQUAL_INT(0, pthread_mutex_lock(&agent.objs_mutex));
    int res = cace_amm_lookup_deref(&deref, &agent.objs, &inref);
    TEST_ASSERT_EQUAL_INT(0, pthread_mutex_unlock(&agent.objs_mutex));
    TEST_ASSERT_EQUAL_INT_MESSAGE(0, res, "cace_amm_lookup_deref() failed");

    refda_runctx_t runctx;
    TEST_ASSERT_EQUAL_INT(0, test_util_runctx_init(&runctx, &agent));

    refda_valprod_ctx_t ctx;
    refda_valprod_ctx_init(&ctx, &runctx, NULL, &deref);

    res = refda_valprod_run(&ctx);
    TEST_ASSERT_EQUAL_INT_MESSAGE(expect_res, res, "refda_valprod_run() mismatch");

    cace_ari_t outval = CACE_ARI_INIT_UNDEFINED;
    TEST_ASSERT_EQUAL_INT(0, test_util_ari_decode(&outval, outhex));

    TEST_ASSERT_TRUE_MESSAGE(cace_ari_equal(&outval, &(ctx.value)), "produced value mismatch");

    refda_valprod_ctx_deinit(&ctx);
    refda_runctx_deinit(&runctx);
    cace_amm_lookup_deinit(&deref);

    cace_ari_deinit(&outval);
    cace_ari_deinit(&inref);
}

// References are based on ari://65535/10/CONST/4
TEST_CASE("8419FFFF0A2104", "0A", 0, "0A")
TEST_CASE("8419FFFF0A2104", "F7", 0, "F7") // undefined state
TEST_CASE("8419FFFF0A2104", "F4", 0, "F4") // mismatched type not checked
void test_const_produce_noparam(const char *refhex, const char *valhex, int expect_res, const char *outhex)
{
    // force value state
    TEST_ASSERT_EQUAL_INT(0, test_util_ari_decode(&(obj_noparam->value), valhex));

    check_produce(refhex, outhex, expect_res);
}

<<<<<<< HEAD
// FIXME: TEST_CASE("8519FFFF0A2105810A", "0A", 0) // [10] label substituted by index
// FIXME: TEST_CASE("8519FFFF0A2106810A", "0A", 0) // [10] label substituted by name
=======
// References are based on ari://65535/10/CONST/5
TEST_CASE("0A", "8419FFFF0A2105", "0A", 0)
TEST_CASE("0A", "8519FFFF0A2105810A", "0A", 0) // [10] not used, but not an error
// FIXME: TEST_CASE("820E00", "8519FFFF0A2105810A", "0A", 0)     // [10] label substituted by index
// FIXME: TEST_CASE("820E626869", "8519FFFF0A2105810A", "0A", 0) // [10] label substituted by name
void test_const_produce_param_one_int(const char *valhex, const char *refhex, const char *outhex, int expect_res)
{
    // force value state
    TEST_ASSERT_EQUAL_INT(0, test_util_ari_decode(&(obj_intparam->value), valhex));

    check_produce(refhex, outhex, expect_res);
}
>>>>>>> 2455ef18
<|MERGE_RESOLUTION|>--- conflicted
+++ resolved
@@ -85,9 +85,6 @@
 
         obj_noparam = objdata;
     }
-<<<<<<< HEAD
-
-=======
     {
         refda_amm_const_desc_t *objdata = CACE_MALLOC(sizeof(refda_amm_const_desc_t));
         refda_amm_const_desc_init(objdata);
@@ -108,7 +105,6 @@
         obj_intparam = objdata;
     }
 
->>>>>>> 2455ef18
     int res = refda_agent_bindrefs(agent);
     assert(0 == res);
 }
@@ -161,10 +157,6 @@
     check_produce(refhex, outhex, expect_res);
 }
 
-<<<<<<< HEAD
-// FIXME: TEST_CASE("8519FFFF0A2105810A", "0A", 0) // [10] label substituted by index
-// FIXME: TEST_CASE("8519FFFF0A2106810A", "0A", 0) // [10] label substituted by name
-=======
 // References are based on ari://65535/10/CONST/5
 TEST_CASE("0A", "8419FFFF0A2105", "0A", 0)
 TEST_CASE("0A", "8519FFFF0A2105810A", "0A", 0) // [10] not used, but not an error
@@ -176,5 +168,4 @@
     TEST_ASSERT_EQUAL_INT(0, test_util_ari_decode(&(obj_intparam->value), valhex));
 
     check_produce(refhex, outhex, expect_res);
-}
->>>>>>> 2455ef18
+}