--- conflicted
+++ resolved
@@ -270,11 +270,7 @@
                 (next->exec.callback)(&ctx);
                 refda_ctrl_exec_ctx_deinit(&ctx);
 
-<<<<<<< HEAD
-                if (!(atomic_load(&(next->item->execution_stage)) == REFDA_EXEC_WAITING))
-=======
-                if (!atomic_load(&(next->exec.item->waiting)))
->>>>>>> 3aec55a3
+                if (!(atomic_load(&(next->exec.item->execution_stage)) == REFDA_EXEC_WAITING))
                 {
                     CACE_LOG_DEBUG("callback finished after %d iterations", ix + 1);
                     success = true;
