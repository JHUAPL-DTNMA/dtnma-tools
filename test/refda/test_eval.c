--- conflicted
+++ resolved
@@ -236,20 +236,12 @@
             cace_amm_named_type_array_resize(objdata->operand_types, 2);
             {
                 cace_amm_named_type_t *operand = cace_amm_named_type_array_get(objdata->operand_types, 0);
-<<<<<<< HEAD
-                string_set_str(operand->name, "left");
-=======
                 m_string_set_cstr(operand->name, "left");
->>>>>>> 2455ef18
                 assert(0 == cace_amm_type_set_use_builtin(&(operand->typeobj), CACE_ARI_TYPE_VAST));
             }
             {
                 cace_amm_named_type_t *operand = cace_amm_named_type_array_get(objdata->operand_types, 1);
-<<<<<<< HEAD
-                string_set_str(operand->name, "right");
-=======
                 m_string_set_cstr(operand->name, "right");
->>>>>>> 2455ef18
                 assert(0 == cace_amm_type_set_use_builtin(&(operand->typeobj), CACE_ARI_TYPE_VAST));
             }
             assert(0 == cace_amm_type_set_use_builtin(&(objdata->res_type), CACE_ARI_TYPE_VAST));
