--- conflicted
+++ resolved
@@ -236,23 +236,13 @@
             cace_amm_named_type_array_resize(objdata->operand_types, 2);
             {
                 cace_amm_named_type_t *operand = cace_amm_named_type_array_get(objdata->operand_types, 0);
-<<<<<<< HEAD
                 m_string_set_cstr(operand->name, "left");
-                TEST_ASSERT_EQUAL_INT(0, cace_amm_type_set_use_builtin(&(operand->typeobj), CACE_ARI_TYPE_VAST));
+                assert(0 == cace_amm_type_set_use_builtin(&(operand->typeobj), CACE_ARI_TYPE_VAST));
             }
             {
                 cace_amm_named_type_t *operand = cace_amm_named_type_array_get(objdata->operand_types, 1);
                 m_string_set_cstr(operand->name, "right");
-                TEST_ASSERT_EQUAL_INT(0, cace_amm_type_set_use_builtin(&(operand->typeobj), CACE_ARI_TYPE_VAST));
-=======
-                string_set_str(operand->name, "left");
-                assert(0 == cace_amm_type_set_use_builtin(&(operand->typeobj), CACE_ARI_TYPE_VAST));
-            }
-            {
-                cace_amm_named_type_t *operand = cace_amm_named_type_array_get(objdata->operand_types, 1);
-                string_set_str(operand->name, "right");
-                assert(0 == cace_amm_type_set_use_builtin(&(operand->typeobj), CACE_ARI_TYPE_VAST));
->>>>>>> bca14bd2
+                assert(0 ==  cace_amm_type_set_use_builtin(&(operand->typeobj), CACE_ARI_TYPE_VAST));
             }
             assert(0 == cace_amm_type_set_use_builtin(&(objdata->res_type), CACE_ARI_TYPE_VAST));
 
