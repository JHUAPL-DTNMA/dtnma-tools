/*
 * Copyright (c) 2011-2024 The Johns Hopkins University Applied Physics
 * Laboratory LLC.
 *
 * This file is part of the Delay-Tolerant Networking Management
 * Architecture (DTNMA) Tools package.
 *
 * Licensed under the Apache License, Version 2.0 (the "License");
 * you may not use this file except in compliance with the License.
 * You may obtain a copy of the License at
 *     http://www.apache.org/licenses/LICENSE-2.0
 * Unless required by applicable law or agreed to in writing, software
 * distributed under the License is distributed on an "AS IS" BASIS,
 * WITHOUT WARRANTIES OR CONDITIONS OF ANY KIND, either express or implied.
 * See the License for the specific language governing permissions and
 * limitations under the License.
 */
#include "util/ari.h"
#include "util/runctx.h"
#include <refda/eval.h>
#include <refda/register.h>
#include <refda/edd_prod_ctx.h>
#include <refda/oper_eval_ctx.h>
#include <refda/adm/ietf_amm.h>
#include <refda/adm/ietf_dtnma_agent.h>
#include <refda/amm/const.h>
#include <refda/amm/edd.h>
#include <cace/amm/semtype.h>
#include <cace/amm/numeric.h>
#include <cace/ari/text_util.h>
#include <cace/ari/cbor.h>
#include <cace/ari/text.h>
#include <cace/util/logging.h>
#include <cace/util/defs.h>
#include <unity.h>

// Allow this macro
#define TEST_CASE(...)

void suiteSetUp(void)
{
    cace_openlog();
}

int suiteTearDown(int failures)
{
    cace_closelog();
    return failures;
}

#define EXAMPLE_ORG_ENUM 65535
#define EXAMPLE_ADM_ENUM 10

/// Agent context for testing
static refda_agent_t agent;

static void test_reporting_edd_one_int(refda_edd_prod_ctx_t *ctx)
{
    const cace_ari_t *param = refda_edd_prod_ctx_get_aparam_index(ctx, 0);
    CHKVOID(param);
    {
        string_t buf;
        string_init(buf);
        cace_ari_text_encode(buf, param, CACE_ARI_TEXT_ENC_OPTS_DEFAULT);
        TEST_PRINTF("EDD production with parameter %s", string_get_cstr(buf));
        string_clear(buf);
    }
    refda_edd_prod_ctx_set_result_copy(ctx, param);
}

static int ari_numeric_add(cace_ari_t *result, const cace_ari_t *lt_val, const cace_ari_t *rt_val)
{
    cace_ari_type_t promote;
    if (cace_amm_numeric_promote_type(&promote, lt_val, rt_val))
    {
        return 2;
    }

    const cace_amm_type_t *amm_promote = cace_amm_type_get_builtin(promote);
    cace_ari_t             lt_prom     = CACE_ARI_INIT_UNDEFINED;
    cace_ari_t             rt_prom     = CACE_ARI_INIT_UNDEFINED;
    cace_amm_type_convert(amm_promote, &lt_prom, lt_val);
    cace_amm_type_convert(amm_promote, &rt_prom, rt_val);

    cace_ari_deinit(result);
    cace_ari_lit_t *res_lit = cace_ari_init_lit(result);

    int retval = 0;
    switch (lt_prom.as_lit.prim_type)
    {
        case CACE_ARI_PRIM_UINT64:
            res_lit->value.as_uint64 = lt_prom.as_lit.value.as_uint64 + rt_prom.as_lit.value.as_uint64;
            break;
        case CACE_ARI_PRIM_INT64:
            res_lit->value.as_int64 = lt_prom.as_lit.value.as_int64 + rt_prom.as_lit.value.as_int64;
            break;
        case CACE_ARI_PRIM_FLOAT64:
            res_lit->value.as_float64 = lt_prom.as_lit.value.as_float64 + rt_prom.as_lit.value.as_float64;
            break;
        default:
            // leave lit as default undefined
            retval = 3;
            break;
    }

    if (!retval)
    {
        res_lit->prim_type    = lt_prom.as_lit.prim_type;
        res_lit->has_ari_type = true;
        res_lit->ari_type     = promote;
    }

    cace_ari_deinit(&lt_prom);
    cace_ari_deinit(&rt_prom);
    return retval;
}

static void test_reporting_oper_add(refda_oper_eval_ctx_t *ctx)
{
    const cace_ari_t *left  = refda_oper_eval_ctx_get_operand_index(ctx, 0);
    const cace_ari_t *right = refda_oper_eval_ctx_get_operand_index(ctx, 1);

    const cace_ari_t *more = refda_oper_eval_ctx_get_aparam_index(ctx, 0);
    {
        string_t buf;
        string_init(buf);
        cace_ari_text_encode(buf, more, CACE_ARI_TEXT_ENC_OPTS_DEFAULT);
        TEST_PRINTF("OPER evaluation with parameter %s", string_get_cstr(buf));
        string_clear(buf);
    }

    int        retval = 0;
    cace_ari_t tmp1   = CACE_ARI_INIT_UNDEFINED;
    cace_ari_t tmp2   = CACE_ARI_INIT_UNDEFINED;
    if (ari_numeric_add(&tmp1, left, right))
    {
        retval = 2;
    }
    if (!retval)
    {
        if (ari_numeric_add(&tmp2, &tmp1, more))
        {
            retval = 2;
        }
    }
    cace_ari_deinit(&tmp1);

    if (!retval)
    {
        refda_oper_eval_ctx_set_result_move(ctx, &tmp2);
    }
    else
    {
        cace_ari_deinit(&tmp2);
    }
}

void setUp(void)
{
    refda_agent_init(&agent);
    // ADM initialization
    TEST_ASSERT_EQUAL_INT(0, refda_adm_ietf_amm_init(&agent));
    TEST_ASSERT_EQUAL_INT(0, refda_adm_ietf_dtnma_agent_init(&agent));

    {
        // ADM for this test fixture
        cace_amm_obj_ns_t *adm =
            cace_amm_obj_store_add_ns(&(agent.objs), cace_amm_idseg_ref_withenum("example", EXAMPLE_ORG_ENUM),
                                      cace_amm_idseg_ref_withenum("adm", EXAMPLE_ADM_ENUM), "2025-02-10");
        cace_amm_obj_desc_t *obj;

        /**
         * Register CONST objects
         */
        {
            refda_amm_const_desc_t *objdata = CACE_MALLOC(sizeof(refda_amm_const_desc_t));
            refda_amm_const_desc_init(objdata);
            {
                cace_ari_ac_t acinit;
                cace_ari_ac_init(&acinit);
                {
                    cace_ari_t *item = cace_ari_list_push_back_new(acinit.items);
<<<<<<< HEAD
                    // ari://example-adm/EDD/edd1
                    cace_ari_set_objref_path_intid(item, EXAMPLE_ORG_ENUM, EXAMPLE_ADM_ENUM, CACE_ARI_TYPE_EDD, 2);
                }
                {
                    cace_ari_t *item = cace_ari_list_push_back_new(acinit.items);
                    // ari://example-adm/VAR/var1
                    cace_ari_set_objref_path_intid(item, EXAMPLE_ORG_ENUM, EXAMPLE_ADM_ENUM, CACE_ARI_TYPE_VAR, 1);
=======
                    cace_ari_set_objref_path_intid(item, EXAMPLE_ADM_ENUM, CACE_ARI_TYPE_EDD,
                                                   2); // ari://example-adm/EDD/edd1
                }
                {
                    cace_ari_t *item = cace_ari_list_push_back_new(acinit.items);
                    cace_ari_set_objref_path_intid(item, EXAMPLE_ADM_ENUM, CACE_ARI_TYPE_VAR,
                                                   1); // ari://example-adm/VAR/var1
>>>>>>> 11a7a5b0
                }

                cace_ari_set_ac(&(objdata->value), &acinit);
            }

            obj = refda_register_const(adm, cace_amm_idseg_ref_withenum("rptt1", 1), objdata);
            // no parameters
        }

        /**
         * Register VAR objects
         */
        {
            refda_amm_var_desc_t *objdata = CACE_MALLOC(sizeof(refda_amm_var_desc_t));
            refda_amm_var_desc_init(objdata);
            cace_amm_type_set_use_direct(&(objdata->val_type), cace_amm_type_get_builtin(CACE_ARI_TYPE_VAST));
            cace_ari_set_vast(&(objdata->value), 123456);

            obj = refda_register_var(adm, cace_amm_idseg_ref_withenum("var1", 1), objdata);
            // no parameters
        }

        /**
         * Register EDD objects
         */
        {
            refda_amm_edd_desc_t *objdata = CACE_MALLOC(sizeof(refda_amm_edd_desc_t));
            refda_amm_edd_desc_init(objdata);
            cace_amm_type_set_use_direct(&(objdata->prod_type), cace_amm_type_get_builtin(CACE_ARI_TYPE_VAST));
            objdata->produce = test_reporting_edd_one_int;

            obj = refda_register_edd(adm, cace_amm_idseg_ref_withenum("edd2", 2), objdata);
            {
                cace_amm_formal_param_t *fparam = refda_register_add_param(obj, "val");
                cace_amm_type_set_use_direct(&(fparam->typeobj), cace_amm_type_get_builtin(CACE_ARI_TYPE_VAST));
            }
        }

        /**
         * Register OPER objects
         */
        {
            refda_amm_oper_desc_t *objdata = CACE_MALLOC(sizeof(refda_amm_oper_desc_t));
            refda_amm_oper_desc_init(objdata);

            cace_amm_named_type_array_resize(objdata->operand_types, 2);
            {
                cace_amm_named_type_t *operand = cace_amm_named_type_array_get(objdata->operand_types, 0);
                string_set_str(operand->name, "left");
                cace_amm_type_set_use_direct(&(operand->typeobj), cace_amm_type_get_builtin(CACE_ARI_TYPE_VAST));
            }
            {
                cace_amm_named_type_t *operand = cace_amm_named_type_array_get(objdata->operand_types, 1);
                string_set_str(operand->name, "right");
                cace_amm_type_set_use_direct(&(operand->typeobj), cace_amm_type_get_builtin(CACE_ARI_TYPE_VAST));
            }
            cace_amm_type_set_use_direct(&(objdata->res_type), cace_amm_type_get_builtin(CACE_ARI_TYPE_VAST));

            objdata->evaluate = test_reporting_oper_add;

            obj = refda_register_oper(adm, cace_amm_idseg_ref_withenum("oper1", 1), objdata);
            {
                cace_amm_formal_param_t *fparam = refda_register_add_param(obj, "more");
                cace_amm_type_set_use_direct(&(fparam->typeobj), cace_amm_type_get_builtin(CACE_ARI_TYPE_VAST));
            }
        }
    }

    int res = refda_agent_bindrefs(&agent);
    TEST_ASSERT_EQUAL_INT(0, res);
}

void tearDown(void)
{
    refda_agent_deinit(&agent);
}

// direct EXPR ari:/AC/(/VAST/1) -> /VAST/1
TEST_CASE("821181820601", "820601")
// ref EXPR ari:/AC/(//65536/EDD/2(10)) -> /VAST/10
TEST_CASE("821181841A000100002302810A", "82060A")
// ari:/AC/(/VAST/3,/VAST/5,//65536/OPER/1(10)) -> /VAST/18
TEST_CASE("821183820603820605841A000100002501810A", "820612")
// ari:/AC/(//65536/EDD/2(10),//65536/VAR/1,//65536/OPER/1(10)) -> /VAST/123476
TEST_CASE("821183841A000100002302810A831A000100002A01841A000100002501810A", "82061A0001E254")

// ari:/AC/(/BOOL/false,//ietf-dtnma-agent/OPER/bool-not) -> /BOOL/true
TEST_CASE("8211828201F48370696574662D64746E6D612D6167656E742568626F6F6C2D6E6F74", "8201F5")
// ari:/AC/(/BOOL/true,//1/OPER/bool-not) -> /BOOL/false
TEST_CASE("8211828201F583012568626F6F6C2D6E6F74", "8201F4")
//  ari:/AC/(/VAST/0,//1/OPER/bool-not) -> /BOOL/true
TEST_CASE("82118282060083012568626F6F6C2D6E6F74", "8201F5")
// ari:/AC/(/TEXTSTR/test,//1/OPER/bool-not) -> /BOOL/false
TEST_CASE("821182820A647465737483012568626F6F6C2D6E6F74", "8201F4")

// ari:/AC/(/BOOL/true,/BOOL/false,//ietf-dtnma-agent/OPER/bool-and) -> /BOOL/false
TEST_CASE("8211838201F58201F48370696574662D64746E6D612D6167656E742568626F6F6C2D616E64", "8201F4")
// ari:/AC/(/BOOL/false,/BOOL/false,//1/OPER/bool-and) -> /BOOL/false
TEST_CASE("8211838201F48201F483012568626F6F6C2D616E64", "8201F4")
// ari:/AC/(/BOOL/false,/VAST/0,//1/OPER/bool-and) -> /BOOL/false
TEST_CASE("8211838201F482060083012568626F6F6C2D616E64", "8201F4")
// ari:/AC/(/BOOL/true,/TEXTSTR/test,//1/OPER/bool-and) -> /BOOL/true
TEST_CASE("8211838201F5820A647465737483012568626F6F6C2D616E64", "8201F5")

// ari:/AC/(/BOOL/true,/BOOL/false,//ietf-dtnma-agent/OPER/bool-or) -> /BOOL/true
TEST_CASE("8211838201F58201F48370696574662D64746E6D612D6167656E742567626F6F6C2D6F72", "8201F5")
// ari:/AC/(/BOOL/false,/BOOL/false,//1/OPER/bool-or) -> /BOOL/false
TEST_CASE("8211838201F48201F483012567626F6F6C2D6F72", "8201F4")
// ari:/AC/(/BOOL/false,/VAST/0,//1/OPER/bool-or) -> /BOOL/false
TEST_CASE("8211838201F482060083012567626F6F6C2D6F72", "8201F4")
// ari:/AC/(/BOOL/true,/TEXTSTR/test,//1/OPER/bool-or) -> /BOOL/true
TEST_CASE("8211838201F5820A647465737483012567626F6F6C2D6F72", "8201F5")

// ari:/AC/(/BOOL/true,/BOOL/false,//ietf-dtnma-agent/OPER/bool-xor) -> /BOOL/true
TEST_CASE("8211838201F58201F48370696574662D64746E6D612D6167656E742568626F6F6C2D786F72", "8201F5")
// ari:/AC/(/BOOL/false,/BOOL/false,//1/OPER/bool-xor) -> /BOOL/false
TEST_CASE("8211838201F48201F483012568626F6F6C2D786F72", "8201F4")
// ari:/AC/(/BOOL/false,/VAST/0,//1/OPER/bool-xor) -> /BOOL/false
TEST_CASE("8211838201F482060083012568626F6F6C2D786F72", "8201F4")
// ari:/AC/(/BOOL/true,/TEXTSTR/test,//1/OPER/bool-xor) -> /BOOL/false
TEST_CASE("8211838201F5820A647465737483012568626F6F6C2D786F72", "8201F4")
void test_refda_eval_target_valid(const char *targethex, const char *expectloghex)
{
    cace_ari_t target = CACE_ARI_INIT_UNDEFINED;
<<<<<<< HEAD
=======
    TEST_ASSERT_EQUAL_INT(0, test_util_ari_decode(&target, targethex));

    cace_ari_t expect_result = CACE_ARI_INIT_UNDEFINED;
    TEST_ASSERT_EQUAL_INT(0, test_util_ari_decode(&expect_result, expectloghex));
    TEST_ASSERT_FALSE(cace_ari_is_undefined(&expect_result));

    refda_runctx_t runctx;
    TEST_ASSERT_EQUAL_INT(0, test_util_runctx_init(&runctx, &agent));

    cace_ari_t result = CACE_ARI_INIT_UNDEFINED;
    int        res    = refda_eval_target(&runctx, &result, &target);
    TEST_ASSERT_EQUAL_INT_MESSAGE(0, res, "refda_eval_target() disagrees");

    // verify result value
    const bool equal = cace_ari_equal(&expect_result, &result);
    TEST_ASSERT_TRUE_MESSAGE(equal, "result ARI is different");

    cace_ari_deinit(&result);
    refda_runctx_deinit(&runctx);
    cace_ari_deinit(&expect_result);
    cace_ari_deinit(&target);
}

// ari:/AC/(/BOOL/false,undefined,//1/OPER/bool-and) -> undefined
TEST_CASE("8211838201F4F783012568626F6F6C2D616E64", "F7")
void test_refda_eval_target_undefined(const char *targethex, const char *expectloghex)
{
    cace_ari_t target = CACE_ARI_INIT_UNDEFINED;
>>>>>>> 11a7a5b0
    TEST_ASSERT_EQUAL_INT(0, test_util_ari_decode(&target, targethex));

    cace_ari_t expect_result = CACE_ARI_INIT_UNDEFINED;
    TEST_ASSERT_EQUAL_INT(0, test_util_ari_decode(&expect_result, expectloghex));
<<<<<<< HEAD
    TEST_ASSERT_FALSE(cace_ari_is_undefined(&expect_result));
=======
    TEST_ASSERT_TRUE(cace_ari_is_undefined(&expect_result));
>>>>>>> 11a7a5b0

    refda_runctx_t runctx;
    TEST_ASSERT_EQUAL_INT(0, test_util_runctx_init(&runctx, &agent));

    cace_ari_t result = CACE_ARI_INIT_UNDEFINED;
    int        res    = refda_eval_target(&runctx, &result, &target);
    TEST_ASSERT_EQUAL_INT_MESSAGE(0, res, "refda_eval_target() disagrees");

    // verify result value
    const bool equal = cace_ari_equal(&expect_result, &result);
    TEST_ASSERT_TRUE_MESSAGE(equal, "result ARI is different");

    cace_ari_deinit(&result);
    refda_runctx_deinit(&runctx);
    cace_ari_deinit(&expect_result);
    cace_ari_deinit(&target);
}

TEST_CASE("821180", 6)             // Empty stack ari:/AC/()
TEST_CASE("821182820601820602", 6) // Extra stack ari:/AC/(/VAST/1,/VAST/2)
void test_refda_eval_target_failure(const char *targethex, int expect_res)
{

    cace_ari_t target = CACE_ARI_INIT_UNDEFINED;
    TEST_ASSERT_EQUAL_INT(0, test_util_ari_decode(&target, targethex));

    refda_runctx_t runctx;
    TEST_ASSERT_EQUAL_INT(0, test_util_runctx_init(&runctx, &agent));

    cace_ari_t result = CACE_ARI_INIT_UNDEFINED;
    int        res    = refda_eval_target(&runctx, &result, &target);
    TEST_ASSERT_EQUAL_INT_MESSAGE(expect_res, res, "refda_eval_target() disagrees");

    refda_runctx_deinit(&runctx);
    cace_ari_deinit(&result);
    cace_ari_deinit(&target);
}<|MERGE_RESOLUTION|>--- conflicted
+++ resolved
@@ -180,7 +180,6 @@
                 cace_ari_ac_init(&acinit);
                 {
                     cace_ari_t *item = cace_ari_list_push_back_new(acinit.items);
-<<<<<<< HEAD
                     // ari://example-adm/EDD/edd1
                     cace_ari_set_objref_path_intid(item, EXAMPLE_ORG_ENUM, EXAMPLE_ADM_ENUM, CACE_ARI_TYPE_EDD, 2);
                 }
@@ -188,15 +187,6 @@
                     cace_ari_t *item = cace_ari_list_push_back_new(acinit.items);
                     // ari://example-adm/VAR/var1
                     cace_ari_set_objref_path_intid(item, EXAMPLE_ORG_ENUM, EXAMPLE_ADM_ENUM, CACE_ARI_TYPE_VAR, 1);
-=======
-                    cace_ari_set_objref_path_intid(item, EXAMPLE_ADM_ENUM, CACE_ARI_TYPE_EDD,
-                                                   2); // ari://example-adm/EDD/edd1
-                }
-                {
-                    cace_ari_t *item = cace_ari_list_push_back_new(acinit.items);
-                    cace_ari_set_objref_path_intid(item, EXAMPLE_ADM_ENUM, CACE_ARI_TYPE_VAR,
-                                                   1); // ari://example-adm/VAR/var1
->>>>>>> 11a7a5b0
                 }
 
                 cace_ari_set_ac(&(objdata->value), &acinit);
@@ -321,8 +311,6 @@
 void test_refda_eval_target_valid(const char *targethex, const char *expectloghex)
 {
     cace_ari_t target = CACE_ARI_INIT_UNDEFINED;
-<<<<<<< HEAD
-=======
     TEST_ASSERT_EQUAL_INT(0, test_util_ari_decode(&target, targethex));
 
     cace_ari_t expect_result = CACE_ARI_INIT_UNDEFINED;
@@ -351,16 +339,11 @@
 void test_refda_eval_target_undefined(const char *targethex, const char *expectloghex)
 {
     cace_ari_t target = CACE_ARI_INIT_UNDEFINED;
->>>>>>> 11a7a5b0
     TEST_ASSERT_EQUAL_INT(0, test_util_ari_decode(&target, targethex));
 
     cace_ari_t expect_result = CACE_ARI_INIT_UNDEFINED;
     TEST_ASSERT_EQUAL_INT(0, test_util_ari_decode(&expect_result, expectloghex));
-<<<<<<< HEAD
-    TEST_ASSERT_FALSE(cace_ari_is_undefined(&expect_result));
-=======
     TEST_ASSERT_TRUE(cace_ari_is_undefined(&expect_result));
->>>>>>> 11a7a5b0
 
     refda_runctx_t runctx;
     TEST_ASSERT_EQUAL_INT(0, test_util_runctx_init(&runctx, &agent));
